.\" Copyright (c) 2012 Baptiste Daroussin <bapt@FreeBSD.org>
.\" Copyright (c) 2012,2013 Bryan Drewery <bdrewery@FreeBSD.org>
.\" All rights reserved.
.\"
.\" Redistribution and use in source and binary forms, with or without
.\" modification, are permitted provided that the following conditions
.\" are met:
.\" 1. Redistributions of source code must retain the above copyright
.\"    notice, this list of conditions and the following disclaimer.
.\" 2. Redistributions in binary form must reproduce the above copyright
.\"    notice, this list of conditions and the following disclaimer in the
.\"    documentation and/or other materials provided with the distribution.
.\"
.\" THIS SOFTWARE IS PROVIDED BY THE AUTHOR AND CONTRIBUTORS ``AS IS'' AND
.\" ANY EXPRESS OR IMPLIED WARRANTIES, INCLUDING, BUT NOT LIMITED TO, THE
.\" IMPLIED WARRANTIES OF MERCHANTABILITY AND FITNESS FOR A PARTICULAR PURPOSE
.\" ARE DISCLAIMED.  IN NO EVENT SHALL THE AUTHOR OR CONTRIBUTORS BE LIABLE
.\" FOR ANY DIRECT, INDIRECT, INCIDENTAL, SPECIAL, EXEMPLARY, OR CONSEQUENTIAL
.\" DAMAGES (INCLUDING, BUT NOT LIMITED TO, PROCUREMENT OF SUBSTITUTE GOODS
.\" OR SERVICES; LOSS OF USE, DATA, OR PROFITS; OR BUSINESS INTERRUPTION)
.\" HOWEVER CAUSED AND ON ANY THEORY OF LIABILITY, WHETHER IN CONTRACT, STRICT
.\" LIABILITY, OR TORT (INCLUDING NEGLIGENCE OR OTHERWISE) ARISING IN ANY WAY
.\" OUT OF THE USE OF THIS SOFTWARE, EVEN IF ADVISED OF THE POSSIBILITY OF
.\" SUCH DAMAGE.
.\"
.\" $FreeBSD$
.\"
.\" Note: The date here should be updated whenever a non-trivial
.\" change is made to the manual page.
.Dd December 28, 2013
.Dt POUDRIERE 8
.Os
.Sh NAME
.Nm poudriere
.Nd bulk package builder and port tester
.Sh SYNOPSIS
.Nm
.Cm command
.Cm subcommand
.Op Ar options
.Sh DESCRIPTION
The
.Nm
tool is used to build packages from the ports tree.
It can also be used to test a single port.
.Sh GLOBAL OPTIONS
.Nm
accepts a global option:
.Bl -tag -width "-f conffile"
.It Fl e Ar etcdir
Path to the directory where poudriere will find its configuration data.
See 
.Sx FILES
and
.Sx ENVIRONMENT
for more information.
.El
.Sh COMMANDS
The first argument to
.Nm
must be a
.Cm command
from the following list:
.Bl -tag -width "-f conffile"
.It bulk
This command makes a ready-to-export package tree, and fills it with
binary packages built from a given list of ports.
During the build, hit ^T to send
.Dv SIGINFO
and get stats and progress back.
.It jail
This command allows you to manage the jails used by
.Nm
<<<<<<< HEAD
to provide building environment (different
.Dx versions, different
architectures).
.It combo
This command works on jail-port build combinations.  The options are
kept out of bulk to avoid damage by a command to a running bulk build.
=======
which are building environments differing by OS version and architecture.
>>>>>>> 34a58485
.It ports
This command allows you to manage different portstrees which will be used
by
.Nm
(create, update and delete portstrees).
.It testport
This command, mainly targeted at ports developers, launches a
test on a given port (useful before submitting/committing a port).
.It options
This command allows to configure the options for a given port
.It distclean
This command will cleanup old distfiles
.It pkgclean
This command will cleanup old and unwanted packages
.It queue
This command allows a non-root user to queue
.Nm
commands.
.It status
This command shows status of current and previous builds
.It version
Show version of poudriere.
.Nm.
.El
.Sh SUBCOMMANDS
Here are the list of subcommands and associated options supported by
.Nm ,
sorted by
.Cm command
order.
.Ss bulk
.Pp
These subcommands are mutually exclusive.
.Bl -tag -width "-f conffile"
.It Fl a
Build all ports in the tree.
.It Fl f Ar file
Absolute path to a file which contains the list of ports to build.
Ports must be specified in the form
.Ar category/port
and shell-style comments are allowed.
Multiple
.Fl f Ar file
arguments may be specified at once.
.It cat/port cat/port2 ...
A list of ports can be specified directly.
.El
.Pp
See
.Sx CUSTOMISATION
to know how to build binary packages with options that differs from
defaults.
.Pp
Here are the options associated with the
.Cm bulk
command.
.Bl -tag -width "-f conffile"
.It Fl B Ar name
Specify which buildname to use.
By default 
.Ar YYYY-MM-DD_HH:MM:SS
will be used.
This can be used to resume a previous build and use the same log and URL paths.
.It Fl c
Clean
.Em all
previously built packages and logs.
.It Fl C
Clean only the packages specified on the command line or in in the file given in
.Fl f Ar file
.
.It Fl F
Only fetch from original MASTER_SITES.
Skip FreeBSD mirrors.
.It Fl j Ar name
Run the bulk build on the jail named
.Ar name .
.It Fl J Ar number[:number]
This argument specifies how many
.Ar number
jobs will run in parallel for a bulk build.
The optional second
.Ar number
is the number of jobs used for the steps before the build, they are more IO
bound than CPU bound, so you may want to use a different number.
.It Fl n
Dry run. Show what woud be done, but do not actually build or delete any
packages.
.It Fl N
Build package repository when build is completed.
.It Fl p Ar tree
This flag specifies on which ports
.Ar tree
the bulk build will be done.
.It Fl R
Clean RESTRICTED packages after building.
.It Fl s
Skip sanity tests.
Sanity tests are made to check if the ports exists,
does not have an increased version number, and if the compiled options
match the current options from the make.conf files and /var/db/options.
.It Fl t
Add some testing to the specific ports.
Currently uninstalls the port, and disable parallel
jobs for make.
.It Fl r
Recrusively test all dependencies as well.
.It Fl T
Try building BROKEN ports by defining TRYBROKEN for the build.
.It Fl w
Save WRKDIR on build failure.
The WRKDIR will be tarred up into
.Sy ${POUDRIERE_DATA}/wrkdirs .
.It Fl v
This will show more information during the build.
Specify twice to enable debug output.
.It Fl z Ar set
This specifies which SET to use for the build.
See
.Sx CUSTOMISATION
for examples of how this is used.
.El
.Ss jail
.Pp
These subcommands are mutually exclusive.
.Bl -tag -width "-f conffile"
.It Fl c
Creates a jail.
.It Fl d
Deletes a jail.
.It Fl l
List all available jails.
.It Fl s
Starts a jail (chroot).
.It Fl u
Update a jail using full buildworld.
.El
.Pp
Except for
.Fl l ,
all of the subcommands require the
.Fl j
option (see below).
.Pp
Here are the options associated with the
.Cm jail
command.
.Bl -tag -width "-f conffile"
.It Fl J Ar number
This argument specifies how many
.Ar number
jobs will run in parallel for buildworld.
.It Fl q
Remove the header when
.It Fl Q
When used with -u, it rebuilds jail faster with quickworld instead
of buildworld
.Fl l
is the specified mandatory option.
Otherwise, it has no effect.
.It Fl j Ar name
Specifies the
.Ar name
of the jail.
.It Fl v Ar version
Specifies which
.Ar version
of
.Dx to use in the jail, e.g. "3.4", "3.6", or "master"
.It Fl M Ar mountpoint
Gives an alternative
.Ar mountpoint
when creating jail.
.It Fl t Ar version
instead of upgrading to the latest security fix of the jail version, you can
jump to the new specified
.Ar version .
.El
.Ss combo
.pp
These subcommands are mutually exclusive.
.Bl -tag -width "-f conffile"
.It Fl C
Attempts to remove all poudriere mounts.  It is normally used to clean up
leftover mounts after aborting a run with control-c.
.It Fl d
Run a dependency check of all ports in a given ports tree.
.It Fl i
Show information about the jail.
.It Fl x
List all failed ports in last or ongoing build.
.El
.Pp
Here are the options associated with the
.Cm combo
command.
.Bl -tag -width "-f conffile"
.It Fl j Ar name
If given, reference bulk build using the jail name
.Ar name
.It Fl p Ar tree
This required flag specifies on which ports
.Ar tree
is used for the reference bulk build.
.El
.Ss ports
.Pp
These subcommands are mutually exclusive.
.Bl -tag -width "-f conffile"
.It Fl c
Creates a ports tree.
.It Fl d
Deletes a ports tree.
.It Fl u
Updates a ports tree.
.It Fl l
List all available ports trees.
.El
.Pp
Except for
.Fl l ,
all of the subcommands require the
.Fl p
switch (see below).
.Pp
Here are the options associated with the
.Cm ports
command.
.Bl -tag -width "-f conffile"
.It Fl q
Remove the header when
.Fl l
is the specified subcommand.
Otherwise, it has no effect.
.It Fl p Ar name
Specifies the
.Ar name
of the ports tree to use.
.It Fl M Ar mountpoint
Gives an alternative
.Ar mountpoint
when creating ports tree.
.It Fl m Ar method
Specifies which
.Ar method
to use to create the ports tree.
Could be git or rsync (Default: git)
.It Fl k
When used with
.Fl d ,
only unregister the ports tree with out removing the files.
.El
.Ss testport
.Pp
The specified port will be tested for build and packaging problems.
All missing dependencies will first be built in parallel.
.Ev TRYBROKEN=yes
is automatically defined in the environment to test ports marked as
.Ev BROKEN .
.Pp
There is only 1 subcommand for the testport command.
.Bl -tag -width "-f conffile"
.It Fl o Ar origin
Specifies an origin in the ports tree
.El
.Pp
Here are the options associated with the
.Cm testport
command.
.Bl -tag -width "-f conffile"
.It Fl c
Run make config for the given port.
.It Fl i
Interactive mode.
Enter jail for interactive testing and automatically cleanup when done.
The
.Ev PACKAGESITE
environment variable will be set so that
.Xr pkg 8
will be able to be used with any existing packages built for the jail.
.It Fl I
Advanced Interactive mode.
Leaves everything mounted, but user must chroot to and cleanup to
and cleanup the jail manually.
.It Fl j Ar name
Runs only inside the jail named
.Ar name .
.It Fl J Ar number
This argument specifies how many
.Ar number
jobs will run in parallel for building the dependencies.
.It Fl n
Do not use custom prefix.
.It Fl N
Do not build package repository or INDEX when build of dependencies is completed.
.It Fl p Ar tree
Specifies which ports
.Ar tree
to use.
.It Fl s
Skip sanity tests.
Sanity tests are made to check if the ports exists,
does not have an increased version number, and if the compiled options
match the current options from the make.conf files and /var/db/options.
.It Fl v
This will show more information during the build.
Specify twice to enable debug output.
.It Fl z Ar set
This specifies which SET to use for the build.
See
.Sx CUSTOMISATION
for examples of how this is used.
.El
.Ss distclean
This command accepts the following options:
.Bl -tag -width "-f conffile"
.It Fl J Ar number
This argument specifies how many
.Ar number
jobs will run in parallel for gathering distfile information.
.It Fl n
Dry run, do not actually delete anything.
.It Fl p Ar tree
Specifies which ports
.Ar tree
to use.
.It Fl y
Assume yes, do not confirm and just delete the files.
.It Fl v
This will show more information during the build.
Specify twice to enable debug output.
.El
.Pp
.Ss pkgclean
This command is used to delete all packages not specified to build.
.Pp
These subcommands are mutually exclusive.
.Bl -tag -width "-f conffile"
.It Fl a
Keep all ports in the tree.
.It Fl f Ar file
Absolute path to a file which contains the list of ports to keep.
Ports must be specified in the form
.Ar category/port
and shell-style comments are allowed.
Multiple
.Fl f Ar file
arguments may be specified at once.
.It cat/port cat/port2 ...
A list of ports can be specified directly.
.El
.Pp
Here are the options associated with the
.Cm pkgclean
command.
This command accepts the following options:
.Bl -tag -width "-f conffile"
.It Fl j Ar name
Jail to use for the packages to inspect.
.It Fl J Ar number
This argument specifies how many
.Ar number
jobs will run in parallel for gathering package information.
.It Fl n
Dry run, do not actually delete anything.
.It Fl N
Do not build package repository or INDEX when done cleaning.
.It Fl p Ar tree
Specifies which ports
.Ar tree
to use.
.It Fl R
Also clean restricted packages.
.It Fl y
Assume yes, do not confirm and just delete the files.
.It Fl v
This will show more information during the build.
Specify twice to enable debug output.
.It Fl z Ar set
SET to use for the packages to inspect.
.El
.Pp
.Ss options
This command accepts the following parameters:
.Bl -tag -width "-f conffile"
.It Fl f Ar file
Absolute path to a file which contains the list of ports to configure.
Ports must be specified in the form
.Ar category/port
and shell-style comments are allowed.
.It cat/port cat/port2 ...
A list of ports can be specified directly.
.El
.Pp
This command accepts the following options:
.Bl -tag -width "-f conffile"
.It Fl c
Use 'config' target, which will always show the dialog for the given ports.
.It Fl C
Use 'config-conditional' target, which will only bring up the dialog on new options for the given ports.
(This is the default)
.It Fl j Ar jailname
If given, configure the options only for the given jail.
.It Fl p Ar portstree
Run the configuration inside the given ports tree (by default uses default)
.It Fl n
Do not be recursive
.It Fl r
Remove port options instead of configuring them
.It Fl s
Show port options instead of configuring them
.It Fl z Ar set
This specifies which SET to use for the build.
See
.Sx CUSTOMISATION
for examples of how this is used.
.El
.Pp
The
.Cm options
subcommand can also take the list of ports to configure thought command line
arguments instead of the using a file list.
.Ss queue
.Pp
This command takes a
.Nm
command in argument.
.Pp
There are no options associated with the
.Cm queue
command.
.Ss status
This command accepts the following options:
.Bl -tag -width "-f conffile"
.It Fl j Ar name
Specifies the
.Ar name
of the jail to view the status of.
.It Fl p Ar tree
This flag specifies which ports
.Ar tree
the build is running on when using
.Fl j
.It Fl z Ar set
This specifies which SET the build is running on when using
.Fl j
.El
.Pp
.Sh ENVIRONMENT
The
.Nm
command may use the following environment variable:
.Bl -tag -width "POUDRIERE_ETC"
.It Pa POUDRIERE_ETC
If specified, the path to poudriere's config directory.
Defaults to /usr/local/etc.
.El
.Sh FILES
.Bl -tag -width ".Pa POUDRIERE_ETC/poudriere.conf" -compact
.It Pa POUDRIERE_ETC/poudriere.conf
See self-documented
.Ar /usr/local/etc/poudriere.conf.sample
for example.
.It Pa POUDRIERE_ETC/poudriere.d
This directory contains
.Ar make.conf
files for your different jails.
.El
.Sh EXIT STATUS
.Ex -std
.Sh EXAMPLES
.Ss bulk build of binary packages
This first example provides a guide on how to use
.Nm
for bulk build packages.
.Pp
.Bq Prepare infrastructure
.Pp
First you have to create a jail, which will hold all the building
infrastructure needs.
.Pp
.Dl "poudriere jail -c -v 3.4 -j 34D64"
.Pp
A jail will take approximately 1GB of space.
.Pp
You also need to have at least one ports tree to build packages from it,
so let us take the default configuration by creating a ports tree.
.Pp
.Dl "poudriere ports -c"
.Pp
A ports tree will take approximately 250M of space.
.Pp
.Bq Specify a list of ports you want to build
.Pp
Create a flat text file in which you put the ports you want to see
built by poudriere.
.Pp
.Dl "echo 'sysutils/screen' > ~/pkglist"
.Dl "echo 'editors/vim' >> ~/pkglist"
.Pp
Any line starting with the hash sign will be treated as a comment.
.Pp
.Bq Launch the bulk build
.Pp
Now you can launch the bulk build.
You can specify to build for only one
arch/version ; by default it will make the bulk build on all the jails
created by poudriere.
.Dl "poudriere bulk -f ~/pkglist -j 34D64"
.Pp
.Bq Find your packages
.Pp
Once the bulk build is over, you can meet your shiny new packages here:
.Pp
.Dl "/usr/local/poudriere_data/packages/34D64"
.Pp
with 34D64 as the name of the jail.
.Ss test a single port
This second example show how to use
.Nm
for a single port.
.Pp
Let's take the example of building a single port;
.Pp
.Dl "poudriere testport -o category/port -j myjail"
.Pp
all the tests will be done in myjail.
.Pp
It starts the jail, then mount the ports tree (nullfs), then mounts the
package dir (pourdriere_data/packages/<jailname>-<tree>-<setname>), then it mounts the
~/ports-cvs/mybeautifulporttotest (nullfs) it builds all the dependencies
(except runtime ones) and log it to
poudriere_data/logs/testport/jailname/default/mybeautifulporttotest.log).
.Pp
If packages for the dependencies already exists it will use them
.Pp
When all the dependencies are built, packages for them are created so
that next time it will be faster.
.Pp
All the dependency phase is done with PREFIX == LOCALBASE.
.Pp
After that it will build the port itself with LOCALBASE != PREFIX
and log the build to
poudriere_data/logs/testport/jailname/default/mybeautifulporttotest.log
.Pp
It will try to:
install it,
create a package from it,
deinstall it,
check for cruft left behind and
propose the line to add to pkg-plist if needed.
.Pp
It is very easy to extend it so that we can easily add other tests if
wanted.
.Sh CUSTOMISATION
For bulk building, you can customize binary packages produced by
.Nm
by changing build options port by port, and you can also specify
building directives in a make.conf file.
.Ss Custom build options
Before building a package,
.Nm
can mount a directory containing option files if available.
.Nm
will check for any of these directories in this order:
.Pp
.Dl /usr/local/etc/poudriere.d/<jailname>-<tree>-<setname>-options
.Dl /usr/local/etc/poudriere.d/<jailname>-<setname>-options
.Dl /usr/local/etc/poudriere.d/<jailname>-<tree>-options
.Dl /usr/local/etc/poudriere.d/<setname>-options
.Dl /usr/local/etc/poudriere.d/<tree>-options
.Dl /usr/local/etc/poudriere.d/<jailname>-options
.Dl /usr/local/etc/poudriere.d/options
.Pp
If a directory with this name exists, it is null-mounted into the
/var/db/ports/ directory of the jail, thus allowing to build package
with custom OPTIONS.
.Pp
The
.Cm options
subcommand can be used to easily configure options in the correct directory.
.Pp
This directory has the usual layout for options: it contains one directory per
port (the name of the port) containing an 'options' file with lines similar to:
.Pp
.Dl WITH_FOO=true
.Dl WITHOUT_BAR=true
.Pp
As a starter, you may want to copy an existing /var/db/ports/ to
/usr/local/etc/poudriere.d/options.
.Ss Create optional make.conf
You can also specify a global make.conf which will be used for all the
jails.
Any of the following are allowed and will all be used in the order shown:
.Pp
.Dl /usr/local/etc/poudriere.d/make.conf
.Dl /usr/local/etc/poudriere.d/<setname>-make.conf
.Dl /usr/local/etc/poudriere.d/<tree>-make.conf
.Dl /usr/local/etc/poudriere.d/<jailname>-make.conf
.Dl /usr/local/etc/poudriere.d/<jailname>-<tree>-make.conf
.Dl /usr/local/etc/poudriere.d/<jailname>-<setname>-make.conf
.Dl /usr/local/etc/poudriere.d/<jailname>-<tree>-<setname>-make.conf
.Ss Create optional src.conf
You can also specify a global src.conf which will be used for building
jails with the
.Cm jail -c
subcommand.
Any of the following are allowed and will all be used in the order shown:
.Pp
.Dl /usr/local/etc/poudriere.d/src.conf
.Dl /usr/local/etc/poudriere.d/<jailname>-src.conf
.Sh COMPATIBILITY
The
.Nm
command must be used on a DragonFly 3.6 or later.
.Sh BUGS
In case of bugs, feel free to fill
.Pp
.Lk http://github.com/jrmarino/DPorts/issues
.Sh AUTHORS
.An Baptiste Daroussin Aq bapt@FreeBSD.org
.An Bryan Drewery Aq bdrewery@FreeBSD.org
.An John Marino Aq marino@FreeBSD.org<|MERGE_RESOLUTION|>--- conflicted
+++ resolved
@@ -71,16 +71,10 @@
 .It jail
 This command allows you to manage the jails used by
 .Nm
-<<<<<<< HEAD
-to provide building environment (different
-.Dx versions, different
-architectures).
+which are building environments differing by OS version and architecture.
 .It combo
 This command works on jail-port build combinations.  The options are
 kept out of bulk to avoid damage by a command to a running bulk build.
-=======
-which are building environments differing by OS version and architecture.
->>>>>>> 34a58485
 .It ports
 This command allows you to manage different portstrees which will be used
 by
@@ -699,7 +693,7 @@
 .Sh BUGS
 In case of bugs, feel free to fill
 .Pp
-.Lk http://github.com/jrmarino/DPorts/issues
+.Lk http://fossil.etoilebsd.net/poudriere/reportlist
 .Sh AUTHORS
 .An Baptiste Daroussin Aq bapt@FreeBSD.org
 .An Bryan Drewery Aq bdrewery@FreeBSD.org
