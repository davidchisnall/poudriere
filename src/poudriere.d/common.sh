--- conflicted
+++ resolved
@@ -485,31 +485,6 @@
 }
 
 do_jail_mounts() {
-<<<<<<< HEAD
-	[ $# -ne 1 ] && eargs should_mkdir
-	local should_mkdir=$1
-	local arch=$(zget arch)
-	local devfspath="null zero random urandom stdin stdout stderr fd fd/*"
-
-	# Only do this when starting the master jail, clones will already have the dirs
-	if [ ${should_mkdir} -eq 1 ]; then
-		mkdir -p ${JAILMNT}/proc
-	fi
-
-	mount -t devfs devfs ${JAILMNT}/dev
-	devfs -m ${JAILMNT}/dev rule apply hide
-	for p in ${devfspath} ; do
-		devfs -m ${JAILMNT}/dev/ rule apply path "${p}" unhide
-	done
-	mount -t fdescfs fdesc ${JAILMNT}/dev/fd
-	mount -t procfs proc ${JAILMNT}/proc
-
-	if [ -z "${NOLINUX}" ]; then
-		if [ "${arch}" = "i386" -o "${arch}" = "amd64" ]; then
-			if [ ${should_mkdir} -eq 1 ]; then
-				mkdir -p ${JAILMNT}/compat/linux/proc
-				mkdir -p ${JAILMNT}/compat/linux/sys
-=======
 	[ $# -ne 2 ] && eargs mnt arch
 	local mnt=$1
 	local arch=$2
@@ -541,7 +516,6 @@
 		if [ -z "${NOLINUX}" ]; then
 			if [ "${arch}" = "i386" -o "${arch}" = "amd64" ]; then
 				mount -t linprocfs linprocfs ${mnt}/compat/linux/proc
->>>>>>> 3386abdc
 			fi
 		fi
 	fi
