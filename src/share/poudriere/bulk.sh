--- conflicted
+++ resolved
@@ -157,11 +157,8 @@
 
 check_jobs
 
-<<<<<<< HEAD
 export POUDRIERE_BUILD_TYPE=bulk
 
-=======
->>>>>>> 28137d18
 read_packages_from_params "$@"
 
 run_hook bulk start
