#!/bin/sh
# 
# Copyright (c) 2010-2013 Baptiste Daroussin <bapt@FreeBSD.org>
# Copyright (c) 2012-2014 Bryan Drewery <bdrewery@FreeBSD.org>
# All rights reserved.
# 
# Redistribution and use in source and binary forms, with or without
# modification, are permitted provided that the following conditions
# are met:
# 1. Redistributions of source code must retain the above copyright
#    notice, this list of conditions and the following disclaimer.
# 2. Redistributions in binary form must reproduce the above copyright
#    notice, this list of conditions and the following disclaimer in the
#    documentation and/or other materials provided with the distribution.
# 
# THIS SOFTWARE IS PROVIDED BY THE AUTHOR AND CONTRIBUTORS ``AS IS'' AND
# ANY EXPRESS OR IMPLIED WARRANTIES, INCLUDING, BUT NOT LIMITED TO, THE
# IMPLIED WARRANTIES OF MERCHANTABILITY AND FITNESS FOR A PARTICULAR PURPOSE
# ARE DISCLAIMED.  IN NO EVENT SHALL THE AUTHOR OR CONTRIBUTORS BE LIABLE
# FOR ANY DIRECT, INDIRECT, INCIDENTAL, SPECIAL, EXEMPLARY, OR CONSEQUENTIAL
# DAMAGES (INCLUDING, BUT NOT LIMITED TO, PROCUREMENT OF SUBSTITUTE GOODS
# OR SERVICES; LOSS OF USE, DATA, OR PROFITS; OR BUSINESS INTERRUPTION)
# HOWEVER CAUSED AND ON ANY THEORY OF LIABILITY, WHETHER IN CONTRACT, STRICT
# LIABILITY, OR TORT (INCLUDING NEGLIGENCE OR OTHERWISE) ARISING IN ANY WAY
# OUT OF THE USE OF THIS SOFTWARE, EVEN IF ADVISED OF THE POSSIBILITY OF
# SUCH DAMAGE.

usage() {
	[ $# -gt 0 ] && echo "Missing: $@" >&2
	cat << EOF
poudriere jail [parameters] [options]

Parameters:
    -c            -- Create a jail
    -d            -- Delete a jail
    -i            -- Show information about a jail
    -l            -- List all available jails
    -s            -- Start a jail
    -k            -- Stop a jail
    -u            -- Update a jail
    -r newname    -- Rename a jail

Options:
    -b            -- Build the OS (for use with -m src)
    -q            -- Quiet (Do not print the header)
    -n            -- Print only jail name (for use with -l)
    -J n          -- Run buildworld in parallel with n jobs.
    -j jailname   -- Specify the jailname
    -v version    -- Specify which version of FreeBSD to install in the jail.
    -a arch       -- Indicates the TARGET_ARCH of the jail. Such as i386 or
                     amd64. Format of TARGET.TARGET_ARCH is also supported.
                     (Default: same as the host)
    -f fs         -- FS name (tank/jails/myjail) if fs is "none" then do not
                     create on ZFS.
    -K kernel     -- Build the jail with the kernel
    -M mountpoint -- Mountpoint
    -m method     -- When used with -c, overrides the default method for
                     obtaining and building the jail. See poudriere(8) for more
                     details. Can be one of:
                       allbsd, ftp-archive, ftp, git, http, null, src=PATH, svn,
                       svn+file, svn+http, svn+https, svn+ssh, tar=PATH
                       url=SOMEURL.
    -P patch      -- Specify a patch to apply to the source before building.
    -S srcpath    -- Specify a path to the source tree to be used.
    -D            -- Do a full git clone without --depth (default: --depth=1)
    -t version    -- Version of FreeBSD to upgrade the jail to.
    -U url        -- Specify a url to fetch the sources (with method git and/or svn).
    -X            -- Do not build and setup native-xtools cross compile tools in jail
                     when building for a different TARGET ARCH than the host.
                     Only applies if TARGET_ARCH and HOST_ARCH are different.

Options for -s and -k:
    -p tree       -- Specify which ports tree to start/stop the jail with.
    -z set        -- Specify which SET the jail to start/stop with.
EOF
	exit 1
}

list_jail() {
	local format
	local j name version arch method mnt timestamp time

	format='%%-%ds %%-%ds %%-%ds %%-%ds %%-%ds %%s'
	display_setup "${format}" 6 "-d -k2,2 -k3,3 -k1,1"
	if [ ${NAMEONLY} -eq 0 ]; then
		display_add "JAILNAME" "VERSION" "ARCH" "METHOD" \
		    "TIMESTAMP" "PATH"
	else
		display_add JAILNAME
	fi
	[ -d ${POUDRIERED}/jails ] || return 0
	for j in $(find ${POUDRIERED}/jails -type d -maxdepth 1 -mindepth 1 -print); do
		name=${j##*/}
		if [ ${NAMEONLY} -eq 0 ]; then
			_jget version ${name} version
			_jget version_vcs ${name} version_vcs 2>/dev/null || \
			    version_vcs=
			_jget arch ${name} arch
			_jget method ${name} method
			_jget mnt ${name} mnt
			_jget timestamp ${name} timestamp 2>/dev/null || :
			time=
			[ -n "${timestamp}" ] && \
			    time="$(date -j -r ${timestamp} "+%Y-%m-%d %H:%M:%S")"
			if [ -n "${version_vcs}" ]; then
				version="${version} ${version_vcs}"
			fi
			display_add "${name}" "${version}" "${arch}" \
			    "${method}" "${time}" "${mnt}"
		else
			display_add ${name}
		fi
	done
	[ ${QUIET} -eq 1 ] && quiet="-q"
	display_output ${quiet}
}

delete_jail() {
	local cache_dir method

	test -z ${JAILNAME} && usage JAILNAME
	jail_exists ${JAILNAME} || err 1 "No such jail: ${JAILNAME}"
	jail_runs ${JAILNAME} &&
		err 1 "Unable to delete jail ${JAILNAME}: it is running"
	msg_n "Removing ${JAILNAME} jail..."
	method=$(jget ${JAILNAME} method)
	if [ "${method}" = "null" ]; then
		mv -f ${JAILMNT}/etc/login.conf.orig \
		    ${JAILMNT}/etc/login.conf
		cap_mkdb ${JAILMNT}/etc/login.conf
	else
		TMPFS_ALL=0 destroyfs ${JAILMNT} jail || :
	fi
	cache_dir="${POUDRIERE_DATA}/cache/${JAILNAME}-*"
	rm -rf ${POUDRIERED}/jails/${JAILNAME} ${cache_dir} \
		${POUDRIERE_DATA}/.m/${JAILNAME}-* || :
	echo " done"
}

cleanup_new_jail() {
	msg "Error while creating jail, cleaning up." >&2
	delete_jail
}

# Lookup new version from newvers and set in jset version
update_version() {
	local version_extra="$1"

	eval `grep "^[RB][A-Z]*=" ${SRC_BASE}/sys/conf/newvers.sh `
	RELEASE=${REVISION}-${BRANCH}
	[ -n "${version_extra}" ] &&
	    RELEASE="${RELEASE} ${version_extra}"
	jset ${JAILNAME} version "${RELEASE}"
	echo "${RELEASE}"
}

# Set specified version into login.conf
update_version_env() {
	local release="$1"
	local login_env osversion

	osversion=`awk '/\#define __FreeBSD_version/ { print $3 }' ${JAILMNT}/usr/include/sys/param.h`
	login_env=",UNAME_r=${release% *},UNAME_v=FreeBSD ${release},OSVERSION=${osversion}"

	# Tell pkg(8) to not use /bin/sh for the ELF ABI since it is native.
	[ ${QEMU_EMULATING} -eq 1 ] && \
	    login_env="${login_env},ABI_FILE=\/usr\/lib\/crt1.o"

	# Check TARGET=i386 not TARGET_ARCH due to pc98/i386
	need_cross_build "${REALARCH}" "${ARCH}" && \
	    login_env="${login_env},UNAME_m=${ARCH%.*},UNAME_p=${ARCH#*.}"

	sed -i "" -e "s/,UNAME_r.*:/:/ ; s/:\(setenv.*\):/:\1${login_env}:/" ${JAILMNT}/etc/login.conf
	cap_mkdb ${JAILMNT}/etc/login.conf
}

rename_jail() {
	local cache_dir

	jail_exists ${JAILNAME} || err 1 "No such jail: ${JAILNAME}"
	msg_n "Renaming '${JAILNAME}' in '${NEWJAILNAME}'"
	mv ${POUDRIERED}/jails/${JAILNAME} ${POUDRIERED}/jails/${NEWJAILNAME}
	cache_dir="${POUDRIERE_DATA}/cache/${JAILNAME}-*"
	rm -rf ${cache_dir} >/dev/null 2>&1 || :
	echo " done"
	msg_warn "The packages, logs and filesystems have not been renamed."
	msg_warn "If you choose to rename the filesystem then modify the 'mnt' and 'fs' files in ${POUDRIERED}/jails/${NEWJAILNAME}"
}

update_jail() {
	SRC_BASE="${JAILMNT}/usr/src"
	METHOD=$(jget ${JAILNAME} method)
	if [ -z "${METHOD}" -o "${METHOD}" = "-" ]; then
		METHOD="ftp"
		jset ${JAILNAME} method ${METHOD}
	fi
	msg "Upgrading using ${METHOD}"
	case ${METHOD} in
	ftp|http|ftp-archive)
		# In case we use FreeBSD dists and TORELEASE is present, check if it's a release branch.
		if [ -n "${TORELEASE}" ]; then
		  case ${TORELEASE} in
		    *-ALPHA*|*-CURRENT|*-PRERELEASE|*-STABLE)
			msg_error "Only release branches are supported by the ${METHOD} method."
			msg_error "Please try to upgrade to a new BETA, RC or RELEASE version."
			exit 1
			;;
		    *) ;;
		  esac
		fi
		MASTERMNT=${JAILMNT}
		MASTERNAME=${JAILNAME}-${PTNAME}${SETNAME:+-${SETNAME}}
		[ -n "${RESOLV_CONF}" ] && cp -v "${RESOLV_CONF}" "${JAILMNT}/etc/"
		MUTABLE_BASE=yes NOLINUX=yes \
		    do_jail_mounts "${JAILMNT}" "${JAILMNT}" "${ARCH}" \
		    "${JAILNAME}"
		JNETNAME="n"
		jstart
		[ ${QEMU_EMULATING} -eq 1 ] && qemu_install "${JAILMNT}"
		# Fix freebsd-update to not check for TTY and to allow
		# EOL branches to still get updates.
		sed \
		    -e 's/! -t 0/1 -eq 0/' \
		    -e 's/-t 0/1 -eq 1/' \
		    -e 's,\(fetch_warn_eol ||\) return 1,\1 :,' \
		    -e 's,sysctl -n kern.bootfile,echo /boot/kernel/kernel,' \
		    ${JAILMNT}/usr/sbin/freebsd-update > \
		    ${JAILMNT}/usr/sbin/freebsd-update.fixed
		chmod +x ${JAILMNT}/usr/sbin/freebsd-update.fixed
		if [ -z "${TORELEASE}" ]; then
			# We're running inside the jail so basedir is /.
			# If we start using -b this needs to match it.
			basedir=/
			fu_workdir=/var/db/freebsd-update
			fu_bdhash="$(echo "${basedir}" | sha256 -q)"
			# New updates are identified by a symlink containing
			# the basedir hash and -install as suffix.  If we
			# really have new updates to install, then install them.
			if injail env PAGER=/bin/cat \
			    /usr/sbin/freebsd-update.fixed fetch && \
			    [ -L "${JAILMNT}${fu_workdir}/${fu_bdhash}-install" ]; then
				injail env PAGER=/bin/cat \
				    /usr/sbin/freebsd-update.fixed install
			fi
		else
			# Install new kernel
			injail env PAGER=/bin/cat \
			    /usr/sbin/freebsd-update.fixed -r ${TORELEASE} \
			    upgrade install || err 1 "Fail to upgrade system"
			# Reboot
			update_version_env ${TORELEASE}
			# Install new world
			injail env PAGER=/bin/cat \
			    /usr/sbin/freebsd-update.fixed install || \
			    err 1 "Fail to upgrade system"
			# Reboot
			update_version_env ${TORELEASE}
			# Remove stale files
			injail env PAGER=/bin/cat \
			    /usr/sbin/freebsd-update.fixed install || :
			jset ${JAILNAME} version ${TORELEASE}
		fi
		rm -f ${JAILMNT}/usr/sbin/freebsd-update.fixed
		if [ ${QEMU_EMULATING} -eq 1 ]; then
			rm -f "${JAILMNT}${EMULATOR}"
			# Try to cleanup the lingering directory structure
			emulator_dir="${EMULATOR%/*}"
			while [ -n "${emulator_dir}" ] && \
			    rmdir "${JAILMNT}${emulator_dir}" 2>/dev/null; do
				emulator_dir="${emulator_dir%/*}"
			done
		fi
		jstop
		umountfs ${JAILMNT} 1
		update_version
		[ -n "${RESOLV_CONF}" ] && rm -f ${JAILMNT}/etc/resolv.conf
		update_version_env $(jget ${JAILNAME} version)
		build_native_xtools
		markfs clean ${JAILMNT}
		;;
	svn*|git*)
		install_from_vcs version_extra
		RELEASE=$(update_version "${version_extra}")
		update_version_env "${RELEASE}"
		make -C ${SRC_BASE} delete-old delete-old-libs DESTDIR=${JAILMNT} BATCH_DELETE_OLD_FILES=yes
		markfs clean ${JAILMNT}
		;;
	src=*)
		SRC_BASE="${METHOD#src=}"
		install_from_src version_extra
		RELEASE=$(update_version "${version_extra}")
		update_version_env "${RELEASE}"
		make -C ${SRC_BASE} delete-old delete-old-libs DESTDIR=${JAILMNT} BATCH_DELETE_OLD_FILES=yes
		markfs clean ${JAILMNT}
		;;
	allbsd|gjb|url=*)
		[ -z "${VERSION}" ] && VERSION=$(jget ${JAILNAME} version)
		[ -z "${ARCH}" ] && ARCH=$(jget ${JAILNAME} arch)
		delete_jail
		create_jail
		;;
	csup|null|tar)
		err 1 "Upgrade is not supported with ${METHOD}; to upgrade, please delete and recreate the jail"
		;;
	*)
		err 1 "Unsupported method"
		;;
	esac
	jset ${JAILNAME} timestamp $(clock -epoch)
}

installworld() {
	local make_jobs
	local destdir="${JAILMNT}"

	if [ ${JAIL_OSVERSION} -gt 1100086 ]; then
		make_jobs="${MAKE_JOBS}"
	fi

	msg "Starting make installworld"
	${MAKE_CMD} -C "${SRC_BASE}" ${make_jobs} installworld \
	    DESTDIR=${destdir} DB_FROM_SRC=1 || \
	    err 1 "Failed to 'make installworld'"
	${MAKE_CMD} -C "${SRC_BASE}" ${make_jobs} DESTDIR=${destdir} \
	    DB_FROM_SRC=1 distrib-dirs || \
	    err 1 "Failed to 'make distrib-dirs'"
	${MAKE_CMD} -C "${SRC_BASE}" ${make_jobs} DESTDIR=${destdir} \
	    distribution || err 1 "Failed to 'make distribution'"
	if [ -n "${KERNEL}" ]; then
		msg "Starting make installkernel"
		${MAKE_CMD} -C "${SRC_BASE}" ${make_jobs} installkernel \
		    KERNCONF=${KERNEL} DESTDIR=${destdir} || \
		    err 1 "Failed to 'make installkernel'"
	fi

	return 0
}

setup_build_env() {
	local hostver

	[ -n "${MAKE_CMD}" ] && return 0

	JAIL_OSVERSION=$(awk '/^\#define[[:blank:]]__FreeBSD_version/ {print $3}' ${SRC_BASE}/sys/sys/param.h)
	hostver=$(awk '/^\#define[[:blank:]]__FreeBSD_version/ {print $3}' /usr/include/sys/param.h)
	MAKE_CMD=make
	if [ ${hostver} -gt 1000000 -a ${JAIL_OSVERSION} -lt 1000000 ]; then
		FMAKE=$(command -v fmake 2>/dev/null)
		[ -n "${FMAKE}" ] ||
			err 1 "You need fmake installed on the host: devel/fmake"
		MAKE_CMD=${FMAKE}
	fi

	: ${CCACHE_BIN:="/usr/local/libexec/ccache"}
	if [ -n "${CCACHE_DIR}" -a -d ${CCACHE_BIN}/world ]; then
		export CCACHE_DIR
		if [ ${JAIL_OSVERSION} -gt 1100086 ]; then
			export WITH_CCACHE_BUILD=yes
		else
			export PATH="${CCACHE_BIN}/world:${PATH}"
		fi
		# Avoid using a ports-specific directory
		unset CCACHE_TEMPDIR
	fi

	export TARGET=${ARCH%.*}
	export TARGET_ARCH=${ARCH#*.}
	export WITH_FAST_DEPEND=yes
	MAKE_JOBS="-j${PARALLEL_JOBS}"
}

setup_src_conf() {
	local src="$1"

	[ -f ${JAILMNT}/etc/${src}.conf ] && rm -f ${JAILMNT}/etc/${src}.conf
	touch ${JAILMNT}/etc/${src}.conf
	[ -f ${POUDRIERED}/${src}.conf ] && \
	    cat ${POUDRIERED}/${src}.conf > ${JAILMNT}/etc/${src}.conf
	[ -n "${SETNAME}" ] && \
	    [ -f ${POUDRIERED}/${SETNAME}-${src}.conf ] && \
	    cat ${POUDRIERED}/${SETNAME}-${src}.conf >> \
	    ${JAILMNT}/etc/${src}.conf
	[ -f ${POUDRIERED}/${JAILNAME}-${src}.conf ] && \
	    cat ${POUDRIERED}/${JAILNAME}-${src}.conf >> \
	    ${JAILMNT}/etc/${src}.conf
}

<<<<<<< HEAD
check_xdev() {
	# Check that we can theoretically build xdev and error out
	# if we clearly cannot.
	if [ ${QEMU_EMULATING} -eq 1 ] && [ ${NO_XDEV} -ne 0 ]; then
		if [ ! -f /usr/src/Makefile ] || [ ! -f /usr/src/Makefile.inc1 ]; then
			err 1 "/usr/src must be a working src tree to build native-xtools. Perhaps you meant to specify -X?"
		fi

		XDEV=1
	fi
}

build_and_install_world() {
=======
buildworld() {
>>>>>>> 5e3f50f8
	export SRC_BASE=${JAILMNT}/usr/src
	mkdir -p ${JAILMNT}/etc
	setup_src_conf "src"
	setup_src_conf "src-env"

	if [ "${TARGET}" = "mips" ]; then
		echo "WITH_ELFTOOLCHAIN_TOOLS=y" >> ${JAILMNT}/etc/src.conf
	fi

	export __MAKE_CONF=/dev/null
	export SRCCONF=${JAILMNT}/etc/src.conf
	export SRC_ENV_CONF=${JAILMNT}/etc/src-env.conf

	setup_build_env
	check_xdev

	msg "Starting make buildworld with ${PARALLEL_JOBS} jobs"
	${MAKE_CMD} -C ${SRC_BASE} buildworld ${MAKE_JOBS} \
	    ${MAKEWORLDARGS} || err 1 "Failed to 'make buildworld'"

	if [ -n "${KERNEL}" ]; then
		msg "Starting make buildkernel with ${PARALLEL_JOBS} jobs"
		${MAKE_CMD} -C ${SRC_BASE} buildkernel ${MAKE_JOBS} \
			KERNCONF=${KERNEL} ${MAKEWORLDARGS} || \
			err 1 "Failed to 'make buildkernel'"
	fi
}

build_native_xtools() {
	[ ${XDEV} -eq 1 ] || return 0
	[ ${BUILT_NATIVE_XTOOLS:-0} -eq 0 ] || return 0
	[ ${QEMU_EMULATING} -eq 1 ] || return 0
	setup_build_env

	msg "Starting make native-xtools with ${PARALLEL_JOBS} jobs"
	: ${XDEV_SRC:=/usr/src}
	${MAKE_CMD} -C ${XDEV_SRC} native-xtools ${MAKE_JOBS} \
	    ${MAKEWORLDARGS} || err 1 "Failed to 'make native-xtools' in ${XDEV_SRC}"
	XDEV_TOOLS=$(TARGET=${TARGET} TARGET_ARCH=${TARGET_ARCH} \
	    ${MAKE_CMD} -C ${XDEV_SRC} -f Makefile.inc1 -V NXBDESTDIR)
	: ${XDEV_TOOLS:=/usr/obj/${TARGET}.${TARGET_ARCH}/nxb-bin}
	rm -rf ${JAILMNT}/nxb-bin || err 1 "Failed to remove old native-xtools"
	mv ${XDEV_TOOLS} ${JAILMNT} || err 1 "Failed to move native-xtools"
	# The files are hard linked at bulk jail startup now.
	BUILT_NATIVE_XTOOLS=1
}

install_from_src() {
	local var_version_extra="$1"
	local cpignore_flag cpignore

	msg_n "Copying ${SRC_BASE} to ${JAILMNT}/usr/src..."
	mkdir -p ${JAILMNT}/usr/src
	if [ -f ${SRC_BASE}/usr/src/.cpignore ]; then
		cpignore_flag="-x"
	else
		cpignore=$(mktemp -t cpignore)
		cpignore_flag="-X ${cpignore}"
		# Ignore some files
		cat > ${cpignore} <<-EOF
		.git
		.svn
		EOF
	fi
	cpdup -i0 ${cpignore_flag} ${SRC_BASE} ${JAILMNT}/usr/src
	[ -n "${cpignore}" ] && rm -f ${cpignore}
	echo " done"

	if [ ${BUILD} -eq 0 ]; then
		setup_build_env
		installworld
	else
		buildworld
		installworld
	fi
	build_native_xtools
	# Use __FreeBSD_version as our version_extra
	setvar "${var_version_extra}" \
	    "$(awk '/^\#define[[:blank:]]__FreeBSD_version/ {print $3}' \
	    ${JAILMNT}/usr/include/sys/param.h)"
}

install_from_vcs() {
	local var_version_extra="$1"
	local UPDATE=0
	local proto version_vcs
	local git_sha svn_rev

	if [ -d "${SRC_BASE}" ]; then
		UPDATE=1
	else
		mkdir -p ${SRC_BASE}
	fi
	if [ ${UPDATE} -eq 0 ]; then
		case ${METHOD} in
		svn*)
			msg_n "Checking out the sources with ${METHOD}..."
			${SVN_CMD} -q co ${SVN_FULLURL}/${VERSION} ${SRC_BASE} || err 1 " fail"
			echo " done"
			if [ -n "${SRCPATCHFILE}" ]; then
				msg_n "Patching the sources with ${SRCPATCHFILE}"
				${SVN_CMD} -q patch ${SRCPATCHFILE} ${SRC_BASE} || err 1 " fail"
				echo done
			fi
			;;
		git*)
			if [ -n "${SRCPATCHFILE}" ]; then
				err 1 "Patch files not supported with git, please use feature branches"
			fi
			msg_n "Checking out the sources with ${METHOD}..."
			${GIT_CMD} clone ${GIT_DEPTH} -q -b ${VERSION} ${GIT_FULLURL} ${SRC_BASE} || err 1 " fail"
			echo " done"
			# No support for patches, using feature branches is recommanded"
			;;
		esac
	else
		case ${METHOD} in
		svn*)
			msg_n "Updating the sources with ${METHOD}..."
			${SVN_CMD} upgrade ${SRC_BASE} 2>/dev/null || :
			${SVN_CMD} -q update -r ${TORELEASE:-head} ${SRC_BASE} || err 1 " fail"
			echo " done"
			;;
		git*)
			${GIT_CMD} -C ${SRC_BASE} pull --rebase -q || err 1 " fail"
			if [ -n "${TORELEASE}" ]; then
				${GIT_CMD} checkout -q "${TORELEASE}" || err 1 " fail"
			fi
			echo " done"
			;;
		esac
	fi
	buildworld
	installworld
	build_native_xtools

	case ${METHOD} in
	svn*)
		svn_rev=$(${SVN_CMD} info ${SRC_BASE} |
		    awk '/Last Changed Rev:/ {print $4}')
		version_vcs="r${svn_rev}"
	;;
	git*)
		git_sha=$(${GIT_CMD} -C ${SRC_BASE} rev-parse --short HEAD)
		version_vcs="${git_sha}"
	;;
	esac
	jset ${JAILNAME} version_vcs "${version_vcs}"
	# Use __FreeBSD_version as our version_extra
	setvar "${var_version_extra}" \
	    "$(awk '/^\#define[[:blank:]]__FreeBSD_version/ {print $3}' \
	    ${JAILMNT}/usr/include/sys/param.h)"
}

install_from_ftp() {
	mkdir ${JAILMNT}/fromftp
	local URL V

	V=${ALLBSDVER:-${VERSION}}
	case $V in
	[0-4].*) HASH=MD5 ;;
	5.[0-4]*) HASH=MD5 ;;
	*) HASH=SHA256 ;;
	esac

	DISTS="${DISTS} base games"
	[ -z "${SRCPATH}" ] && DISTS="${DISTS} src"
	DISTS="${DISTS} ${EXTRA_DISTS}"

	case "${V}" in
	[0-8][^0-9]*) # < 9
		msg "Fetching sets for FreeBSD ${V} ${ARCH}"
		case ${METHOD} in
		ftp|http|gjb)
			case ${VERSION} in
				*-PRERELEASE|*-STABLE) type=snapshots ;;
				*) type=releases ;;
			esac

			# Check that the defaults have been changed
			echo ${FREEBSD_HOST} | egrep -E "(_PROTO_|_CHANGE_THIS_)" > /dev/null
			if [ $? -eq 0 ]; then
				msg "FREEBSD_HOST from config invalid; defaulting to https://download.FreeBSD.org"
				FREEBSD_HOST="https://download.FreeBSD.org"
			fi
			case $(echo "${FREEBSD_HOST}" | \
			    tr '[:upper:]' '[:lower:]') in
				*download.freebsd.org)
					URL="${FREEBSD_HOST}/ftp/${type}/${ARCH}/${V}"
					;;
				*)
					URL="${FREEBSD_HOST}/pub/FreeBSD/${type}/${ARCH}/${V}"
					;;
			esac
			;;
		url=*) URL=${METHOD##url=} ;;
		allbsd) URL="https://pub.allbsd.org/FreeBSD-snapshots/${ARCH%%.*}-${ARCH##*.}/${V}-JPSNAP/ftp" ;;
		ftp-archive) URL="http://ftp-archive.freebsd.org/pub/FreeBSD-Archive/old-releases/${ARCH}/${V}" ;;
		esac
		DISTS="${DISTS} dict"
		[ "${NO_LIB32:-no}" = "no" -a "${ARCH}" = "amd64" ] &&
			DISTS="${DISTS} lib32"
		[ -n "${KERNEL}" ] && DISTS="${DISTS} kernels"
		for dist in ${DISTS}; do
			fetch_file ${JAILMNT}/fromftp/ "${URL}/$dist/CHECKSUM.${HASH}" ||
				err 1 "Fail to fetch checksum file"
			sed -n "s/.*(\(.*\...\)).*/\1/p" \
				${JAILMNT}/fromftp/CHECKSUM.${HASH} | \
				while read pkg; do
				[ ${pkg} = "install.sh" ] && continue
				# Let's retry at least one time
				fetch_file ${JAILMNT}/fromftp/ "${URL}/${dist}/${pkg}"
			done
		done

		msg "Extracting sets:"
		for SETS in ${JAILMNT}/fromftp/*.aa; do
			SET=`basename $SETS .aa`
			echo -e "\t- $SET...\c"
			case ${SET} in
				s*)
					APPEND="usr/src"
					;;
				*)
					APPEND=""
					;;
			esac
			(cat ${JAILMNT}/fromftp/${SET}.* || echo Error) | \
				tar --unlink -xpf - -C ${JAILMNT}/${APPEND} || err 1 " fail"
			echo " done"
		done
		;;
	*)
		local type
		case ${METHOD} in
			ftp|http|gjb)
				case ${VERSION} in
					*-CURRENT|*-ALPHA*|*-PRERELEASE|*-STABLE) type=snapshots ;;
					*) type=releases ;;
				esac

				# Check that the defaults have been changed
				echo ${FREEBSD_HOST} | egrep -E "(_PROTO_|_CHANGE_THIS_)" > /dev/null
				if [ $? -eq 0 ]; then
					msg "FREEBSD_HOST from config invalid; defaulting to https://download.FreeBSD.org"
					FREEBSD_HOST="https://download.FreeBSD.org"
				fi

				case $(echo "${FREEBSD_HOST}" | \
				    tr '[:upper:]' '[:lower:]') in
					*download.freebsd.org)
						URL="${FREEBSD_HOST}/ftp/${type}/${ARCH%%.*}/${ARCH##*.}/${V}"
						;;
					*)
						URL="${FREEBSD_HOST}/pub/FreeBSD/${type}/${ARCH%%.*}/${ARCH##*.}/${V}"
						;;
				esac
				;;
			allbsd) URL="https://pub.allbsd.org/FreeBSD-snapshots/${ARCH%%.*}-${ARCH##*.}/${V}-JPSNAP/ftp" ;;
			ftp-archive) URL="http://ftp-archive.freebsd.org/pub/FreeBSD-Archive/old-releases/${ARCH%%.*}/${ARCH##*.}/${V}" ;;
			url=*) URL=${METHOD##url=} ;;
		esac

		# Copy release MANIFEST from the preinstalled set if we have it;
		# if not, download it.
		if [ -f ${SCRIPTPREFIX}/MANIFESTS/${ARCH%%.*}-${ARCH##*.}-${V} ]; then
			msg "Using pre-distributed MANIFEST for FreeBSD ${V} ${ARCH}"
			cp ${SCRIPTPREFIX}/MANIFESTS/${ARCH%%.*}-${ARCH##*.}-${V} ${JAILMNT}/fromftp/MANIFEST
		else
			msg "Fetching MANIFEST for FreeBSD ${V} ${ARCH}"
			fetch_file ${JAILMNT}/fromftp/MANIFEST ${URL}/MANIFEST
		fi

		DISTS="${DISTS} lib32"
		[ -n "${KERNEL}" ] && DISTS="${DISTS} kernel"
		[ -s "${JAILMNT}/fromftp/MANIFEST" ] || err 1 "Empty MANIFEST file."
		for dist in ${DISTS}; do
			awk -vdist="${dist}.txz" '\
			    BEGIN {ret=1} \
			    $1 == dist {ret=0;exit} \
			    END {exit ret} \
			    ' "${JAILMNT}/fromftp/MANIFEST" || continue
			msg "Fetching ${dist} for FreeBSD ${V} ${ARCH}"
			fetch_file "${JAILMNT}/fromftp/${dist}.txz" "${URL}/${dist}.txz"
			MHASH="$(awk -vdist="${dist}.txz" '$1 == dist { print $2 }' ${JAILMNT}/fromftp/MANIFEST)"
			FHASH="$(sha256 -q ${JAILMNT}/fromftp/${dist}.txz)"
			if [ "${MHASH}" != "${FHASH}" ]; then
				err 1 "${dist}.txz checksum mismatch"
			fi
			msg_n "Extracting ${dist}..."
			tar -xpf "${JAILMNT}/fromftp/${dist}.txz" -C  ${JAILMNT}/ || err 1 " fail"
			echo " done"
		done
		;;
	esac

	msg_n "Cleaning up..."
	rm -rf ${JAILMNT}/fromftp/
	echo " done"

	build_native_xtools
}

install_from_tar() {
	msg_n "Installing ${VERSION} ${ARCH} from ${TARBALL} ..."
	tar -xpf ${TARBALL} -C ${JAILMNT}/ || err 1 " fail"
	echo " done"
	build_native_xtools
}

create_jail() {
	[ "${JAILNAME#*.*}" = "${JAILNAME}" ] ||
		err 1 "The jailname cannot contain a period (.). See jail(8)"

	if [ "${METHOD}" = "null" ]; then
		[ -z "${JAILMNT}" ] && \
		    err 1 "Must set -M to path of jail to use"
		[ "${JAILMNT}" = "/" ] && \
		    err 1 "Cannot use /"
	fi

	if [ -z ${JAILMNT} ]; then
		[ -z ${BASEFS} ] && err 1 "Please provide a BASEFS variable in your poudriere.conf"
		JAILMNT=${BASEFS}/jails/${JAILNAME}
	fi

	if [ -z "${JAILFS}" -a -z "${NO_ZFS}" ]; then
		[ -z ${ZPOOL} ] && err 1 "Please provide a ZPOOL variable in your poudriere.conf"
		JAILFS=${ZPOOL}${ZROOTFS}/jails/${JAILNAME}
	fi

	SRC_BASE="${JAILMNT}/usr/src"

	case ${METHOD} in
	ftp|http|gjb|ftp-archive|url=*)
		FCT=install_from_ftp
		;;
	allbsd)
		FCT=install_from_ftp
		ALLBSDVER=`fetch -qo - \
			https://pub.allbsd.org/FreeBSD-snapshots/${ARCH}-${ARCH}/ | \
			sed -n "s,.*href=\"\(.*${VERSION}.*\)-JPSNAP/\".*,\1,p" | \
			sort -k 3 -t - -r | head -n 1 `
		[ -z ${ALLBSDVER} ] && err 1 "Unknown version $VERSION"

		OIFS=${IFS}
		IFS=-
		set -- ${ALLBSDVER}
		IFS=${OIFS}
		RELEASE="${ALLBSDVER}-JPSNAP/ftp"
		;;
	svn*)
		test -x "${SVN_CMD}" || err 1 "svn or svnlite not installed. Perhaps you need to 'pkg install subversion'"
		case ${VERSION} in
			stable/*![0-9]*)
				err 1 "bad version number for stable version"
				;;
			head@*![0-9]*)
				err 1 "bad revision number for head version"
				;;
			release/*![0-9]*.[0-9].[0-9])
				err 1 "bad version number for release version"
				;;
			releng/*![0-9]*.[0-9])
				err 1 "bad version number for releng version"
				;;
			stable/*|head*|release/*|releng/*.[0-9]*|projects/*) ;;
			*)
				err 1 "version with svn should be: head[@rev], stable/N, release/N, releng/N or projects/X"
				;;
		esac
		FCT=install_from_vcs
		;;
	git*)
		# Do not check valid version given one can have a specific branch
		FCT=install_from_vcs
		;;
	src=*)
		SRC_BASE="${METHOD#src=}"
		test -d ${SRC_BASE} || err 1 "No such source directory"
		FCT=install_from_src
		;;
	tar=*)
		FCT=install_from_tar
		TARBALL="${METHOD##*=}"
		[ -z "${TARBALL}" ] && \
		    err 1 "Must use format -m tar=/path/to/tarball.tar"
		[ -r "${TARBALL}" ] || err 1 "Cannot read file ${TARBALL}"
		METHOD="${METHOD%%=*}"
		;;
	null)
		JAILFS=none
		FCT=
		;;
	*)
		err 2 "Unknown method to create the jail"
		;;
	esac

	if [ "${JAILFS}" != "none" ]; then
		[ -d "${JAILMNT}" ] && \
		    err 1 "Directory ${JAILMNT} already exists"
	fi

	createfs ${JAILNAME} ${JAILMNT} ${JAILFS:-none}
	[ -n "${JAILFS}" -a "${JAILFS}" != "none" ] && jset ${JAILNAME} fs ${JAILFS}
	if [ -n "${VERSION}" ]; then
		jset ${JAILNAME} version ${VERSION}
	fi
	jset ${JAILNAME} timestamp $(clock -epoch)
	jset ${JAILNAME} arch ${ARCH}
	jset ${JAILNAME} mnt ${JAILMNT}
	[ -n "$SRCPATH" ] && jset ${JAILNAME} srcpath ${SRCPATH}

	# Wrap the jail creation in a special cleanup hook that will remove the jail
	# if any error is encountered
	CLEANUP_HOOK=cleanup_new_jail
	jset ${JAILNAME} method ${METHOD}
	[ -n "${FCT}" ] && ${FCT} version_extra

	if [ -r "${SRC_BASE}/sys/conf/newvers.sh" ]; then
		RELEASE=$(update_version "${version_extra}")
	else
		RELEASE="${VERSION}"
	fi

	cp -f "${JAILMNT}/etc/login.conf" "${JAILMNT}/etc/login.conf.orig"
	update_version_env "${RELEASE}"

	pwd_mkdb -d ${JAILMNT}/etc/ -p ${JAILMNT}/etc/master.passwd

	markfs clean ${JAILMNT}

	# Check VERSION before running 'update_jail' on jails created using FreeBSD dists.
	case ${METHOD} in
		ftp|http|ftp-archive)
			[ ${VERSION#*-RELEAS*} != ${VERSION} ] && update_jail
			;;
	esac

	unset CLEANUP_HOOK

	msg "Jail ${JAILNAME} ${RELEASE} ${ARCH} is ready to be used"
}

info_jail() {
	local nbb nbf nbi nbq nbs tobuild
	local building_started status log
	local elapsed elapsed_days elapsed_hms elapsed_timestamp
	local now start_time timestamp
	local jversion jarch jmethod pmethod mnt fs

	jail_exists ${JAILNAME} || err 1 "No such jail: ${JAILNAME}"

	POUDRIERE_BUILD_TYPE=bulk
	BUILDNAME=latest

	_log_path log
	now=$(clock -epoch)

	_bget status status 2>/dev/null || :
	_bget nbq stats_queued 2>/dev/null || nbq=0
	_bget nbb stats_built 2>/dev/null || nbb=0
	_bget nbf stats_failed 2>/dev/null || nbf=0
	_bget nbi stats_ignored 2>/dev/null || nbi=0
	_bget nbs stats_skipped 2>/dev/null || nbs=0
	tobuild=$((nbq - nbb - nbf - nbi - nbs))

	_jget jversion ${JAILNAME} version
	_jget jversion_vcs ${JAILNAME} version_vcs 2>/dev/null || jversion_vcs=
	_jget jarch ${JAILNAME} arch
	_jget jmethod ${JAILNAME} method
	_jget timestamp ${JAILNAME} timestamp 2>/dev/null || :
	_jget mnt ${JAILNAME} mnt 2>/dev/null || :
	_jget fs ${JAILNAME} fs 2>/dev/null || fs=""

	echo "Jail name:         ${JAILNAME}"
	echo "Jail version:      ${jversion}"
	if [ -n "${jversion_vcs}" ]; then
		echo "Jail vcs version:  ${jversion_vcs}"
	fi
	echo "Jail arch:         ${jarch}"
	echo "Jail method:       ${jmethod}"
	echo "Jail mount:        ${mnt}"
	echo "Jail fs:           ${fs}"
	if [ -n "${timestamp}" ]; then
		echo "Jail updated:      $(date -j -r ${timestamp} "+%Y-%m-%d %H:%M:%S")"
	fi
	if porttree_exists ${PTNAME}; then
		_pget pmethod ${PTNAME} method
		echo "Tree name:         ${PTNAME}"
		echo "Tree method:       ${pmethod:--}"
#		echo "Tree updated:      $(pget ${PTNAME} timestamp)"
		echo "Status:            ${status}"
		if calculate_elapsed_from_log ${now} ${log}; then
			start_time=${_start_time}
			elapsed=${_elapsed_time}
			building_started=$(date -j -r ${start_time} "+%Y-%m-%d %H:%M:%S")
			elapsed_days=$((elapsed/86400))
			calculate_duration elapsed_hms "${elapsed}"
			case ${elapsed_days} in
				0) elapsed_timestamp="${elapsed_hms}" ;;
				1) elapsed_timestamp="1 day, ${elapsed_hms}" ;;
				*) elapsed_timestamp="${elapsed_days} days, ${elapsed_hms}" ;;
			esac
			echo "Building started:  ${building_started}"
			echo "Elapsed time:      ${elapsed_timestamp}"
			echo "Packages built:    ${nbb}"
			echo "Packages failed:   ${nbf}"
			echo "Packages ignored:  ${nbi}"
			echo "Packages skipped:  ${nbs}"
			echo "Packages total:    ${nbq}"
			echo "Packages left:     ${tobuild}"
		fi
	fi

	unset POUDRIERE_BUILD_TYPE
}

. ${SCRIPTPREFIX}/common.sh

get_host_arch ARCH
REALARCH=${ARCH}
START=0
STOP=0
LIST=0
DELETE=0
CREATE=0
RENAME=0
QUIET=0
NAMEONLY=0
INFO=0
UPDATE=0
PTNAME=default
SETNAME=""
XDEV=0
NO_XDEV=0
BUILD=0
GIT_DEPTH=--depth=1

<<<<<<< HEAD
while getopts "biJ:j:v:a:z:m:nf:M:sdkK:lqcip:r:uU:t:z:P:S:X" FLAG; do
=======
while getopts "biJ:j:v:a:z:m:nf:M:sdkK:lqcip:r:uU:t:z:P:S:Dx" FLAG; do
>>>>>>> 5e3f50f8
	case "${FLAG}" in
		b)
			BUILD=1
			;;
		i)
			INFO=1
			;;
		j)
			JAILNAME=${OPTARG}
			;;
		J)
			PARALLEL_JOBS=${OPTARG}
			;;
		v)
			VERSION=${OPTARG}
			;;
		a)
			ARCH=${OPTARG}
			# If TARGET=TARGET_ARCH trim it away and just use
			# TARGET_ARCH
			[ "${ARCH%.*}" = "${ARCH#*.}" ] && ARCH="${ARCH#*.}"
			;;
		m)
			METHOD=${OPTARG}
			;;
		n)
			NAMEONLY=1
			;;
		f)
			JAILFS=${OPTARG}
			;;
		M)
			JAILMNT=${OPTARG}
			;;
		s)
			START=1
			;;
		k)
			STOP=1
			;;
		K)
			KERNEL=${OPTARG:-GENERIC}
			;;
		l)
			LIST=1
			;;
		c)
			CREATE=1
			;;
		d)
			DELETE=1
			;;
		p)
			PTNAME=${OPTARG}
			;;
		P)
			[ -f ${OPTARG} ] || err 1 "No such patch"
			# If this is a relative path, add in ${PWD} as
			# a cd / was done.
			[ "${OPTARG#/}" = "${OPTARG}" ] && \
			    OPTARG="${SAVED_PWD}/${OPTARG}"
			SRCPATCHFILE="${OPTARG}"
			;;
		S)
			[ -d ${OPTARG} ] || err 1 "No such directory ${OPTARG}"
			SRCPATH=${OPTARG}
			;;
		D)
			GIT_DEPTH=""
			;;
		q)
			QUIET=1
			;;
		u)
			UPDATE=1
			;;
		U)
			SOURCES_URL=${OPTARG}
			;;
		r)
			RENAME=1;
			NEWJAILNAME=${OPTARG}
			;;
		t)
			TORELEASE=${OPTARG}
			;;
		X)
			NO_XDEV=1
			;;
		z)
			[ -n "${OPTARG}" ] || err 1 "Empty set name"
			SETNAME="${OPTARG}"
			;;
		*)
			echo "Unknown flag '${FLAG}'"
			usage
			;;
	esac
done

saved_argv="$@"
shift $((OPTIND-1))
post_getopts

METHOD=${METHOD:-ftp}
if [ -n "${JAILNAME}" -a ${CREATE} -eq 0 ]; then
	_jget ARCH ${JAILNAME} arch 2>/dev/null || :
	_jget JAILFS ${JAILNAME} fs 2>/dev/null || :
	_jget JAILMNT ${JAILNAME} mnt 2>/dev/null || :
fi

if [ -n "${SOURCES_URL}" ]; then
	case "${METHOD}" in
	svn*)
		case "${SOURCES_URL}" in
		http://*) METHOD="svn+http" ;;
		https://*) METHOD="svn+https" ;;
		file://*) METHOD="svn+file" ;;
		svn+ssh://*) METHOD="svn+ssh" ;;
		svn://*) METHOD="svn" ;;
		*) err 1 "Invalid svn url" ;;
		esac
		;;
	git*)
		case "${SOURCES_URL}" in
		ssh://*) METHOD="git+ssh" ;;
		http://*) METHOD="git+http" ;;
		https://*) METHOD="git+https" ;;
		git://*) METHOD="git" ;;
		file://*) METHOD="git" ;;
		*) err 1 "Invalid git url" ;;
		esac
		;;
	*)
		err 1 "-U only valid with git and svn methods"
		;;
	esac
	SVN_FULLURL=${SOURCES_URL}
	GIT_FULLURL=${SOURCES_URL}
else
	case ${METHOD} in
	svn+http) proto="http" ;;
	svn+https) proto="https" ;;
	svn+ssh) proto="svn+ssh" ;;
	svn+file) proto="file" ;;
	svn) proto="svn" ;;
	git+ssh) proto="ssh" ;;
	git+http) proto="http" ;;
	git+https) proto="https" ;;
	git) proto="git" ;;
	esac
	SVN_FULLURL=${proto}://${SVN_HOST}/base
	GIT_FULLURL=${proto}://${GIT_BASEURL}
fi


case "${CREATE}${INFO}${LIST}${STOP}${START}${DELETE}${UPDATE}${RENAME}" in
	10000000)
		test -z ${JAILNAME} && usage JAILNAME
		case ${METHOD} in
			src=*|null|tar) ;;
			*) test -z ${VERSION} && usage VERSION ;;
		esac
		jail_exists ${JAILNAME} && \
		    err 2 "The jail ${JAILNAME} already exists"
		check_emulation "${REALARCH}" "${ARCH}"
		maybe_run_queued "${saved_argv}"
		create_jail
		;;
	01000000)
		test -z ${JAILNAME} && usage JAILNAME
		export MASTERNAME=${JAILNAME}-${PTNAME}${SETNAME:+-${SETNAME}}
		_mastermnt MASTERMNT
		export MASTERMNT
		info_jail
		;;
	00100000)
		list_jail
		;;
	00010000)
		test -z ${JAILNAME} && usage JAILNAME
		maybe_run_queued "${saved_argv}"
		export MASTERNAME=${JAILNAME}-${PTNAME}${SETNAME:+-${SETNAME}}
		_mastermnt MASTERMNT
		export MASTERMNT
		jail_runs ${MASTERNAME} ||
		    msg "Jail ${MASTERNAME} not running, but cleaning up anyway"
		jail_stop
		;;
	00001000)
		export SET_STATUS_ON_START=0
		test -z ${JAILNAME} && usage JAILNAME
		porttree_exists ${PTNAME} || err 2 "No such ports tree ${PTNAME}"
		maybe_run_queued "${saved_argv}"
		export MASTERNAME=${JAILNAME}-${PTNAME}${SETNAME:+-${SETNAME}}
		_mastermnt MASTERMNT
		export MASTERMNT
		jail_start ${JAILNAME} ${PTNAME} ${SETNAME}
		JNETNAME="n"
		;;
	00000100)
		test -z ${JAILNAME} && usage JAILNAME
		confirm_if_tty "Are you sure you want to delete the jail?" || \
		    err 1 "Not deleting jail"
		maybe_run_queued "${saved_argv}"
		delete_jail
		;;
	00000010)
		test -z ${JAILNAME} && usage JAILNAME
		jail_exists ${JAILNAME} || err 1 "No such jail: ${JAILNAME}"
		maybe_run_queued "${saved_argv}"
		jail_runs ${JAILNAME} && \
		    err 1 "Unable to update jail ${JAILNAME}: it is running"
		check_emulation "${REALARCH}" "${ARCH}"
		update_jail
		;;
	00000001)
		test -z ${JAILNAME} && usage JAILNAME
		maybe_run_queued "${saved_argv}"
		rename_jail
		;;
	*)
		usage
		;;
esac<|MERGE_RESOLUTION|>--- conflicted
+++ resolved
@@ -385,7 +385,6 @@
 	    ${JAILMNT}/etc/${src}.conf
 }
 
-<<<<<<< HEAD
 check_xdev() {
 	# Check that we can theoretically build xdev and error out
 	# if we clearly cannot.
@@ -398,10 +397,7 @@
 	fi
 }
 
-build_and_install_world() {
-=======
 buildworld() {
->>>>>>> 5e3f50f8
 	export SRC_BASE=${JAILMNT}/usr/src
 	mkdir -p ${JAILMNT}/etc
 	setup_src_conf "src"
@@ -416,7 +412,6 @@
 	export SRC_ENV_CONF=${JAILMNT}/etc/src-env.conf
 
 	setup_build_env
-	check_xdev
 
 	msg "Starting make buildworld with ${PARALLEL_JOBS} jobs"
 	${MAKE_CMD} -C ${SRC_BASE} buildworld ${MAKE_JOBS} \
@@ -435,6 +430,7 @@
 	[ ${BUILT_NATIVE_XTOOLS:-0} -eq 0 ] || return 0
 	[ ${QEMU_EMULATING} -eq 1 ] || return 0
 	setup_build_env
+	check_xdev
 
 	msg "Starting make native-xtools with ${PARALLEL_JOBS} jobs"
 	: ${XDEV_SRC:=/usr/src}
@@ -942,11 +938,7 @@
 BUILD=0
 GIT_DEPTH=--depth=1
 
-<<<<<<< HEAD
-while getopts "biJ:j:v:a:z:m:nf:M:sdkK:lqcip:r:uU:t:z:P:S:X" FLAG; do
-=======
-while getopts "biJ:j:v:a:z:m:nf:M:sdkK:lqcip:r:uU:t:z:P:S:Dx" FLAG; do
->>>>>>> 5e3f50f8
+while getopts "biJ:j:v:a:z:m:nf:M:sdkK:lqcip:r:uU:t:z:P:S:DX" FLAG; do
 	case "${FLAG}" in
 		b)
 			BUILD=1
