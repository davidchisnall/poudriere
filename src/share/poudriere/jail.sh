#!/bin/sh
# 
# Copyright (c) 2010-2013 Baptiste Daroussin <bapt@FreeBSD.org>
# Copyright (c) 2012-2013 Bryan Drewery <bdrewery@FreeBSD.org>
# All rights reserved.
# 
# Redistribution and use in source and binary forms, with or without
# modification, are permitted provided that the following conditions
# are met:
# 1. Redistributions of source code must retain the above copyright
#    notice, this list of conditions and the following disclaimer.
# 2. Redistributions in binary form must reproduce the above copyright
#    notice, this list of conditions and the following disclaimer in the
#    documentation and/or other materials provided with the distribution.
# 
# THIS SOFTWARE IS PROVIDED BY THE AUTHOR AND CONTRIBUTORS ``AS IS'' AND
# ANY EXPRESS OR IMPLIED WARRANTIES, INCLUDING, BUT NOT LIMITED TO, THE
# IMPLIED WARRANTIES OF MERCHANTABILITY AND FITNESS FOR A PARTICULAR PURPOSE
# ARE DISCLAIMED.  IN NO EVENT SHALL THE AUTHOR OR CONTRIBUTORS BE LIABLE
# FOR ANY DIRECT, INDIRECT, INCIDENTAL, SPECIAL, EXEMPLARY, OR CONSEQUENTIAL
# DAMAGES (INCLUDING, BUT NOT LIMITED TO, PROCUREMENT OF SUBSTITUTE GOODS
# OR SERVICES; LOSS OF USE, DATA, OR PROFITS; OR BUSINESS INTERRUPTION)
# HOWEVER CAUSED AND ON ANY THEORY OF LIABILITY, WHETHER IN CONTRACT, STRICT
# LIABILITY, OR TORT (INCLUDING NEGLIGENCE OR OTHERWISE) ARISING IN ANY WAY
# OUT OF THE USE OF THIS SOFTWARE, EVEN IF ADVISED OF THE POSSIBILITY OF
# SUCH DAMAGE.

usage() {
	cat << EOF
poudriere jail [parameters] [options]

Parameters:
<<<<<<< HEAD
    -c            -- create a jail
    -d            -- delete a jail
    -l            -- list all available jails
    -u            -- update a jail
    -C            -- Cleanup jail mounts (contingency cleanup)
=======
    -c            -- Create a jail
    -d            -- Delete a jail
    -l            -- List all available jails
    -s            -- Start a jail
    -k            -- Stop a jail
    -u            -- Update a jail
>>>>>>> 2b57be6d

Options:
    -q            -- Quiet (Do not print the header)
    -J n          -- Run buildworld in parallel with n jobs.
<<<<<<< HEAD
    -j jailname   -- Specifies the jailname
    -v version    -- Specifies which version of DragonFly we want in jail
                     e.g. \"3.4\", \"3.6\", or \"master\"
    -a arch       -- Does nothing - set to be same as host
    -f fs         -- FS name (\$BASEFS/worlds/myjail)
    -M mountpoint -- mountpoint
    -Q quickworld -- when used with -u jail is incrementally updated
    -m method     -- when used with -c forces the method to use by default
                     \"git\" to build world from source.  There are no other
                     method options at this time.
    -p tree       -- Specify which ports tree the jail to start/stop with
    -P patch      -- Specify a patch file to apply to the source before committing.
    -t version    -- version to upgrade to"
=======
    -j jailname   -- Specify the jailname
    -v version    -- Specify which version of FreeBSD to install in the jail.
    -a arch       -- Indicates the architecture of the jail: i386 or amd64
                     (Default: same as the host)
    -f fs         -- FS name (tank/jails/myjail) if fs is "none" then do not
                     create on ZFS.
    -M mountpoint -- Mountpoint
    -m method     -- When used with -c, overrides the default method (ftp).
                     Could also be "http", "svn", "svn+http",
                     "svn+https", "svn+file", "svn+ssh", "csup".
                     Please note that with the svn and csup methods the world
                     will be built. Note that building from sources can use
                     src.conf and jailname-src.conf in
                     /usr/local/etc/poudriere.d/.  Other possible method are:
                     "allbsd" (Retrieve a snapshot from allbsd.org's website)
                     or "ftp-archive" (Retrieve an old release that is no
                     longer available on "ftp").
    -P patch      -- Specify a patch to apply to the source before building.
    -t version    -- Version of FreeBSD to upgrade the jail to.

Options for -s and -k:
    -p tree       -- Specify which ports tree the jail to start/stop with.
    -z set        -- Specify which SET the jail to start/stop with.
EOF
>>>>>>> 2b57be6d
	exit 1
}

list_jail() {
	local format
	local j name version arch method mnt

	format='%-20s %-20s %-7s %-7s %s\n'
	[ ${QUIET} -eq 0 ] &&
		printf "${format}" "JAILNAME" "VERSION" "ARCH" "METHOD" "PATH"
	for j in $(find ${POUDRIERED}/jails -type d -maxdepth 1 -mindepth 1 -print); do
		name=${j##*/}
		version=$(jget ${name} version)
		arch=$(jget ${name} arch)
		method=$(jget ${name} method)
		mnt=$(jget ${name} mnt)
		printf "${format}" "${name}" "${version}" "${arch}" "${method}" "${mnt}"
	done
}

cleanup_new_jail() {
	msg "Error while creating jail, cleaning up." >&2
	delete_jail
}

<<<<<<< HEAD
=======
# Lookup new version from newvers and set in jset version
update_version() {
	local version_extra="$1"

	eval `grep "^[RB][A-Z]*=" ${JAILMNT}/usr/src/sys/conf/newvers.sh `
	RELEASE=${REVISION}-${BRANCH}
	[ -n "${version_extra}" ] &&
	    RELEASE="${RELEASE} ${version_extra}"
	jset ${JAILNAME} version "${RELEASE}"
	echo "${RELEASE}"
}

# Set specified version into login.conf
update_version_env() {
	local release="$1"
	local login_env osversion

	osversion=`awk '/\#define __FreeBSD_version/ { print $3 }' ${JAILMNT}/usr/include/sys/param.h`
	login_env=",UNAME_r=${release% *},UNAME_v=FreeBSD ${release},OSVERSION=${osversion}"

	[ "${ARCH}" = "i386" -a "${REALARCH}" = "amd64" ] &&
		login_env="${login_env},UNAME_p=i386,UNAME_m=i386"

	sed -i "" -e "s/,UNAME_r.*:/:/ ; s/:\(setenv.*\):/:\1${login_env}:/" ${JAILMNT}/etc/login.conf
	cap_mkdb ${JAILMNT}/etc/login.conf
}

update_jail() {
	jail_exists ${JAILNAME} || err 1 "No such jail: ${JAILNAME}"
	jail_runs ${JAILNAME} &&
		err 1 "Unable to update jail ${JAILNAME}: it is running"

	METHOD=$(jget ${JAILNAME} method)
	if [ -z "${METHOD}" -o "${METHOD}" = "-" ]; then
		METHOD="ftp"
		jset ${JAILNAME} method ${METHOD}
	fi
	msg "Upgrading using ${METHOD}"
	case ${METHOD} in
	ftp|http|ftp-archive)
		MASTERMNT=${JAILMNT}
		MASTERNAME=${JAILNAME}
		[ -n "${RESOLV_CONF}" ] && cp -v "${RESOLV_CONF}" "${JAILMNT}/etc/"
		do_jail_mounts ${JAILMNT} ${ARCH}
		jstart 1
		if [ -z "${TORELEASE}" ]; then
			injail env PAGER=/bin/cat /usr/sbin/freebsd-update fetch install
		else
			# Install new kernel
			injail env PAGER=/bin/cat /usr/sbin/freebsd-update -r ${TORELEASE} upgrade install ||
				err 1 "Fail to upgrade system"
			# Reboot
			update_version_env ${TORELEASE}
			# Install new world
			injail env PAGER=/bin/cat /usr/sbin/freebsd-update install ||
				err 1 "Fail to upgrade system"
			# Reboot
			update_version_env ${TORELEASE}
			# Remove stale files
			injail env PAGER=/bin/cat /usr/sbin/freebsd-update install ||
				err 1 "Fail to upgrade system"
			jset ${JAILNAME} version ${TORELEASE}
		fi
		jstop
		umountfs ${JAILMNT} 1
		[ -n "${RESOLV_CONF}" ] && rm -f ${JAILMNT}/etc/resolv.conf
		markfs clean ${JAILMNT}
		;;
	csup)
		msg "csup has been deprecated by FreeBSD. Only use if you are syncing with your own csup repo."
		install_from_csup
		update_version_env $(jget ${JAILNAME} version)
		yes | make -C ${JAILMNT}/usr/src delete-old delete-old-libs DESTDIR=${JAILMNT}
		markfs clean ${JAILMNT}
		;;
	svn*)
		install_from_svn version_extra
		RELEASE=$(update_version "${version_extra}")
		update_version_env "${RELEASE}"
		yes | make -C ${JAILMNT}/usr/src delete-old delete-old-libs DESTDIR=${JAILMNT}
		markfs clean ${JAILMNT}
		;;
	allbsd|gjb|url=*)
		[ -z "${VERSION}" ] && VERSION=$(jget ${JAILNAME} version)
		[ -z "${ARCH}" ] && ARCH=$(jget ${JAILNAME} arch)
		delete_jail
		create_jail
		;;
	*)
		err 1 "Unsupported method"
		;;
	esac

}

build_and_install_world() {
	case "${ARCH}" in
	mips64)
		export TARGET=mips
		;;
	armv6)
		export TARGET=arm
		;;
	esac
	export TARGET_ARCH=${ARCH}
	export SRC_BASE=${JAILMNT}/usr/src
	mkdir -p ${JAILMNT}/etc
	[ -f ${JAILMNT}/etc/src.conf ] && rm -f ${JAILMNT}/etc/src.conf
	touch ${JAILMNT}/etc/src.conf
	[ -f ${POUDRIERED}/src.conf ] && cat ${POUDRIERED}/src.conf > ${JAILMNT}/etc/src.conf
	[ -f ${POUDRIERED}/${JAILNAME}-src.conf ] && cat ${POUDRIERED}/${JAILNAME}-src.conf >> ${JAILMNT}/etc/src.conf
	unset MAKEOBJPREFIX
	export __MAKE_CONF=/dev/null
	export SRCCONF=${JAILMNT}/etc/src.conf
	MAKE_JOBS="-j${PARALLEL_JOBS}"

	: ${CCACHE_PATH:="/usr/local/libexec/ccache"}
	if [ -n "${CCACHE_DIR}" -a -d ${CCACHE_PATH}/world ]; then
		export CCACHE_DIR
		export CC="${CCACHE_PATH}/world/cc"
		export CXX="${CCACHE_PATH}/world/c++"
		unset CCACHE_TEMPDIR
	fi

	fbsdver=$(awk '/^\#define[[:blank:]]__FreeBSD_version/ {print $3}' ${JAILMNT}/usr/src/sys/sys/param.h)
	hostver=$(sysctl -n kern.osreldate)
	make_cmd=make
	if [ ${hostver} -gt 1000000 -a ${fbsdver} -lt 1000000 ]; then
		FMAKE=$(which fmake 2>/dev/null)
		[ -n "${FMAKE}" ] ||
			err 1 "You need fmake installed on the host: devel/fmake"
		make_cmd=${FMAKE}
	fi
	msg "Starting make buildworld with ${PARALLEL_JOBS} jobs"
	${make_cmd} -C ${JAILMNT}/usr/src buildworld ${MAKE_JOBS} \
	    ${MAKEWORLDARGS} || err 1 "Failed to 'make buildworld'"
	msg "Starting make installworld"
	${make_cmd} -C ${JAILMNT}/usr/src installworld DESTDIR=${JAILMNT} \
	    DB_FROM_SRC=1 || err 1 "Failed to 'make installworld'"
	${make_cmd} -C ${JAILMNT}/usr/src DESTDIR=${JAILMNT} DB_FROM_SRC=1 \
	    distrib-dirs || err 1 "Failed to 'make distrib-dirs'"
	${make_cmd} -C ${JAILMNT}/usr/src DESTDIR=${JAILMNT} distribution ||
	    err 1 "Failed to 'make distribution'"

	case "${ARCH}" in
	mips64)
		cp `which qemu-mips64` ${JAILMNT}/usr/bin/qemu-mips64
		;;
	armv6)
		cp `which qemu-arm` ${JAILMNT}/usr/bin/qemu-arm
		;;
	esac
}

install_from_svn() {
	local var_version_extra="$1"
	local UPDATE=0
	local proto
	local svn_rev

	[ -d ${JAILMNT}/usr/src ] && UPDATE=1
	mkdir -p ${JAILMNT}/usr/src
	case ${METHOD} in
	svn+http) proto="http" ;;
	svn+https) proto="https" ;;
	svn+ssh) proto="svn+ssh" ;;
	svn+file) proto="file" ;;
	svn) proto="svn" ;;
	esac
	if [ ${UPDATE} -eq 0 ]; then
		msg_n "Checking out the sources from svn..."
		${SVN_CMD} -q co ${proto}://${SVN_HOST}/base/${VERSION} ${JAILMNT}/usr/src || err 1 " fail"
		echo " done"
		if [ -n "${SRCPATCHFILE}" ]; then
			msg_n "Patching the sources with ${SRCPATCHFILE}"
			${SVN_CMD} -q patch ${SRCPATCHFILE} ${JAILMNT}/usr/src || err 1 " fail"
			echo done
		fi
	else
		msg_n "Updating the sources from svn..."
		${SVN_CMD} upgrade ${JAILMNT}/usr/src 2>/dev/null || :
		${SVN_CMD} -q update ${JAILMNT}/usr/src || err 1 " fail"
		echo " done"
	fi
	build_and_install_world

	svn_rev=$(${SVN_CMD} info ${JAILMNT}/usr/src |
	    awk '/Last Changed Rev:/ {print $4}')
	setvar "${var_version_extra}" "r${svn_rev}"
}

install_from_csup() {
	local var_version_extra="$1"
	local UPDATE=0
	[ -d ${JAILMNT}/usr/src ] && UPDATE=1
	mkdir -p ${JAILMNT}/etc
	mkdir -p ${JAILMNT}/var/db
	mkdir -p ${JAILMNT}/usr
	[ -z ${CSUP_HOST} ] && err 2 "CSUP_HOST has to be defined in the configuration to use csup"
	if [ "${UPDATE}" -eq 0 ]; then
		echo "*default base=${JAILMNT}/var/db
*default prefix=${JAILMNT}/usr
*default release=cvs tag=${VERSION}
*default delete use-rel-suffix
src-all" > ${JAILMNT}/etc/supfile
	fi
	csup -z -h ${CSUP_HOST} ${JAILMNT}/etc/supfile || err 1 "Fail to fetch sources"
	build_and_install_world
}

install_from_ftp() {
	local var_version_extra="$1"
	mkdir ${JAILMNT}/fromftp
	local URL V

	V=${ALLBSDVER:-${VERSION}}
	case $V in
	[0-4].*) HASH=MD5 ;;
	5.[0-4]*) HASH=MD5 ;;
	*) HASH=SHA256 ;;
	esac
	if [ ${V%%.*} -lt 9 ]; then
		msg "Fetching sets for FreeBSD ${V} ${ARCH}"
		case ${METHOD} in
		ftp|http|gjb)
			case ${VERSION} in
				*-PRERELEASE|*-STABLE) type=snapshots ;;
				*) type=releases ;;
			esac

			# Check that the defaults have been changed
			echo ${FREEBSD_HOST} | egrep -E "(_PROTO_|_CHANGE_THIS_)" > /dev/null
			if [ $? -eq 0 ]; then
				msg "FREEBSD_HOST from config invalid; defaulting to http://ftp.freebsd.org"
				FREEBSD_HOST="http://ftp.freebsd.org"
			fi
			URL="${FREEBSD_HOST}/pub/FreeBSD/${type}/${ARCH}/${V}" ;;
		url=*) URL=${METHOD##url=} ;;
		allbsd) URL="https://pub.allbsd.org/FreeBSD-snapshots/${ARCH}-${ARCH}/${V}-JPSNAP/ftp" ;;
		ftp-archive) URL="ftp://ftp-archive.freebsd.org/pub/FreeBSD-Archive/old-releases/${ARCH}/${V}" ;;
		esac
		DISTS="base dict src games"
		[ ${ARCH} = "amd64" ] && DISTS="${DISTS} lib32"
		for dist in ${DISTS}; do
			fetch_file ${JAILMNT}/fromftp/ ${URL}/$dist/CHECKSUM.${HASH} ||
				err 1 "Fail to fetch checksum file"
			sed -n "s/.*(\(.*\...\)).*/\1/p" \
				${JAILMNT}/fromftp/CHECKSUM.${HASH} | \
				while read pkg; do
				[ ${pkg} = "install.sh" ] && continue
				# Let's retry at least one time
				fetch_file ${JAILMNT}/fromftp/ ${URL}/${dist}/${pkg}
			done
		done

		msg "Extracting sets:"
		for SETS in ${JAILMNT}/fromftp/*.aa; do
			SET=`basename $SETS .aa`
			echo -e "\t- $SET...\c"
			case ${SET} in
				s*)
					APPEND="usr/src"
					;;
				*)
					APPEND=""
					;;
			esac
			(cat ${JAILMNT}/fromftp/${SET}.* || echo Error) | \
				tar --unlink -xpf - -C ${JAILMNT}/${APPEND} || err 1 " fail"
			echo " done"
		done
	else
		local type
		case ${METHOD} in
			ftp|http|gjb)
				case ${VERSION} in
					*-CURRENT|*-PRERELEASE|*-STABLE) type=snapshots ;;
					*) type=releases ;;
				esac

				# Check that the defaults have been changed
				echo ${FREEBSD_HOST} | egrep -E "(_PROTO_|_CHANGE_THIS_)" > /dev/null
				if [ $? -eq 0 ]; then
					msg "FREEBSD_HOST from config invalid; defaulting to http://ftp.freebsd.org"
					FREEBSD_HOST="http://ftp.freebsd.org"
				fi

				URL="${FREEBSD_HOST}/pub/FreeBSD/${type}/${ARCH}/${ARCH}/${V}"
				;;
			allbsd) URL="https://pub.allbsd.org/FreeBSD-snapshots/${ARCH}-${ARCH}/${V}-JPSNAP/ftp" ;;
			ftp-archive) URL="ftp://ftp-archive.freebsd.org/pub/FreeBSD-Archive/old-releases/${ARCH}/${V}" ;;
			url=*) URL=${METHOD##url=} ;;
		esac
		DISTS="base.txz src.txz games.txz"
		[ ${ARCH} = "amd64" ] && DISTS="${DISTS} lib32.txz"
		for dist in ${DISTS}; do
			msg "Fetching ${dist} for FreeBSD ${V} ${ARCH}"
			fetch_file ${JAILMNT}/fromftp/${dist} ${URL}/${dist}
			msg_n "Extracting ${dist}..."
			tar -xpf ${JAILMNT}/fromftp/${dist} -C  ${JAILMNT}/ || err 1 " fail"
			echo " done"
		done
	fi

	msg_n "Cleaning up..."
	rm -rf ${JAILMNT}/fromftp/
	echo " done"
}

create_jail() {
	jail_exists ${JAILNAME} && err 2 "The jail ${JAILNAME} already exists"

	test -z ${VERSION} && usage

	[ "${JAILNAME#*.*}" = "${JAILNAME}" ] ||
		err 1 "The jailname can not contain a period (.). See jail(8)"

	if [ -z ${JAILMNT} ]; then
		[ -z ${BASEFS} ] && err 1 "Please provide a BASEFS variable in your poudriere.conf"
		JAILMNT=${BASEFS}/jails/${JAILNAME}
	fi

	if [ -z "${JAILFS}" -a -z "${NO_ZFS}" ]; then
		[ -z ${ZPOOL} ] && err 1 "Please provide a ZPOOL variable in your poudriere.conf"
		JAILFS=${ZPOOL}${ZROOTFS}/jails/${JAILNAME}
	fi

	case ${METHOD} in
	ftp|http|gjb|ftp-archive|url=*)
		FCT=install_from_ftp
		;;
	allbsd)
		FCT=install_from_ftp
		ALLBSDVER=`fetch -qo - \
			https://pub.allbsd.org/FreeBSD-snapshots/${ARCH}-${ARCH}/ | \
			sed -n "s,.*href=\"\(.*${VERSION}.*\)-JPSNAP/\".*,\1,p" | \
			sort -k 3 -t - -r | head -n 1 `
		[ -z ${ALLBSDVER} ] && err 1 "Unknown version $VERSION"

		OIFS=${IFS}
		IFS=-
		set -- ${ALLBSDVER}
		IFS=${OIFS}
		RELEASE="${ALLBSDVER}-JPSNAP/ftp"
		;;
	svn*)
		test -z "${SVN_CMD}" && err 1 "You need svn on your host to use svn method"
		case ${VERSION} in
			stable/*![0-9]*)
				err 1 "bad version number for stable version"
				;;
			head@*![0-9]*)
				err 1 "bad revision number for head version"
				;;
			release/*![0-9]*.[0-9].[0-9])
				err 1 "bad version number for release version"
				;;
			releng/*![0-9]*.[0-9])
				err 1 "bad version number for releng version"
				;;
			stable/*|head*|release/*|releng/*.[0-9]) ;;
			*)
				err 1 "version with svn should be: head[@rev], stable/N, release/N or releng/N"
				;;
		esac
		FCT=install_from_svn
		;;
	csup)
		case ${VERSION} in
			.)
				;;
			RELENG_*![0-9]*_[0-9])
				err 1 "bad version number for RELENG"
				;;
			RELENG_*![0-9]*)
				err 1 "bad version number for RELENG"
				;;
			RELENG_*|.) ;;
			*)
				err 1 "version with csup should be: . or RELENG_N or RELEASE_N"
				;;
		esac
		msg "csup has been depreciated by FreeBSD. Only use if you are syncing with your own csup repo."
		FCT=install_from_csup
		;;
	*)
		err 2 "Unknown method to create the jail"
		;;
	esac

	createfs ${JAILNAME} ${JAILMNT} ${JAILFS:-none}
	[ -n "${JAILFS}" -a "${JAILFS}" != "none" ] && jset ${JAILNAME} fs ${JAILFS}
	jset ${JAILNAME} version ${VERSION}
	jset ${JAILNAME} arch ${ARCH}
	jset ${JAILNAME} mnt ${JAILMNT}

	# Wrap the jail creation in a special cleanup hook that will remove the jail
	# if any error is encountered
	CLEANUP_HOOK=cleanup_new_jail
	jset ${JAILNAME} method ${METHOD}
	${FCT} version_extra

	RELEASE=$(update_version "${version_extra}")
	update_version_env "${RELEASE}"

	if [ "${ARCH}" = "i386" -a "${REALARCH}" = "amd64" ]; then
		cat > ${JAILMNT}/etc/make.conf << EOF
ARCH=i386
MACHINE=i386
MACHINE_ARCH=i386
EOF

	fi

	pwd_mkdb -d ${JAILMNT}/etc/ -p ${JAILMNT}/etc/master.passwd

	cat >> ${JAILMNT}/etc/make.conf << EOF
USE_PACKAGE_DEPENDS=yes
BATCH=yes
WRKDIRPREFIX=/wrkdirs
EOF

	mkdir -p ${JAILMNT}/usr/ports
	mkdir -p ${JAILMNT}/wrkdirs
	mkdir -p ${POUDRIERE_DATA}/logs

	jail -U root -c path=${JAILMNT} command=/sbin/ldconfig -m /lib /usr/lib /usr/lib/compat

	markfs clean ${JAILMNT}
	unset CLEANUP_HOOK
	msg "Jail ${JAILNAME} ${VERSION} ${ARCH} is ready to be used"
}

>>>>>>> 2b57be6d
ARCH=`uname -m`
REALARCH=${ARCH}
START=0
STOP=0
LIST=0
DELETE=0
CREATE=0
QUIET=0
INFO=0
UPDATE=0
QUICK=0
DISMOUNT=0
METHOD=git
JOB_OVERRIDE="0"
PTNAME=default
SETNAME=""

SCRIPTPATH=`realpath $0`
SCRIPTPREFIX=`dirname ${SCRIPTPATH}`
. ${SCRIPTPREFIX}/common.sh
. ${SCRIPTPREFIX}/jail.sh.${BSDPLATFORM}

<<<<<<< HEAD
while getopts "J:j:v:a:z:m:n:f:M:Cdlqcip:iut:z:P:Q" FLAG; do
=======
TMPFS_ALL=0

while getopts "J:j:v:a:z:m:n:f:M:sdklqcip:ut:z:P:" FLAG; do
>>>>>>> 2b57be6d
	case "${FLAG}" in
		j)
			JAILNAME=${OPTARG}
			;;
		J)
			JOB_OVERRIDE=${OPTARG}
			;;
		v)
			VERSION=${OPTARG}
			;;
		a)
<<<<<<< HEAD
			# Force it to stay on host's arch
=======
			[ "${REALARCH}" != "amd64" -a "${REALARCH}" != ${OPTARG} ] &&
				err 1 "Only amd64 host can choose another architecture"
			ARCH=${OPTARG}
			case "${ARCH}" in
			mips64)
				[ -x `which qemu-mips64` ] || err 1 "You need qemu-mips64 installed on the host"
				;;
			armv6)
				[ -x `which qemu-arm` ] || err 1 "You need qemu-arm installed on the host"
				;;
			esac
>>>>>>> 2b57be6d
			;;
		m)
			METHOD=${OPTARG}
			;;
		f)
			JAILFS=${OPTARG}
			;;
		C)
			DISMOUNT=1
			;;
		M)
			JAILMNT=${OPTARG}
			;;
		Q)
			QUICK=1
			;;
		l)
			LIST=1
			;;
		c)
			CREATE=1
			;;
		d)
			DELETE=1
			;;
		p)
			PTNAME=${OPTARG}
			;;
		P)
			[ -f ${OPTARG} ] || err 1 "No such patch"
			SRCPATCHFILE=${OPTARG}
			;;
		q)
			QUIET=1
			;;
		u)
			UPDATE=1
			;;
		t)
			TORELEASE=${OPTARG}
			;;
		*)
			usage
			;;
	esac
done

if [ -n "${JAILNAME}" -a ${CREATE} -eq 0 ]; then
	ARCH=$(jget ${JAILNAME} arch)
	JAILFS=$(jget ${JAILNAME} fs)
	JAILMNT=$(jget ${JAILNAME} mnt)
fi

if [ "${JOB_OVERRIDE}" = "0" ]; then
	PARALLEL_JOBS=$(sysctl -n hw.ncpu)
else
	PARALLEL_JOBS=${JOB_OVERRIDE}
fi

case "${CREATE}${LIST}${DELETE}${UPDATE}${INFO}${DISMOUNT}" in
	10000)
		test -z ${JAILNAME} && usage
		create_jail
		;;
	01000)
		list_jail
		;;
<<<<<<< HEAD
	00100)
=======
	001000)
		test -z ${JAILNAME} && usage
		porttree_exists ${PTNAME} || err 2 "No such ports tree ${PTNAME}"
		export MASTERNAME=${JAILNAME}-${PTNAME}${SETNAME:+-${SETNAME}}
		export MASTERMNT=${POUDRIERE_DATA}/build/${MASTERNAME}/ref
		jail_stop
		;;
	000100)
		export SET_STATUS_ON_START=0
		test -z ${JAILNAME} && usage
		porttree_exists ${PTNAME} || err 2 "No such ports tree ${PTNAME}"
		export MASTERNAME=${JAILNAME}-${PTNAME}${SETNAME:+-${SETNAME}}
		export MASTERMNT=${POUDRIERE_DATA}/build/${MASTERNAME}/ref
		jail_start ${JAILNAME} ${PTNAME} ${SETNAME}
		jstop
		# Restart with network
		jstart 1
		;;
	000010)
>>>>>>> 2b57be6d
		test -z ${JAILNAME} && usage
		delete_jail
		;;
	00010)
		test -z ${JAILNAME} && usage
		update_jail
		;;
	00001)
		test -z ${JAILNAME} && usage
		jail_dismount
		;;
	*)
		usage
		;;
esac<|MERGE_RESOLUTION|>--- conflicted
+++ resolved
@@ -30,64 +30,27 @@
 poudriere jail [parameters] [options]
 
 Parameters:
-<<<<<<< HEAD
-    -c            -- create a jail
-    -d            -- delete a jail
-    -l            -- list all available jails
-    -u            -- update a jail
-    -C            -- Cleanup jail mounts (contingency cleanup)
-=======
     -c            -- Create a jail
     -d            -- Delete a jail
     -l            -- List all available jails
-    -s            -- Start a jail
-    -k            -- Stop a jail
     -u            -- Update a jail
->>>>>>> 2b57be6d
+    -C            -- Cleanup jail mounts (contingency cleanup)
 
 Options:
     -q            -- Quiet (Do not print the header)
     -J n          -- Run buildworld in parallel with n jobs.
-<<<<<<< HEAD
-    -j jailname   -- Specifies the jailname
-    -v version    -- Specifies which version of DragonFly we want in jail
+    -j jailname   -- Specify the jailname
+    -v version    -- Specify which version of DragonFly we want in jail
                      e.g. \"3.4\", \"3.6\", or \"master\"
-    -a arch       -- Does nothing - set to be same as host
-    -f fs         -- FS name (\$BASEFS/worlds/myjail)
-    -M mountpoint -- mountpoint
+    -M mountpoint -- Mountpoint
     -Q quickworld -- when used with -u jail is incrementally updated
     -m method     -- when used with -c forces the method to use by default
                      \"git\" to build world from source.  There are no other
                      method options at this time.
     -p tree       -- Specify which ports tree the jail to start/stop with
     -P patch      -- Specify a patch file to apply to the source before committing.
-    -t version    -- version to upgrade to"
-=======
-    -j jailname   -- Specify the jailname
-    -v version    -- Specify which version of FreeBSD to install in the jail.
-    -a arch       -- Indicates the architecture of the jail: i386 or amd64
-                     (Default: same as the host)
-    -f fs         -- FS name (tank/jails/myjail) if fs is "none" then do not
-                     create on ZFS.
-    -M mountpoint -- Mountpoint
-    -m method     -- When used with -c, overrides the default method (ftp).
-                     Could also be "http", "svn", "svn+http",
-                     "svn+https", "svn+file", "svn+ssh", "csup".
-                     Please note that with the svn and csup methods the world
-                     will be built. Note that building from sources can use
-                     src.conf and jailname-src.conf in
-                     /usr/local/etc/poudriere.d/.  Other possible method are:
-                     "allbsd" (Retrieve a snapshot from allbsd.org's website)
-                     or "ftp-archive" (Retrieve an old release that is no
-                     longer available on "ftp").
-    -P patch      -- Specify a patch to apply to the source before building.
-    -t version    -- Version of FreeBSD to upgrade the jail to.
-
-Options for -s and -k:
-    -p tree       -- Specify which ports tree the jail to start/stop with.
-    -z set        -- Specify which SET the jail to start/stop with.
+    -t version    -- version of DragonFly to upgrade the jail to.
 EOF
->>>>>>> 2b57be6d
 	exit 1
 }
 
@@ -113,8 +76,6 @@
 	delete_jail
 }
 
-<<<<<<< HEAD
-=======
 # Lookup new version from newvers and set in jset version
 update_version() {
 	local version_extra="$1"
@@ -132,11 +93,8 @@
 	local release="$1"
 	local login_env osversion
 
-	osversion=`awk '/\#define __FreeBSD_version/ { print $3 }' ${JAILMNT}/usr/include/sys/param.h`
-	login_env=",UNAME_r=${release% *},UNAME_v=FreeBSD ${release},OSVERSION=${osversion}"
-
-	[ "${ARCH}" = "i386" -a "${REALARCH}" = "amd64" ] &&
-		login_env="${login_env},UNAME_p=i386,UNAME_m=i386"
+	osversion=`awk '/\#define __DragonFly_version/ { print $3 }' ${JAILMNT}/usr/include/sys/param.h`
+	login_env=",UNAME_r=${release% *},UNAME_v=DragonFly ${release},OSVERSION=${osversion}"
 
 	sed -i "" -e "s/,UNAME_r.*:/:/ ; s/:\(setenv.*\):/:\1${login_env}:/" ${JAILMNT}/etc/login.conf
 	cap_mkdb ${JAILMNT}/etc/login.conf
@@ -147,437 +105,7 @@
 	jail_runs ${JAILNAME} &&
 		err 1 "Unable to update jail ${JAILNAME}: it is running"
 
-	METHOD=$(jget ${JAILNAME} method)
-	if [ -z "${METHOD}" -o "${METHOD}" = "-" ]; then
-		METHOD="ftp"
-		jset ${JAILNAME} method ${METHOD}
-	fi
-	msg "Upgrading using ${METHOD}"
-	case ${METHOD} in
-	ftp|http|ftp-archive)
-		MASTERMNT=${JAILMNT}
-		MASTERNAME=${JAILNAME}
-		[ -n "${RESOLV_CONF}" ] && cp -v "${RESOLV_CONF}" "${JAILMNT}/etc/"
-		do_jail_mounts ${JAILMNT} ${ARCH}
-		jstart 1
-		if [ -z "${TORELEASE}" ]; then
-			injail env PAGER=/bin/cat /usr/sbin/freebsd-update fetch install
-		else
-			# Install new kernel
-			injail env PAGER=/bin/cat /usr/sbin/freebsd-update -r ${TORELEASE} upgrade install ||
-				err 1 "Fail to upgrade system"
-			# Reboot
-			update_version_env ${TORELEASE}
-			# Install new world
-			injail env PAGER=/bin/cat /usr/sbin/freebsd-update install ||
-				err 1 "Fail to upgrade system"
-			# Reboot
-			update_version_env ${TORELEASE}
-			# Remove stale files
-			injail env PAGER=/bin/cat /usr/sbin/freebsd-update install ||
-				err 1 "Fail to upgrade system"
-			jset ${JAILNAME} version ${TORELEASE}
-		fi
-		jstop
-		umountfs ${JAILMNT} 1
-		[ -n "${RESOLV_CONF}" ] && rm -f ${JAILMNT}/etc/resolv.conf
-		markfs clean ${JAILMNT}
-		;;
-	csup)
-		msg "csup has been deprecated by FreeBSD. Only use if you are syncing with your own csup repo."
-		install_from_csup
-		update_version_env $(jget ${JAILNAME} version)
-		yes | make -C ${JAILMNT}/usr/src delete-old delete-old-libs DESTDIR=${JAILMNT}
-		markfs clean ${JAILMNT}
-		;;
-	svn*)
-		install_from_svn version_extra
-		RELEASE=$(update_version "${version_extra}")
-		update_version_env "${RELEASE}"
-		yes | make -C ${JAILMNT}/usr/src delete-old delete-old-libs DESTDIR=${JAILMNT}
-		markfs clean ${JAILMNT}
-		;;
-	allbsd|gjb|url=*)
-		[ -z "${VERSION}" ] && VERSION=$(jget ${JAILNAME} version)
-		[ -z "${ARCH}" ] && ARCH=$(jget ${JAILNAME} arch)
-		delete_jail
-		create_jail
-		;;
-	*)
-		err 1 "Unsupported method"
-		;;
-	esac
-
-}
-
-build_and_install_world() {
-	case "${ARCH}" in
-	mips64)
-		export TARGET=mips
-		;;
-	armv6)
-		export TARGET=arm
-		;;
-	esac
-	export TARGET_ARCH=${ARCH}
-	export SRC_BASE=${JAILMNT}/usr/src
-	mkdir -p ${JAILMNT}/etc
-	[ -f ${JAILMNT}/etc/src.conf ] && rm -f ${JAILMNT}/etc/src.conf
-	touch ${JAILMNT}/etc/src.conf
-	[ -f ${POUDRIERED}/src.conf ] && cat ${POUDRIERED}/src.conf > ${JAILMNT}/etc/src.conf
-	[ -f ${POUDRIERED}/${JAILNAME}-src.conf ] && cat ${POUDRIERED}/${JAILNAME}-src.conf >> ${JAILMNT}/etc/src.conf
-	unset MAKEOBJPREFIX
-	export __MAKE_CONF=/dev/null
-	export SRCCONF=${JAILMNT}/etc/src.conf
-	MAKE_JOBS="-j${PARALLEL_JOBS}"
-
-	: ${CCACHE_PATH:="/usr/local/libexec/ccache"}
-	if [ -n "${CCACHE_DIR}" -a -d ${CCACHE_PATH}/world ]; then
-		export CCACHE_DIR
-		export CC="${CCACHE_PATH}/world/cc"
-		export CXX="${CCACHE_PATH}/world/c++"
-		unset CCACHE_TEMPDIR
-	fi
-
-	fbsdver=$(awk '/^\#define[[:blank:]]__FreeBSD_version/ {print $3}' ${JAILMNT}/usr/src/sys/sys/param.h)
-	hostver=$(sysctl -n kern.osreldate)
-	make_cmd=make
-	if [ ${hostver} -gt 1000000 -a ${fbsdver} -lt 1000000 ]; then
-		FMAKE=$(which fmake 2>/dev/null)
-		[ -n "${FMAKE}" ] ||
-			err 1 "You need fmake installed on the host: devel/fmake"
-		make_cmd=${FMAKE}
-	fi
-	msg "Starting make buildworld with ${PARALLEL_JOBS} jobs"
-	${make_cmd} -C ${JAILMNT}/usr/src buildworld ${MAKE_JOBS} \
-	    ${MAKEWORLDARGS} || err 1 "Failed to 'make buildworld'"
-	msg "Starting make installworld"
-	${make_cmd} -C ${JAILMNT}/usr/src installworld DESTDIR=${JAILMNT} \
-	    DB_FROM_SRC=1 || err 1 "Failed to 'make installworld'"
-	${make_cmd} -C ${JAILMNT}/usr/src DESTDIR=${JAILMNT} DB_FROM_SRC=1 \
-	    distrib-dirs || err 1 "Failed to 'make distrib-dirs'"
-	${make_cmd} -C ${JAILMNT}/usr/src DESTDIR=${JAILMNT} distribution ||
-	    err 1 "Failed to 'make distribution'"
-
-	case "${ARCH}" in
-	mips64)
-		cp `which qemu-mips64` ${JAILMNT}/usr/bin/qemu-mips64
-		;;
-	armv6)
-		cp `which qemu-arm` ${JAILMNT}/usr/bin/qemu-arm
-		;;
-	esac
-}
-
-install_from_svn() {
-	local var_version_extra="$1"
-	local UPDATE=0
-	local proto
-	local svn_rev
-
-	[ -d ${JAILMNT}/usr/src ] && UPDATE=1
-	mkdir -p ${JAILMNT}/usr/src
-	case ${METHOD} in
-	svn+http) proto="http" ;;
-	svn+https) proto="https" ;;
-	svn+ssh) proto="svn+ssh" ;;
-	svn+file) proto="file" ;;
-	svn) proto="svn" ;;
-	esac
-	if [ ${UPDATE} -eq 0 ]; then
-		msg_n "Checking out the sources from svn..."
-		${SVN_CMD} -q co ${proto}://${SVN_HOST}/base/${VERSION} ${JAILMNT}/usr/src || err 1 " fail"
-		echo " done"
-		if [ -n "${SRCPATCHFILE}" ]; then
-			msg_n "Patching the sources with ${SRCPATCHFILE}"
-			${SVN_CMD} -q patch ${SRCPATCHFILE} ${JAILMNT}/usr/src || err 1 " fail"
-			echo done
-		fi
-	else
-		msg_n "Updating the sources from svn..."
-		${SVN_CMD} upgrade ${JAILMNT}/usr/src 2>/dev/null || :
-		${SVN_CMD} -q update ${JAILMNT}/usr/src || err 1 " fail"
-		echo " done"
-	fi
-	build_and_install_world
-
-	svn_rev=$(${SVN_CMD} info ${JAILMNT}/usr/src |
-	    awk '/Last Changed Rev:/ {print $4}')
-	setvar "${var_version_extra}" "r${svn_rev}"
-}
-
-install_from_csup() {
-	local var_version_extra="$1"
-	local UPDATE=0
-	[ -d ${JAILMNT}/usr/src ] && UPDATE=1
-	mkdir -p ${JAILMNT}/etc
-	mkdir -p ${JAILMNT}/var/db
-	mkdir -p ${JAILMNT}/usr
-	[ -z ${CSUP_HOST} ] && err 2 "CSUP_HOST has to be defined in the configuration to use csup"
-	if [ "${UPDATE}" -eq 0 ]; then
-		echo "*default base=${JAILMNT}/var/db
-*default prefix=${JAILMNT}/usr
-*default release=cvs tag=${VERSION}
-*default delete use-rel-suffix
-src-all" > ${JAILMNT}/etc/supfile
-	fi
-	csup -z -h ${CSUP_HOST} ${JAILMNT}/etc/supfile || err 1 "Fail to fetch sources"
-	build_and_install_world
-}
-
-install_from_ftp() {
-	local var_version_extra="$1"
-	mkdir ${JAILMNT}/fromftp
-	local URL V
-
-	V=${ALLBSDVER:-${VERSION}}
-	case $V in
-	[0-4].*) HASH=MD5 ;;
-	5.[0-4]*) HASH=MD5 ;;
-	*) HASH=SHA256 ;;
-	esac
-	if [ ${V%%.*} -lt 9 ]; then
-		msg "Fetching sets for FreeBSD ${V} ${ARCH}"
-		case ${METHOD} in
-		ftp|http|gjb)
-			case ${VERSION} in
-				*-PRERELEASE|*-STABLE) type=snapshots ;;
-				*) type=releases ;;
-			esac
-
-			# Check that the defaults have been changed
-			echo ${FREEBSD_HOST} | egrep -E "(_PROTO_|_CHANGE_THIS_)" > /dev/null
-			if [ $? -eq 0 ]; then
-				msg "FREEBSD_HOST from config invalid; defaulting to http://ftp.freebsd.org"
-				FREEBSD_HOST="http://ftp.freebsd.org"
-			fi
-			URL="${FREEBSD_HOST}/pub/FreeBSD/${type}/${ARCH}/${V}" ;;
-		url=*) URL=${METHOD##url=} ;;
-		allbsd) URL="https://pub.allbsd.org/FreeBSD-snapshots/${ARCH}-${ARCH}/${V}-JPSNAP/ftp" ;;
-		ftp-archive) URL="ftp://ftp-archive.freebsd.org/pub/FreeBSD-Archive/old-releases/${ARCH}/${V}" ;;
-		esac
-		DISTS="base dict src games"
-		[ ${ARCH} = "amd64" ] && DISTS="${DISTS} lib32"
-		for dist in ${DISTS}; do
-			fetch_file ${JAILMNT}/fromftp/ ${URL}/$dist/CHECKSUM.${HASH} ||
-				err 1 "Fail to fetch checksum file"
-			sed -n "s/.*(\(.*\...\)).*/\1/p" \
-				${JAILMNT}/fromftp/CHECKSUM.${HASH} | \
-				while read pkg; do
-				[ ${pkg} = "install.sh" ] && continue
-				# Let's retry at least one time
-				fetch_file ${JAILMNT}/fromftp/ ${URL}/${dist}/${pkg}
-			done
-		done
-
-		msg "Extracting sets:"
-		for SETS in ${JAILMNT}/fromftp/*.aa; do
-			SET=`basename $SETS .aa`
-			echo -e "\t- $SET...\c"
-			case ${SET} in
-				s*)
-					APPEND="usr/src"
-					;;
-				*)
-					APPEND=""
-					;;
-			esac
-			(cat ${JAILMNT}/fromftp/${SET}.* || echo Error) | \
-				tar --unlink -xpf - -C ${JAILMNT}/${APPEND} || err 1 " fail"
-			echo " done"
-		done
-	else
-		local type
-		case ${METHOD} in
-			ftp|http|gjb)
-				case ${VERSION} in
-					*-CURRENT|*-PRERELEASE|*-STABLE) type=snapshots ;;
-					*) type=releases ;;
-				esac
-
-				# Check that the defaults have been changed
-				echo ${FREEBSD_HOST} | egrep -E "(_PROTO_|_CHANGE_THIS_)" > /dev/null
-				if [ $? -eq 0 ]; then
-					msg "FREEBSD_HOST from config invalid; defaulting to http://ftp.freebsd.org"
-					FREEBSD_HOST="http://ftp.freebsd.org"
-				fi
-
-				URL="${FREEBSD_HOST}/pub/FreeBSD/${type}/${ARCH}/${ARCH}/${V}"
-				;;
-			allbsd) URL="https://pub.allbsd.org/FreeBSD-snapshots/${ARCH}-${ARCH}/${V}-JPSNAP/ftp" ;;
-			ftp-archive) URL="ftp://ftp-archive.freebsd.org/pub/FreeBSD-Archive/old-releases/${ARCH}/${V}" ;;
-			url=*) URL=${METHOD##url=} ;;
-		esac
-		DISTS="base.txz src.txz games.txz"
-		[ ${ARCH} = "amd64" ] && DISTS="${DISTS} lib32.txz"
-		for dist in ${DISTS}; do
-			msg "Fetching ${dist} for FreeBSD ${V} ${ARCH}"
-			fetch_file ${JAILMNT}/fromftp/${dist} ${URL}/${dist}
-			msg_n "Extracting ${dist}..."
-			tar -xpf ${JAILMNT}/fromftp/${dist} -C  ${JAILMNT}/ || err 1 " fail"
-			echo " done"
-		done
-	fi
-
-	msg_n "Cleaning up..."
-	rm -rf ${JAILMNT}/fromftp/
-	echo " done"
-}
-
-create_jail() {
-	jail_exists ${JAILNAME} && err 2 "The jail ${JAILNAME} already exists"
-
-	test -z ${VERSION} && usage
-
-	[ "${JAILNAME#*.*}" = "${JAILNAME}" ] ||
-		err 1 "The jailname can not contain a period (.). See jail(8)"
-
-	if [ -z ${JAILMNT} ]; then
-		[ -z ${BASEFS} ] && err 1 "Please provide a BASEFS variable in your poudriere.conf"
-		JAILMNT=${BASEFS}/jails/${JAILNAME}
-	fi
-
-	if [ -z "${JAILFS}" -a -z "${NO_ZFS}" ]; then
-		[ -z ${ZPOOL} ] && err 1 "Please provide a ZPOOL variable in your poudriere.conf"
-		JAILFS=${ZPOOL}${ZROOTFS}/jails/${JAILNAME}
-	fi
-
-	case ${METHOD} in
-	ftp|http|gjb|ftp-archive|url=*)
-		FCT=install_from_ftp
-		;;
-	allbsd)
-		FCT=install_from_ftp
-		ALLBSDVER=`fetch -qo - \
-			https://pub.allbsd.org/FreeBSD-snapshots/${ARCH}-${ARCH}/ | \
-			sed -n "s,.*href=\"\(.*${VERSION}.*\)-JPSNAP/\".*,\1,p" | \
-			sort -k 3 -t - -r | head -n 1 `
-		[ -z ${ALLBSDVER} ] && err 1 "Unknown version $VERSION"
-
-		OIFS=${IFS}
-		IFS=-
-		set -- ${ALLBSDVER}
-		IFS=${OIFS}
-		RELEASE="${ALLBSDVER}-JPSNAP/ftp"
-		;;
-	svn*)
-		test -z "${SVN_CMD}" && err 1 "You need svn on your host to use svn method"
-		case ${VERSION} in
-			stable/*![0-9]*)
-				err 1 "bad version number for stable version"
-				;;
-			head@*![0-9]*)
-				err 1 "bad revision number for head version"
-				;;
-			release/*![0-9]*.[0-9].[0-9])
-				err 1 "bad version number for release version"
-				;;
-			releng/*![0-9]*.[0-9])
-				err 1 "bad version number for releng version"
-				;;
-			stable/*|head*|release/*|releng/*.[0-9]) ;;
-			*)
-				err 1 "version with svn should be: head[@rev], stable/N, release/N or releng/N"
-				;;
-		esac
-		FCT=install_from_svn
-		;;
-	csup)
-		case ${VERSION} in
-			.)
-				;;
-			RELENG_*![0-9]*_[0-9])
-				err 1 "bad version number for RELENG"
-				;;
-			RELENG_*![0-9]*)
-				err 1 "bad version number for RELENG"
-				;;
-			RELENG_*|.) ;;
-			*)
-				err 1 "version with csup should be: . or RELENG_N or RELEASE_N"
-				;;
-		esac
-		msg "csup has been depreciated by FreeBSD. Only use if you are syncing with your own csup repo."
-		FCT=install_from_csup
-		;;
-	*)
-		err 2 "Unknown method to create the jail"
-		;;
-	esac
-
-	createfs ${JAILNAME} ${JAILMNT} ${JAILFS:-none}
-	[ -n "${JAILFS}" -a "${JAILFS}" != "none" ] && jset ${JAILNAME} fs ${JAILFS}
-	jset ${JAILNAME} version ${VERSION}
-	jset ${JAILNAME} arch ${ARCH}
-	jset ${JAILNAME} mnt ${JAILMNT}
-
-	# Wrap the jail creation in a special cleanup hook that will remove the jail
-	# if any error is encountered
-	CLEANUP_HOOK=cleanup_new_jail
-	jset ${JAILNAME} method ${METHOD}
-	${FCT} version_extra
-
-	RELEASE=$(update_version "${version_extra}")
-	update_version_env "${RELEASE}"
-
-	if [ "${ARCH}" = "i386" -a "${REALARCH}" = "amd64" ]; then
-		cat > ${JAILMNT}/etc/make.conf << EOF
-ARCH=i386
-MACHINE=i386
-MACHINE_ARCH=i386
-EOF
-
-	fi
-
-	pwd_mkdb -d ${JAILMNT}/etc/ -p ${JAILMNT}/etc/master.passwd
-
-	cat >> ${JAILMNT}/etc/make.conf << EOF
-USE_PACKAGE_DEPENDS=yes
-BATCH=yes
-WRKDIRPREFIX=/wrkdirs
-EOF
-
-	mkdir -p ${JAILMNT}/usr/ports
-	mkdir -p ${JAILMNT}/wrkdirs
-	mkdir -p ${POUDRIERE_DATA}/logs
-
-	jail -U root -c path=${JAILMNT} command=/sbin/ldconfig -m /lib /usr/lib /usr/lib/compat
-
-	markfs clean ${JAILMNT}
-	unset CLEANUP_HOOK
-	msg "Jail ${JAILNAME} ${VERSION} ${ARCH} is ready to be used"
-}
-
->>>>>>> 2b57be6d
-ARCH=`uname -m`
-REALARCH=${ARCH}
-START=0
-STOP=0
-LIST=0
-DELETE=0
-CREATE=0
-QUIET=0
-INFO=0
-UPDATE=0
-QUICK=0
-DISMOUNT=0
-METHOD=git
-JOB_OVERRIDE="0"
-PTNAME=default
-SETNAME=""
-
-SCRIPTPATH=`realpath $0`
-SCRIPTPREFIX=`dirname ${SCRIPTPATH}`
-. ${SCRIPTPREFIX}/common.sh
-. ${SCRIPTPREFIX}/jail.sh.${BSDPLATFORM}
-
-<<<<<<< HEAD
-while getopts "J:j:v:a:z:m:n:f:M:Cdlqcip:iut:z:P:Q" FLAG; do
-=======
-TMPFS_ALL=0
-
-while getopts "J:j:v:a:z:m:n:f:M:sdklqcip:ut:z:P:" FLAG; do
->>>>>>> 2b57be6d
+while getopts "J:j:v:z:m:n:M:Cdlqci:ut:P:" FLAG; do
 	case "${FLAG}" in
 		j)
 			JAILNAME=${OPTARG}
@@ -589,12 +117,7 @@
 			VERSION=${OPTARG}
 			;;
 		a)
-<<<<<<< HEAD
 			# Force it to stay on host's arch
-=======
-			[ "${REALARCH}" != "amd64" -a "${REALARCH}" != ${OPTARG} ] &&
-				err 1 "Only amd64 host can choose another architecture"
-			ARCH=${OPTARG}
 			case "${ARCH}" in
 			mips64)
 				[ -x `which qemu-mips64` ] || err 1 "You need qemu-mips64 installed on the host"
@@ -603,7 +126,6 @@
 				[ -x `which qemu-arm` ] || err 1 "You need qemu-arm installed on the host"
 				;;
 			esac
->>>>>>> 2b57be6d
 			;;
 		m)
 			METHOD=${OPTARG}
@@ -663,47 +185,29 @@
 	PARALLEL_JOBS=${JOB_OVERRIDE}
 fi
 
-case "${CREATE}${LIST}${DELETE}${UPDATE}${INFO}${DISMOUNT}" in
-	10000)
+case "${CREATE}${LIST}${INFO}${DISMOUNT}${DELETE}${UPDATE}" in
+	100000)
 		test -z ${JAILNAME} && usage
 		create_jail
 		;;
-	01000)
+	010000)
 		list_jail
 		;;
-<<<<<<< HEAD
-	00100)
-=======
 	001000)
 		test -z ${JAILNAME} && usage
-		porttree_exists ${PTNAME} || err 2 "No such ports tree ${PTNAME}"
-		export MASTERNAME=${JAILNAME}-${PTNAME}${SETNAME:+-${SETNAME}}
-		export MASTERMNT=${POUDRIERE_DATA}/build/${MASTERNAME}/ref
-		jail_stop
+		info_jail
 		;;
 	000100)
-		export SET_STATUS_ON_START=0
-		test -z ${JAILNAME} && usage
-		porttree_exists ${PTNAME} || err 2 "No such ports tree ${PTNAME}"
-		export MASTERNAME=${JAILNAME}-${PTNAME}${SETNAME:+-${SETNAME}}
-		export MASTERMNT=${POUDRIERE_DATA}/build/${MASTERNAME}/ref
-		jail_start ${JAILNAME} ${PTNAME} ${SETNAME}
-		jstop
-		# Restart with network
-		jstart 1
+		test -z ${JAILNAME} && usage
+		jail_dismount
 		;;
 	000010)
->>>>>>> 2b57be6d
 		test -z ${JAILNAME} && usage
 		delete_jail
 		;;
-	00010)
+	000001)
 		test -z ${JAILNAME} && usage
 		update_jail
-		;;
-	00001)
-		test -z ${JAILNAME} && usage
-		jail_dismount
 		;;
 	*)
 		usage
