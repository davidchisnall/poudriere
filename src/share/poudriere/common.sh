#!/bin/sh
# 
# Copyright (c) 2010-2013 Baptiste Daroussin <bapt@FreeBSD.org>
# Copyright (c) 2010-2011 Julien Laffaye <jlaffaye@FreeBSD.org>
# Copyright (c) 2012-2013 Bryan Drewery <bdrewery@FreeBSD.org>
# All rights reserved.
# 
# Redistribution and use in source and binary forms, with or without
# modification, are permitted provided that the following conditions
# are met:
# 1. Redistributions of source code must retain the above copyright
#    notice, this list of conditions and the following disclaimer.
# 2. Redistributions in binary form must reproduce the above copyright
#    notice, this list of conditions and the following disclaimer in the
#    documentation and/or other materials provided with the distribution.
# 
# THIS SOFTWARE IS PROVIDED BY THE AUTHOR AND CONTRIBUTORS ``AS IS'' AND
# ANY EXPRESS OR IMPLIED WARRANTIES, INCLUDING, BUT NOT LIMITED TO, THE
# IMPLIED WARRANTIES OF MERCHANTABILITY AND FITNESS FOR A PARTICULAR PURPOSE
# ARE DISCLAIMED.  IN NO EVENT SHALL THE AUTHOR OR CONTRIBUTORS BE LIABLE
# FOR ANY DIRECT, INDIRECT, INCIDENTAL, SPECIAL, EXEMPLARY, OR CONSEQUENTIAL
# DAMAGES (INCLUDING, BUT NOT LIMITED TO, PROCUREMENT OF SUBSTITUTE GOODS
# OR SERVICES; LOSS OF USE, DATA, OR PROFITS; OR BUSINESS INTERRUPTION)
# HOWEVER CAUSED AND ON ANY THEORY OF LIABILITY, WHETHER IN CONTRACT, STRICT
# LIABILITY, OR TORT (INCLUDING NEGLIGENCE OR OTHERWISE) ARISING IN ANY WAY
# OUT OF THE USE OF THIS SOFTWARE, EVEN IF ADVISED OF THE POSSIBILITY OF
# SUCH DAMAGE.

BSDPLATFORM=`uname -s | tr '[:upper:]' '[:lower:]'`
<<<<<<< HEAD

dir_empty() {
	find $1 -maxdepth 0 -empty
}
=======
. $(dirname ${0})/common.sh.${BSDPLATFORM}
>>>>>>> 2dde7eec
BLACKLIST=""

# Return true if ran from bulk/testport, ie not daemon/status/jail
was_a_bulk_run() {
	[ "${0##*/}" = "bulk.sh" -o "${0##*/}" = "testport.sh" ]
}
# Return true if in a bulk or other jail run that needs to shutdown the jail
was_a_jail_run() {
	was_a_bulk_run ||  [ "${0##*/}" = "pkgclean.sh" ]
}

_wait() {
	# Workaround 'wait' builtin possibly returning early due to signals
	# by using 'pwait' to wait(2) and then 'wait' to collect return code
	pwait "$@" 2>/dev/null || :
	wait "$@"
}

err() {
	export CRASHED=1
	if [ $# -ne 2 ]; then
		err 1 "err expects 2 arguments: exit_number \"message\""
	fi
	# Try to set status so other processes know this crashed
	# Don't set it from children failures though, only master
	[ -z "${PARALLEL_CHILD}" ] && was_a_bulk_run &&
		bset status "${EXIT_STATUS:-crashed:}" 2>/dev/null || :
	local err_msg="Error: $2"
	msg "${err_msg}" >&2
	[ -n "${MY_JOBID}" ] && job_msg "${err_msg}"
	exit $1
}

msg_n() { echo -n "====>> $1"; }
msg() { echo "====>> $1"; }
msg_verbose() {
	[ ${VERBOSE:-0} -gt 0 ] || return 0
	msg "$1"
}

msg_debug() {
	[ ${VERBOSE:-0} -gt 1 ] || return 0
	msg "DEBUG: $1" >&2
}

job_msg() {
	if [ -n "${MY_JOBID}" ]; then
		msg "[${MY_JOBID}] $1" >&5
	else
		msg "$1"
	fi
}

job_msg_verbose() {
	[ -n "${MY_JOBID}" ] || return 0
	msg_verbose "[${MY_JOBID}] $1" >&5
}

check_jobs() {
	case ${PARALLEL_JOBS} in
	''|*[!0-9]*)
		local nslaves=$(sysctl -n hw.ncpu)
		if [ -n "${JOBS_LIMIT}" ]; then
			PARALLEL_JOBS=`expr ${nslaves} / ${JOBS_LIMIT}`
		else
			PARALLEL_JOBS=${nslaves}
		fi
		;;
	esac
}

my_path() {
	echo ${MASTERMNT}${MY_JOBID+/../${MY_JOBID}}
}

my_name() {
	echo ${MASTERNAME}${MY_JOBID+-job-${MY_JOBID}}
}

eargs() {
	case $# in
	0) err 1 "No arguments expected" ;;
	1) err 1 "1 argument expected: $1" ;;
	*) err 1 "$# arguments expected: $*" ;;
	esac
}

. $(dirname ${0})/common.sh.${BSDPLATFORM}

run_hook() {
	local hookfile=${HOOKDIR}/${1}.sh
	shift

	[ -f ${hookfile} ] &&
		URL_BASE="${URL_BASE}" \
		POUDRIERE_BUILD_TYPE=${POUDRIERE_BUILD_TYPE} \
		POUDRIERED="${POUDRIERED}" \
		POUDRIERE_DATA="${POUDRIERE_DATA}" \
		MASTERNAME="${MASTERNAME}" \
		BUILDNAME="${BUILDNAME}" \
		JAILNAME="${JAILNAME}" \
		PTNAME="${PTNAME}" \
		SETNAME="${SETNAME}" \
		PACKAGES="${PACKAGES}" \
		PACKAGES_ROOT="${PACKAGES_ROOT}" \
		/bin/sh ${hookfile} "$@"
	return 0
}

log_start() {
	local log=$(log_path)
	local latest_log

	logfile="${log}/logs/${PKGNAME}.log"
	latest_log=${POUDRIERE_DATA}/logs/${POUDRIERE_BUILD_TYPE}/latest-per-pkg/${PKGNAME%-*}/${PKGNAME##*-}

	# Make sure directory exists
	mkdir -p ${log}/logs/success ${latest_log}

	:> ${logfile}

	# Link to BUILD_TYPE/latest-per-pkg/PORTNAME/PKGVERSION/MASTERNAME.log
	ln -f ${logfile} ${latest_log}/${MASTERNAME}.log

	# Link to JAIL/latest-per-pkg/PKGNAME.log
	ln -f ${logfile} ${log}/../latest-per-pkg/${PKGNAME}.log

	# Tee all of the output to the logfile through a pipe
	exec 3>&1 4>&2
	[ ! -e ${logfile}.pipe ] && mkfifo ${logfile}.pipe
	{
		if [ "${TIMESTAMP_LOGS:-no}" = "yes" ]; then
			tee ${logfile} | while read line; do
				echo "$(date "+%Y%m%d%H%M.%S") ${line}";
			done
		else
			tee ${logfile}
		fi
	} < ${logfile}.pipe >&3 &
	export tpid=$!
	exec > ${logfile}.pipe 2>&1

	# Remove fifo pipe file right away to avoid orphaning it.
	# The pipe will continue to work as long as we keep
	# the FD open to it.
	rm -f ${logfile}.pipe
}

log_path() {
	echo "${POUDRIERE_DATA}/logs/${POUDRIERE_BUILD_TYPE}/${MASTERNAME}/${BUILDNAME}"
}

buildlog_start() {
	local portdir=$1
	local mnt=$(my_path)
	local var

	echo "build started at $(date)"
	echo "port directory: ${portdir}"
	echo "building for: $(injail uname -a)"
	echo "maintained by: $(injail make -C ${portdir} maintainer)"
	echo "Makefile ident: $(ident ${mnt}/${portdir}/Makefile|sed -n '2,2p')"
	echo "Poudriere version: ${POUDRIERE_VERSION}"
	echo ""
	echo "---Begin Environment---"
	injail env ${PKGENV} ${PORT_FLAGS}
	echo "---End Environment---"
	echo ""
	echo "---Begin OPTIONS List---"
	injail make -C ${portdir} showconfig
	echo "---End OPTIONS List---"
	echo ""
	for var in CONFIGURE_ARGS CONFIGURE_ENV MAKE_ENV; do
		echo "--${var}--"
		echo "$(injail env ${PORT_FLAGS} make -C ${portdir} -V ${var})"
		echo "--End ${var}--"
		echo ""
	done
	echo "--SUB_LIST--"
	echo "$(injail env ${PORT_FLAGS} make -C ${portdir} -V SUB_LIST | tr ' ' '\n' | grep -v '^$')"
	echo "--End SUB_LIST--"
	echo ""
	echo "---Begin make.conf---"
	cat ${mnt}/etc/make.conf
	echo "---End make.conf---"
}

buildlog_stop() {
	local portdir=$1
	local log=$(log_path)
	local buildtime

	buildtime=$( \
		stat -f '%N %B' ${log}/logs/${PKGNAME}.log  | awk -v now=$(date +%s) \
		-f ${AWKPREFIX}/siginfo_buildtime.awk |
		awk -F'!' '{print $2}' \
	)

	echo "build of ${portdir} ended at $(date)"
	echo "build time: ${buildtime}"
}

log_stop() {
	if [ -n "${tpid}" ]; then
		exec 1>&3 3>&- 2>&4 4>&-
		kill $tpid
		_wait $tpid 2>/dev/null || :
		unset tpid
	fi
}

attr_set() {
	local type=$1
	local name=$2
	local property=$3
	shift 3
	mkdir -p ${POUDRIERED}/${type}/${name}
	echo "$@" > ${POUDRIERED}/${type}/${name}/${property} || :
}

jset() { attr_set jails "$@" ; }
pset() { attr_set ports "$@" ; }

attr_get() {
	local type=$1
	local name=$2
	local property=$3
	cat ${POUDRIERED}/${type}/${name}/${property} || :
}

jget() { attr_get jails "$@" ; }
pget() { attr_get ports "$@" ; }

#build getter/setter
bget() {
	local id property mnt
	local log=$(log_path)
	if [ $# -eq 2 ]; then
		id=$1
		shift
	fi
	file=.poudriere.${1}${id:+.${id}}

	cat ${log}/${file} || :
}

bset() {
	was_a_bulk_run || return 0
	local id property mnt
	local log=$(log_path)
	if [ $# -eq 3 ]; then
		id=$1
		shift
	fi
	file=.poudriere.${1}${id:+.${id}}
	shift
	echo "$@" > ${log}/${file} || :
}

badd() {
	local id property mnt
	local log=$(log_path)
	if [ $# -eq 3 ]; then
		id=$1
		shift
	fi
	file=.poudriere.${1}${id:+.${id}}
	shift
	echo "$@" >> ${log}/${file} || :
}

update_stats() {
	local type
	for type in built failed ignored; do
		bset stats_${type} $(bget ports.${type} | wc -l)
	done
	# Skipped may have duplicates in it
	bset stats_skipped $(bget ports.skipped | awk '{print $1}' | \
		sort -u | wc -l)
}

sigint_handler() {
	EXIT_STATUS="sigint:"
	sig_handler
}

sigterm_handler() {
	EXIT_STATUS="sigterm:"
	sig_handler
}


sig_handler() {
	trap - SIGTERM SIGKILL
	# Ignore SIGINT while cleaning up
	trap '' SIGINT
	err 1 "Signal caught, cleaning up and exiting"
}

exit_handler() {
	# Avoid recursively cleaning up here
	trap - EXIT SIGTERM SIGKILL
	# Ignore SIGINT while cleaning up
	trap '' SIGINT

	if was_a_bulk_run; then
		log_stop
		stop_html_json
	fi

	parallel_shutdown

	[ ${STATUS} -eq 1 ] && cleanup

	[ -n ${CLEANUP_HOOK} ] && ${CLEANUP_HOOK}
}

show_log_info() {
	local log=$(log_path)
	msg "Logs: ${log}"
	[ -z "${URL_BASE}" ] ||
		msg "WWW: ${URL_BASE}/${POUDRIERE_BUILD_TYPE}/${MASTERNAME}/${BUILDNAME}"
}

siginfo_handler() {
	[ "${POUDRIERE_BUILD_TYPE}" != "bulk" ] && return 0

	trappedinfo=1
	local status=$(bget status 2> /dev/null || echo unknown)
	local nbb=$(bget stats_built 2>/dev/null || echo 0)
	local nbf=$(bget stats_failed 2>/dev/null || echo 0)
	local nbi=$(bget stats_ignored 2>/dev/null || echo 0)
	local nbs=$(bget stats_skipped 2>/dev/null || echo 0)
	local nbq=$(bget stats_queued 2>/dev/null || echo 0)
	local ndone=$((nbb + nbf + nbi + nbs))
	local queue_width=2
	local now
	local j
	local pkgname origin phase buildtime
	local format_origin_phase format_phase

	[ -n "${nbq}" ] || return 0
	[ "${status}" = "index:" -o "${status}" = "crashed:" ] && return 0

	if [ ${nbq} -gt 9999 ]; then
		queue_width=5
	elif [ ${nbq} -gt 999 ]; then
		queue_width=4
	elif [ ${nbq} -gt 99 ]; then
		queue_width=3
	fi

	# Skip if stopping or starting jobs
	if [ -n "${JOBS}" -a "${status#starting_jobs:}" = "${status}" -a "${status}" != "stopping_jobs:" ]; then
		now=$(date +%s)
		format_origin_phase="\t[%s]: %-32s %-15s (%s)\n"
		format_phase="\t[%s]: %15s\n"

		# Collect build stats into a string with minimal execs
		pkgname_buildtimes=$(find ${MASTERMNT}/poudriere/building -depth 1 \
			-exec stat -f "%N %m" {} + 2>/dev/null | \
			awk -v now=${now} -f ${AWKPREFIX}/siginfo_buildtime.awk)

		for j in ${JOBS}; do
			# Ignore error here as the zfs dataset may not be cloned yet.
			status=$(bget ${j} status 2>/dev/null || :)
			# Skip builders not started yet
			[ -z "${status}" ] && continue
			# Hide idle workers
			[ "${status}" = "idle:" ] && continue
			origin=${status#*:}
			phase="${status%:*}"
			if [ -n "${origin}" -a "${origin}" != "${status}" ]; then
				pkgname=$(cache_get_pkgname ${origin})
				# Find the buildtime for this pkgname
				for pkgname_buildtime in $pkgname_buildtimes; do
					[ "${pkgname_buildtime%!*}" = "${pkgname}" ] || continue
					buildtime="${pkgname_buildtime#*!}"
					break
				done
				printf "${format_origin_phase}" ${j} ${origin} ${phase} \
					${buildtime}
			else
				printf "${format_phase}" ${j} ${phase}
			fi
		done
	fi

	show_log_info
	printf "[${MASTERNAME}] [${status}] [%0${queue_width}d/%0${queue_width}d]\nBuilt: %-${queue_width}d Failed: %-${queue_width}d  Ignored: %-${queue_width}d  Skipped: %-${queue_width}d\n" \
	  ${ndone} ${nbq} ${nbb} ${nbf} ${nbi} ${nbs}
}

jail_exists() {
	[ $# -ne 1 ] && eargs jailname
	local jname=$1
	[ -d ${POUDRIERED}/jails/${jname} ] && return 0
	return 1
}


porttree_list() {
	local name method mntpoint
	for p in $(find ${POUDRIERED}/${PORTLOC} -type d -maxdepth 1 -mindepth 1 -print); do
		name=${p##*/}
		mnt=$(pget ${name} mnt)
		method=$(pget ${name} method)
		echo "${name} ${method:--} ${mnt}"
	done
}

porttree_exists() {
	[ $# -ne 1 ] && eargs portstree_name
	porttree_list |
		awk -v portstree_name=$1 '
		BEGIN { ret = 1 }
		$1 == portstree_name {ret = 0; }
		END { exit ret }
		' && return 0
	return 1
}

get_data_dir() {
	local data
	if [ -n "${POUDRIERE_DATA}" ]; then
		echo ${POUDRIERE_DATA}
		return
	fi

	if [ -z "${NO_ZFS}" ]; then
		data=$(zfs list -rt filesystem -H -o ${NS}:type,mountpoint ${ZPOOL}${ZROOTFS} 2>/dev/null |
		    awk '$1 == "data" { print $2 }' | head -n 1)
		if [ -n "${data}" ]; then
			echo $data
			return
		fi
		zfs create -p -o ${NS}:type=data \
			-o mountpoint=${BASEFS}/data \
			${ZPOOL}${ZROOTFS}/data
	else
		mkdir -p "${BASEFS}/data"
	fi
	echo "${BASEFS}/data"
}

fetch_file() {
	[ $# -ne 2 ] && eargs destination source
	fetch -p -o $1 $2 || fetch -p -o $1 $2 || err 1 "Failed to fetch from $2"
}

unmarkfs() {
	[ $# -ne 2 ] && eargs name mnt
	local name=$1
	local mnt=$(realpath $2)

	if [ -n "$(zfs_getfs ${mnt})" ]; then
		zfs destroy -f ${fs}@${name} 2>/dev/null || :
	else
		rm -f ${mnt}/poudriere/mtree.${name} 2>/dev/null || :
	fi
}

markfs() {
	[ $# -lt 2 ] && eargs name mnt path
	local name=$1
	local mnt=$(realpath $2)
	local path="$3"
	local fs="$(zfs_getfs ${mnt})"
	local dozfs=0
	local domtree=0

	msg_n "Recording filesystem state for ${name}..."

	case "${name}" in
	clean) [ -n "${fs}" ] && dozfs=1 ;;
	prepkg)
		[ -n "${fs}" ] && dozfs=1
		# Only create prepkg mtree in ref
		# Everything else may need to snapshot
		if [ "${mnt##*/}" = "ref" ]; then
			domtree=1
		else
			domtree=0
		fi
		;;
	prebuild|prestage) domtree=1 ;;
	preinst) domtree=1 ;;
	poststage) domtree=1 ;;
	esac

	if [ $dozfs -eq 1 ]; then
		# remove old snapshot if exists
		zfs destroy -r ${fs}@${name} 2>/dev/null || :
		#create new snapshot
		zfs snapshot ${fs}@${name}
	fi

	if [ $domtree -eq 0 ]; then
		echo " done"
		return 0
	fi
	mkdir -p ${mnt}/poudriere/

	case "${name}" in
		prepkg|poststage)
			cat > ${mnt}/poudriere/mtree.${name}exclude << EOF
.${HOME}/.ccache/*
./compat/linux/proc
./dev/*
./distfiles/*
./new_packages/*
./packages/*
./poudriere/*
./proc/*
.${PORTSRC}/*
./usr/src
./var/db/ports/*
./wrkdirs/*
EOF
			;;
		prebuild|prestage)
			cat > ${mnt}/poudriere/mtree.${name}exclude << EOF
.${HOME}/.ccache/*
./compat/linux/proc
./dev/*
./distfiles/*
./new_packages/*
./packages/*
./poudriere/*
./proc/*
./tmp/*
.${PORTSRC}/*
./usr/src
./var/db/ports/*
./wrkdirs/*
EOF
			;;
		preinst)
			cat >  ${mnt}/poudriere/mtree.${name}exclude << EOF
.${HOME}/*
.${HOME}/.ccache/*
./compat/linux/proc/*
./dev/*
./distfiles/*
./etc/group
./etc/make.conf
./etc/make.conf.bak
./etc/master.passwd
./etc/passwd
./etc/pwd.db
./etc/shells
./etc/spwd.db
./new_packages/*
./packages/*
./poudriere/*
./proc/*
./tmp/*
.${PORTSRC}/*
./usr/src
./var/db/pkg/*
./var/db/ports/*
./var/log/*
./var/mail/*
./var/run/*
./wrkdirs/*
EOF
		;;
	esac
	mtree -X ${mnt}/poudriere/mtree.${name}exclude \
		-cn -k uid,gid,mode,size \
		-p ${mnt}${path} > ${mnt}/poudriere/mtree.${name}
	echo " done"
}

<<<<<<< HEAD
=======
clonefs() {
	[ $# -lt 2 ] && eargs from to snap
	local from=$1
	local to=$2
	local snap=$3
	local name zfs_to
	local fs=$(zfs_getfs ${from})

	destroyfs ${to} jail
	mkdir -p ${to}
	to=$(realpath ${to})
	[ ${TMPFS_ALL} -eq 1 ] && unset fs
	if [ -n "${fs}" ]; then
		name=${to##*/}

		if [ "${name}" = "ref" ]; then
			zfs_to=${fs%/*}/${MASTERNAME}-${name}
		else
			zfs_to=${fs}/${name}
		fi

		zfs clone -o mountpoint=${to} \
			-o sync=disabled \
			-o atime=off \
			-o compression=off \
			${fs}@${snap} \
			${zfs_to}
	else
		[ ${TMPFS_ALL} -eq 1 ] && mount -t tmpfs tmpfs ${to}
		# Mount /usr/src into target, no need for anything to write to it
		mkdir -p ${to}/usr/src
		${NULLMOUNT} -o ro ${from}/usr/src ${to}/usr/src
		cpdup -X ${from}/usr/src -X ${from}/poudriere ${from} ${to}
	fi
}

rm() {
	local arg

	for arg in "$@"; do
		[ "${arg}" = "/" ] && err 1 "Tried to rm /"
		[ "${arg%/}" = "/bin" ] && err 1 "Tried to rm /*"
	done

	/bin/rm "$@"
}

destroyfs() {
	[ $# -ne 2 ] && eargs name type
	local mnt fs type
	mnt=$1
	type=$2
	[ -d ${mnt} ] || return 0
	mnt=$(realpath ${mnt})
	fs=$(zfs_getfs ${mnt})
	umountfs ${mnt} 1
	if [ ${TMPFS_ALL} -eq 1 ]; then
		umount -f ${mnt} 2>/dev/null || :
	elif [ -n "${fs}" -a "${fs}" != "none" ]; then
		zfs destroy -rf ${fs}
		rmdir ${mnt}
	else
		chflags -R noschg ${mnt}
		rm -rf ${mnt}
	fi
}

do_jail_mounts() {
	[ $# -ne 2 ] && eargs mnt arch
	local mnt=$1
	local arch=$2
	local devfspath="null zero random urandom stdin stdout stderr fd fd/* bpf* pts pts/*"

	# clone will inherit from the ref jail
	if [ ${mnt##*/} = "ref" ]; then
		mkdir -p ${mnt}/proc
		mkdir -p ${mnt}/dev
		mkdir -p ${mnt}/compat/linux/proc
		mkdir -p ${mnt}/usr/ports
		mkdir -p ${mnt}/wrkdirs
		mkdir -p ${mnt}/${LOCALBASE:-/usr/local}
		mkdir -p ${mnt}/distfiles
		mkdir -p ${mnt}/packages
		mkdir -p ${mnt}/new_packages
		mkdir -p ${mnt}${HOME}/.ccache
		mkdir -p ${mnt}/var/db/ports
	fi

	# ref jail only needs devfs
	mount -t devfs devfs ${mnt}/dev
	if [ ${JAILED} -eq 0 ]; then
		devfs -m ${mnt}/dev rule apply hide
		for p in ${devfspath} ; do
			devfs -m ${mnt}/dev/ rule apply path "${p}" unhide
		done
	fi
	if [ "${mnt##*/}" != "ref" ]; then
		[ ${JAILED} -eq 0 -o "${PATCHED_FS_KERNEL}" = "yes" ] && mount -t fdescfs fdesc ${mnt}/dev/fd
		mount -t procfs proc ${mnt}/proc
		if [ -z "${NOLINUX}" ]; then
			[ "${arch}" = "i386" -o "${arch}" = "amd64" ] &&
				mount -t linprocfs linprocfs ${mnt}/compat/linux/proc
		fi
	fi

	return 0
}

>>>>>>> 2dde7eec
use_options() {
	[ $# -ne 2 ] && eargs mnt optionsdir
	local mnt=$1
	local optionsdir=$2

	if [ "${optionsdir}" = "-" ]; then
		optionsdir="${POUDRIERED}/options"
	else
		optionsdir="${POUDRIERED}/${optionsdir}-options"
	fi
	[ -d "${optionsdir}" ] || return 1
	optionsdir=$(realpath ${optionsdir} 2>/dev/null)
	[ "${mnt##*/}" = "ref" ] &&
		msg "Mounting /var/db/ports from: ${optionsdir}"
	${NULLMOUNT} -o ro ${optionsdir} ${mnt}/var/db/ports ||
		err 1 "Failed to mount OPTIONS directory"

	return 0
}

mount_packages() {
	local mnt=$(my_path)
	${NULLMOUNT} "$@" ${PACKAGES} \
		${mnt}/packages ||
		err 1 "Failed to mount the packages directory "
}

<<<<<<< HEAD
=======
do_portbuild_mounts() {
	[ $# -lt 3 ] && eargs mnt jname ptname setname
	local mnt=$1
	local jname=$2
	local ptname=$3
	local setname=$4
	local portsdir=$(pget ${ptname} mnt)
	local optionsdir

	[ -d ${portsdir}/ports ] && portsdir=${portsdir}/ports

	mkdir -p ${PACKAGES}/All
	[ -d "${CCACHE_DIR:-/nonexistent}" ] &&
		${NULLMOUNT} ${CCACHE_DIR} ${mnt}${HOME}/.ccache
	[ -n "${MFSSIZE}" ] && mdmfs -t -S -o async -s ${MFSSIZE} md ${mnt}/wrkdirs
	[ ${TMPFS_WRKDIR} -eq 1 ] && mount -t tmpfs tmpfs ${mnt}/wrkdirs
	# Only show mounting messages once, not for every builder
	if [ ${mnt##*/} = "ref" ]; then
		[ -d "${CCACHE_DIR:-/nonexistent}" ] &&
			msg "Mounting ccache from: ${CCACHE_DIR}"
		msg "Mounting packages from: ${PACKAGES}"
	fi

	${NULLMOUNT} -o ro ${portsdir} ${mnt}/usr/ports ||
		err 1 "Failed to mount the ports directory "
	mount_packages -o ro
	${NULLMOUNT} ${DISTFILES_CACHE} ${mnt}/distfiles ||
		err 1 "Failed to mount the distfiles cache directory"

	optionsdir="${MASTERNAME}"
	[ -n "${setname}" ] && optionsdir="${optionsdir} ${jname}-${setname}"
	optionsdir="${optionsdir} ${jname}-${ptname} ${setname} ${ptname} ${jname} -"

	for opt in ${optionsdir}; do
		use_options ${mnt} ${opt} && break || continue
	done

	return 0
}

jail_start() {
	[ $# -lt 2 ] && eargs name ptname setname
	local name=$1
	local ptname=$2
	local setname=$3
	local portsdir=$(pget ${ptname} mnt)
	local arch=$(jget ${name} arch)
	local mnt=$(jget ${name} mnt)
	local needfs="${NULLFSREF} procfs"

	local tomnt=${POUDRIERE_DATA}/build/${MASTERNAME}/ref

	[ -d ${DISTFILES_CACHE:-/nonexistent} ] || err 1 "DISTFILES_CACHE directory does not exist. (c.f. poudriere.conf)"

	if [ -z "${NOLINUX}" ]; then
		if [ "${arch}" = "i386" -o "${arch}" = "amd64" ]; then
			needfs="${needfs} linprocfs linsysfs"
			sysctl -n compat.linux.osrelease >/dev/null 2>&1 || kldload linux
		fi
	fi
	[ -n "${USE_TMPFS}" ] && needfs="${needfs} tmpfs"
	[ ${JAILED} -eq 0 -o "${PATCHED_FS_KERNEL}" = "yes" ] && needfs="${needfs} fdescfs"
	for fs in ${needfs}; do
		if ! lsvfs $fs >/dev/null 2>&1; then
			if [ $JAILED -eq 0 ]; then
				kldload $fs || err 1 "Required kernel module '${fs}' not found"
			else
				err 1 "please load the $fs module on host using \"kldload $fs\""
			fi
		fi
	done
	jail_exists ${name} || err 1 "No such jail: ${name}"
	jail_runs ${MASTERNAME} && err 1 "jail already running: ${MASTERNAME}"

	# Block the build dir from being traversed by non-root to avoid
	# system blowup due to all of the extra mounts
	mkdir -p ${MASTERMNT%/ref}
	chmod 0755 ${POUDRIERE_DATA}/build
	chmod 0711 ${MASTERMNT%/ref}

	export HOME=/root
	export USER=root
	[ -z "${NO_FORCE_PACKAGE}" ] && export FORCE_PACKAGE=yes
	[ -z "${NO_PACKAGE_BUILDING}" ] && export PACKAGE_BUILDING=yes

	[ ${SET_STATUS_ON_START-1} -eq 1 ] && export STATUS=1
	msg_n "Creating the reference jail..."
	clonefs ${mnt} ${tomnt} clean
	echo " done"

	msg "Mounting system devices for ${MASTERNAME}"
	do_jail_mounts ${tomnt} ${arch}

	PACKAGES=${POUDRIERE_DATA}/packages/${MASTERNAME}

	[ -d "${portsdir}/ports" ] && portsdir="${portsdir}/ports"
	msg "Mounting ports/packages/distfiles"
	do_portbuild_mounts ${tomnt} ${name} ${ptname} ${setname}

	was_a_bulk_run && show_log_info

	if [ -d "${CCACHE_DIR:-/nonexistent}" ]; then
		echo "WITH_CCACHE_BUILD=yes" >> ${tomnt}/etc/make.conf
		echo "CCACHE_DIR=${HOME}/.ccache" >> ${tomnt}/etc/make.conf
	fi
	echo "PORTSDIR=/usr/ports" >> ${tomnt}/etc/make.conf
	echo "PACKAGES=/packages" >> ${tomnt}/etc/make.conf
	echo "DISTDIR=/distfiles" >> ${tomnt}/etc/make.conf

	setup_makeconf ${tomnt}/etc/make.conf ${name} ${ptname} ${setname}
	load_blacklist ${mnt} ${ptname} ${setname}

	test -n "${RESOLV_CONF}" && cp -v "${RESOLV_CONF}" "${tomnt}/etc/"
	msg "Starting jail ${MASTERNAME}"
	jstart 0
	# Only set STATUS=1 if not turned off
	# jail -s should not do this or jail will stop on EXIT
	WITH_PKGNG=$(injail make -f /usr/ports/Mk/bsd.port.mk -V WITH_PKGNG)
	if [ -n "${WITH_PKGNG}" ]; then
		export PKGNG=1
		export PKG_EXT="txz"
		export PKG_BIN="${LOCALBASE:-/usr/local}/sbin/pkg-static"
		export PKG_ADD="${PKG_BIN} add"
		export PKG_DELETE="${PKG_BIN} delete -y -f"
		export PKG_VERSION="/poudriere/pkg-static version"
	else
		export PKGNG=0
		export PKG_ADD=pkg_add
		export PKG_DELETE=pkg_delete
		export PKG_VERSION=pkg_version
		export PKG_EXT="tbz"
	fi

	# 8.3 did not have distrib-dirs ran on it, so various
	# /usr and /var dirs are missing. Namely /var/games
	if [ "$(injail uname -r | cut -d - -f 1 )" = "8.3" ]; then
		injail mtree -eu -f /etc/mtree/BSD.var.dist -p /var >/dev/null 2>&1 || :
		injail mtree -eu -f /etc/mtree/BSD.usr.dist -p /usr >/dev/null 2>&1 || :
	fi
}

>>>>>>> 2dde7eec
load_blacklist() {
	[ $# -lt 2 ] && dst_makeconf eargs name ptname setname
	local name=$1
	local ptname=$3
	local setname=$4
	local bl b bfile

	bl="- ${setname} ${ptname} ${name} ${name}-${ptname}"
	[ -n "${setname}" ] && bl="${bl} ${bl}-${setname} \
		${name}-${ptname}-${setname}"
	for b in ${bl} ; do
		if [ "${b}" = "-" ]; then
			unset b
		fi
		bfile=${b:+${b}-}blacklist
		[ -f ${POUDRIERED}/${bfile} ] || continue
		for port in `grep -h -v -E '(^[[:space:]]*#|^[[:space:]]*$)' ${POUDRIERED}/${bfile}`; do
			case " ${BLACKLIST} " in
			*\ ${port}\ *) continue;;
			esac
			msg "Blacklisting (from ${POUDRIERED}/${bfile}): ${port}"
			BLACKLIST="${BLACKLIST} ${port}"
		done
	done
}

setup_makeconf() {
	[ $# -lt 3 ] && dst_makeconf eargs name ptname setname
	local dst_makeconf=$1
	local name=$2
	local ptname=$3
	local setname=$4
	local makeconf opt

	makeconf="- ${setname} ${ptname} ${name} ${name}-${ptname}"
	[ -n "${setname}" ] && makeconf="${makeconf} ${name}-${setname} \
		    ${name}-${ptname}-${setname}"
	for opt in ${makeconf}; do
		append_make ${opt} ${dst_makeconf}
	done
}

# return 0 if the package dir exists and has packages, 0 otherwise
package_dir_exists_and_has_packages() {
	[ ! -d ${PACKAGES}/All ] && return 1
	dirempty ${PACKAGES}/All && return 1
	# Check for non-empty directory with no packages in it
	for pkg in ${PACKAGES}/All/*.${PKG_EXT}; do
		[ "${pkg}" = \
		    "${PACKAGES}/All/*.${PKG_EXT}" ] \
		    && return 1
		# Stop on first match
		break
	done
	return 0
}

sanity_check_pkg() {
	[ $# -eq 1 ] || eargs pkg
	local pkg="$1"
	local depfile origin

	origin=$(pkg_get_origin "${pkg}")
	port_is_needed "${origin}" || return 0
	depfile="$(deps_file "${pkg}")"
	while read dep; do
		if [ ! -e "${PACKAGES}/All/${dep}.${PKG_EXT}" ]; then
			msg_debug "${pkg} needs missing ${PACKAGES}/All/${dep}.${PKG_EXT}"
			msg "Deleting ${pkg##*/}: missing dependency: ${dep}"
			delete_pkg "${pkg}"
			return 65	# Package deleted, need another pass
		fi
	done < "${depfile}"

	return 0
}

sanity_check_pkgs() {
	local ret=0

	package_dir_exists_and_has_packages || return 0

	parallel_start
	for pkg in ${PACKAGES}/All/*.${PKG_EXT}; do
		parallel_run sanity_check_pkg "${pkg}" || ret=$?
	done
	parallel_stop || ret=$?
	[ ${ret} -eq 0 ] && return 0	# Nothing deleted
	[ ${ret} -eq 65 ] && return 1	# Packages deleted
	err 1 "Failure during sanity check"
}

check_leftovers() {
	[ $# -lt 1 ] && eargs mnt [stagedir]
	local mnt=$1
	local stagedir="$2"

	{
		if [ -z "${stagedir}" ]; then
			mtree -X ${mnt}/poudriere/mtree.preinstexclude \
			    -f ${mnt}/poudriere/mtree.preinst \
			    -p ${mnt}
		else
			markfs poststage ${mnt} ${stagedir}
			mtree -X ${mnt}/poudriere/mtree.preinstexclude \
			    -f ${mnt}/poudriere/mtree.poststage \
			    -e -p ${mnt}
		fi
	} | while read l ; do
		case ${l} in
		*extra)
			if [ -d ${mnt}/${l% *} ]; then
				find ${mnt}/${l% *} -exec echo "+ {}" \;
			else
				echo "+ ${mnt}/${l% *}"
			fi
			;;
		*missing)
			l=${l#./}
			echo "- ${mnt}/${l% *}"
			;;
		*changed) echo "M ${mnt}/${l% *}" ;;
		esac
	done
}

check_fs_violation() {
	[ $# -eq 6 ] || eargs mnt mtree_target port status_msg err_msg \
	    status_value
	local mnt="$1"
	local mtree_target="$2"
	local port="$3"
	local status_msg="$4"
	local err_msg="$5"
	local status_value="$6"
	local tmpfile=${mnt}/tmp/check_fs_violation
	local ret=0

	msg_n "${status_msg}..."
	mtree -X ${mnt}/poudriere/mtree.${mtree_target}exclude \
		-f ${mnt}/poudriere/mtree.${mtree_target} \
		-p ${mnt} > ${tmpfile}
	echo " done"

	if [ -s ${tmpfile} ]; then
		msg "Error: ${err_msg}"
		cat ${tmpfile}
		bset ${MY_JOBID} status "${status_value}:${port}"
		job_msg_verbose "Status for build ${port}: ${status_value}"
		ret=1
	fi
	rm -f ${tmpfile}

	return $ret
}

nohang() {
	[ $# -gt 4 ] || eargs cmd_timeout log_timeout logfile cmd
	local cmd_timeout
	local log_timeout
	local logfile
	local childpid
	local now starttime
	local fifo
	local n
	local read_timeout
	local ret=0

	cmd_timeout="$1"
	log_timeout="$2"
	logfile="$3"
	shift 3

	read_timeout=$((log_timeout / 10))

	fifo=$(mktemp -ut nohang)
	mkfifo ${fifo}
	exec 7<> ${fifo}
	rm -f ${fifo}

	starttime=$(date +%s)

	# Run the actual command in a child subshell
	(
		local ret=0
		"$@" || ret=1
		# Notify the pipe the command is done
		echo done >&7 2>/dev/null || :
		exit $ret
	) &
	childpid=$!

	# Now wait on the cmd with a timeout on the log's mtime
	while :; do
		if ! kill -CHLD $childpid 2>/dev/null; then
			_wait $childpid || ret=1
			break
		fi

		lastupdated=$(stat -f "%m" ${logfile})
		now=$(date +%s)

		# No need to actually kill anything as stop_build()
		# will be called and kill -9 -1 the jail later
		if [ $((now - lastupdated)) -gt $log_timeout ]; then
			ret=2
			break
		elif [ $((now - starttime)) -gt $cmd_timeout ]; then
			ret=3
			break
		fi

		# Wait until it is done, but check on it every so often
		# This is done instead of a 'sleep' as it should recognize
		# the command has completed right away instead of waiting
		# on the 'sleep' to finish
		unset n; until trappedinfo=; read -t $read_timeout n <&7 ||
			[ -z "$trappedinfo" ]; do :; done
		if [ "${n}" = "done" ]; then
			_wait $childpid || ret=1
			break
		fi
		# Not done, was a timeout, check the log time
	done

	exec 7<&-
	exec 7>&-

	return $ret
}

gather_distfiles() {
	[ $# -eq 2 ] || eargs portdir distfiles
	local portdir="$1"
	local distfiles="$2"
	local sub dists d special
	sub=$(injail make -C ${portdir} -VDIST_SUBDIR)
	dists=$(injail make -C ${portdir} -V_DISTFILES -V_PATCHFILES)
	specials=$(injail make -C ${portdir} -V_DEPEND_SPECIALS)
	job_msg_verbose "Status for build ${portdir##/usr/ports/}: distfiles"
	for d in ${dists}; do
		[ -f ${DISTFILES_CACHE}/${sub}/${d} ] || continue
		echo ${DISTFILES_CACHE}/${sub}/${d}
	done | pax -rw -p p -s ",${DISTFILES_CACHE},,g" ${mnt}/portdistfiles ||
		return 1

	for special in ${specials}; do
		gather_distfiles ${special} ${distfiles}
	done

	return 0
}

# Build+test port and return on first failure
_real_build_port() {
	[ $# -ne 1 ] && eargs portdir
	local portdir=$1
	local port=${portdir##${PORTSRC}/}
	local mnt=$(my_path)
	local log=$(log_path)
	local listfilecmd network
	local hangstatus
	local pkgenv
	local no_stage=$(injail make -C ${portdir} -VNO_STAGE)
	local targets install_order build_fs_violation_check_target
	local stagedir plistsub_sed
	local jailuser

	# Must install run-depends as 'actual-package-depends' and autodeps
	# only consider installed packages as dependencies
	if [ -n "${no_stage}" ]; then
		install_order="run-depends install-mtree install package"
		build_fs_violation_check_target="run-depends"
	else
		jailuser=root
		if [ "${BUILD_AS_NON_ROOT}" = "yes" ] &&
		    [ -z "$(injail make -C ${portdir} -VNEED_ROOT)" ]; then
			jailuser=${PORTBUILD_USER}
			chown -R ${jailuser} ${mnt}/wrkdirs
		fi
		install_order="run-depends stage package install-mtree install"
		build_fs_violation_check_target="run-depends"
		stagedir=$(injail make -C ${portdir} -VSTAGEDIR)
	fi
	targets="check-config pkg-depends fetch-depends fetch checksum \
		  extract-depends extract patch-depends patch build-depends \
		  lib-depends configure build ${install_order} \
		  ${PORTTESTING:+deinstall}"

	# If not testing, then avoid rechecking deps in build/install;
	# When testing, check depends twice to ensure they depend on
	# proper files, otherwise they'll hit 'package already installed'
	# errors.
	[ -z "${PORTTESTING}" ] && PORT_FLAGS="${PORT_FLAGS} NO_DEPENDS=yes"

	for phase in ${targets}; do
		[ -z "${no_stage}" ] && JUSER=${jailuser}
		bset ${MY_JOBID} status "${phase}:${port}"
		job_msg_verbose "Status   ${port}: ${phase}"
		case ${phase} in
		fetch)
			jstop
			jstart 1
			JUSER=root
			;;
		extract)
			chown -R ${JUSER} ${mnt}/wrkdirs
			;;
		*-depends|install-mtree) JUSER=root ;;
		configure) [ -n "${PORTTESTING}" ] && markfs prebuild ${mnt} ;;
		${build_fs_violation_check_target})
			if [ -n "${PORTTESTING}" ]; then
				check_fs_violation ${mnt} prebuild "${port}" \
				    "Checking for filesystem violations" \
				    "Filesystem touched during build:" \
				    "build_fs_violation" ||
				    return 1
			fi
			;;
		stage) [ -n "${PORTTESTING}" ] && markfs prestage ${mnt} ;;
		install)
			JUSER=root
			[ -n "${PORTTESTING}" ] && markfs preinst ${mnt}
			;;
		package)
			if [ -n "${PORTTESTING}" ] &&
			    [ -z "${no_stage}" ]; then
				check_fs_violation ${mnt} prestage "${port}" \
				    "Checking for staging violations" \
				    "Filesystem touched during stage (files must install to \${STAGEDIR}):" \
				    "stage_fs_violation" || return 1
			fi
			;;
		deinstall)
			JUSER=root
			# Skip for all linux ports, they are not safe
			if [ "${PKGNAME%%*linux*}" != "" ]; then
				msg "Checking shared library dependencies"
				listfilecmd="grep -v '^@' /var/db/pkg/${PKGNAME}/+CONTENTS"
				[ ${PKGNG} -eq 1 ] && listfilecmd="pkg query '%Fp' ${PKGNAME}"
				injail ${listfilecmd} | injail xargs ldd 2>&1 |
					awk '/=>/ { print $3 }' | sort -u
			fi
			;;
		esac

		print_phase_header ${phase}

		if [ "${phase}" = "package" ]; then
			echo "PACKAGES=/new_packages" >> ${mnt}/etc/make.conf
			# Create sandboxed staging dir for new package for this build
			rm -rf "${PACKAGES}/.new_packages/${PKGNAME}"
			mkdir -p "${PACKAGES}/.new_packages/${PKGNAME}"
			${NULLMOUNT} \
				"${PACKAGES}/.new_packages/${PKGNAME}" \
				${mnt}/new_packages
			chown -R ${JUSER} ${mnt}/new_packages
		fi

		if [ "${phase}" = "deinstall" ]; then
			plistsub_sed=$(injail env ${PORT_FLAGS} make -C ${portdir} -V'PLIST_SUB:C/"//g:NLIB32*:NPERL_*:NPREFIX*:N*="":N*="@comment*:C/(.*)=(.*)/-es!\2!%%\1%%!g/')
			PREFIX=$(injail env ${PORT_FLAGS} make -C ${portdir} -VPREFIX)
			if [ -z "${no_stage}" ]; then
				msg "Checking for orphaned files and directories in stage directory (missing from plist)"
				bset ${MY_JOBID} status "stage_orphans:${port}"
				local orphans=$(mktemp ${mnt}/tmp/orphans.XXXXXX)
				local die=0

				check_leftovers ${mnt} ${stagedir} | \
				    while read modtype path; do
					local ppath

					# If this is a directory, use @dirrm in output
					if [ -d "${path}" ]; then
						ppath="@dirrm "`echo $path | sed \
							-e "s,^${mnt},," \
							-e "s,^${PREFIX}/,," \
							${plistsub_sed} \
						`
					else
						ppath=`echo "$path" | sed \
							-e "s,^${mnt},," \
							-e "s,^${PREFIX}/,," \
							${plistsub_sed} \
						`
					fi

					[ "${modtype}" = "M" ] && continue

					# Ignore PREFIX as orphan, which
					# happens via stage-dir if
					# NO_MTREE is set
					[ "${path#${mnt}}" != "${PREFIX}" ] &&
					  [ "${path#${mnt}}" != "/usr" ] &&
					  [ "${path#${mnt}}" != "/." ] &&
					    echo "${ppath}" >> ${orphans}
				done

				if [ -s "${orphans}" ]; then
					msg "Files or directories orphaned:"
					die=1
					grep -v "^@dirrm" ${orphans}
					grep "^@dirrm" ${orphans} | sort -r
				fi
				[ ${die} -eq 1 -a "${0##*/}" = "testport.sh" -a \
				    "${PREFIX}" != "${LOCALBASE}" ] && msg \
				    "This test was done with PREFIX!=LOCALBASE which \
may show failures if the port does not respect PREFIX. \
Try testport with -n to use PREFIX=LOCALBASE"
				rm -f ${orphans}
				[ $die -eq 0 ] || return 1

				msg "Checking for absolute symlinks into staging directory"
				bset ${MY_JOBID} status "stage_symlinks:${port}"
				if [ ${PKGNG} -eq 1 ]; then
					injail ${PKG_BIN} query %Fp ${PKGNAME}
				else
					injail pkg_info -qL ${PKGNAME}
				fi | injail xargs -J % find % -type l |
				    injail xargs stat -l |
				    grep "${portdir}/work/stage" && die=1
				if [ ${die} -eq 1 ]; then
					msg "Port is installing absolute symlinks into stagedir"
					return 1
				fi
			fi
		fi

		if [ "${phase#*-}" = "depends" ]; then
			# No need for nohang or PORT_FLAGS for *-depends
			injail env USE_PACKAGE_DEPENDS_ONLY=1 \
			    make -C ${portdir} ${phase} || return 1
		else
			# Only set PKGENV during 'package' to prevent
			# testport-built packages from going into the main repo
			# Also enable during stage/install since it now
			# uses a pkg for pkg_tools
			if [ "${phase}" = "package" ] || [ -z "${no_stage}" \
			    -a "${phase}" = "install" -a $PKGNG -eq 0 ]; then
				pkgenv="${PKGENV}"
			else
				pkgenv=
			fi

			nohang ${MAX_EXECUTION_TIME} ${NOHANG_TIME} \
				${log}/logs/${PKGNAME}.log \
				injail env ${pkgenv} ${PORT_FLAGS} \
				make -C ${portdir} ${phase}
			hangstatus=$? # This is done as it may return 1 or 2 or 3
			if [ $hangstatus -ne 0 ]; then
				# 1 = cmd failed, not a timeout
				# 2 = log timed out
				# 3 = cmd timeout
				if [ $hangstatus -eq 2 ]; then
					msg "Killing runaway build after ${NOHANG_TIME} seconds with no output"
					bset ${MY_JOBID} status "${phase}/runaway:${port}"
					job_msg_verbose "Status   ${port}: runaway"
				elif [ $hangstatus -eq 3 ]; then
					msg "Killing timed out build after ${MAX_EXECUTION_TIME} seconds"
					bset ${MY_JOBID} status "${phase}/timeout:${port}"
					job_msg_verbose "Status   ${port}: timeout"
				fi
				return 1
			fi
		fi

		if [ "${phase}" = "checksum" ]; then
			jstop
			jstart 0
		fi
		print_phase_footer

		if [ "${phase}" = "checksum" ]; then
			mkdir -p ${mnt}/portdistfiles
			echo "DISTDIR=/portdistfiles" >> ${mnt}/etc/make.conf
			gather_distfiles ${portdir} ${mnt}/portdistfiles || return 1
		fi

		if [ "${phase}" = "deinstall" ]; then
			msg "Checking for extra files and directories"
			bset ${MY_JOBID} status "leftovers:${port}"
			local add=$(mktemp ${mnt}/tmp/add.XXXXXX)
			local add1=$(mktemp ${mnt}/tmp/add1.XXXXXX)
			local del=$(mktemp ${mnt}/tmp/del.XXXXXX)
			local del1=$(mktemp ${mnt}/tmp/del1.XXXXXX)
			local mod=$(mktemp ${mnt}/tmp/mod.XXXXXX)
			local mod1=$(mktemp ${mnt}/tmp/mod1.XXXXXX)
			local die=0

			check_leftovers ${mnt} | \
				while read modtype path; do
				local ppath ignore_path=0

				# If this is a directory, use @dirrm in output
				if [ -d "${path}" ]; then
					ppath="@dirrm "`echo $path | sed \
						-e "s,^${mnt},," \
						-e "s,^${PREFIX}/,," \
						${plistsub_sed} \
					`
				else
					ppath=`echo "$path" | sed \
						-e "s,^${mnt},," \
						-e "s,^${PREFIX}/,," \
						${plistsub_sed} \
					`
				fi
				case $modtype in
				+)
					case "${ppath}" in
					# gconftool-2 --makefile-uninstall-rule is unpredictable
					etc/gconf/gconf.xml.defaults/%gconf-tree*.xml) ;;
					# fc-cache - skip for now
					/var/db/fontconfig/*) ;;
					*) echo "${ppath}" >> ${add} ;;
					esac
					;;
				-)
					# Skip if it is PREFIX and non-LOCALBASE. See misc/kdehier4
					# or mail/qmail for examples
					[ "${path#${mnt}}" = "${PREFIX}" -a \
						"${LOCALBASE}" != "${PREFIX}" ] && ignore_path=1

					# fc-cache - skip for now
					case "${ppath}" in
					/var/db/fontconfig/*) ignore_path=1 ;;
					esac

					if [ $ignore_path -eq 0 ]; then
						echo "${ppath}" >> ${del}
					fi
					;;
				M)
					[ -d "${path}" ] && continue
					case "${ppath}" in
					# gconftool-2 --makefile-uninstall-rule is unpredictable
					etc/gconf/gconf.xml.defaults/%gconf-tree*.xml) ;;
					# This is a cache file for gio modules could be modified for any gio modules
					lib/gio/modules/giomodule.cache) ;;
					# removal of info files leaves entry uneasy to cleanup in info/dir
					# accept a modification of this file
					info/dir) ;;
					*/info/dir) ;;
					# The is pear database cache
					%%PEARDIR%%/.depdb|%%PEARDIR%%/.filemap) ;;
					#ls-R files from texmf are often regenerated
					*/ls-R);;
					# Octave packages database, blank lines can be inserted between pre-install and post-deinstall
					share/octave/octave_packages) ;;
					# xmlcatmgr is constantly updating catalog.ports ignore modification to that file
					share/xml/catalog.ports);;
					# fc-cache - skip for now
					/var/db/fontconfig/*) ;;
					*) echo "${ppath}" >> ${mod} ;;
					esac
					;;
				esac
			done
			sort ${add} > ${add1}
			sort ${del} > ${del1}
			sort ${mod} > ${mod1}
			comm -12 ${add1} ${del1} >> ${mod1}
			comm -23 ${add1} ${del1} > ${add}
			comm -13 ${add1} ${del1} > ${del}
			if [ -s "${add}" ]; then
				msg "Files or directories left over:"
				die=1
				grep -v "^@dirrm" ${add}
				grep "^@dirrm" ${add} | sort -r
			fi
			if [ -s "${del}" ]; then
				msg "Files or directories removed:"
				die=1
				cat ${del}
			fi
			if [ -s "${mod}" ]; then
				msg "Files or directories modified:"
				die=1
				cat ${mod1}
			fi
			[ ${die} -eq 1 -a "${0##*/}" = "testport.sh" -a \
			    "${PREFIX}" != "${LOCALBASE}" ] && msg \
			    "This test was done with PREFIX!=LOCALBASE which \
may show failures if the port does not respect PREFIX. \
Try testport with -n to use PREFIX=LOCALBASE"
			rm -f ${add} ${add1} ${del} ${del1} ${mod} ${mod1}
			[ $die -eq 0 ] || return 1
		fi
	done

	if [ -d "${PACKAGES}/.new_packages/${PKGNAME}" ]; then
		# everything was fine we can copy package the package to the package
		# directory
		find ${PACKAGES}/.new_packages/${PKGNAME} \
			-mindepth 1 \( -type f -or -type l \) | while read pkg_path; do
			pkg_file=${pkg_path#${PACKAGES}/.new_packages/${PKGNAME}}
			pkg_base=${pkg_file%/*}
			mkdir -p ${PACKAGES}/${pkg_base}
			mv ${pkg_path} ${PACKAGES}/${pkg_base}
		done
	fi

	bset ${MY_JOBID} status "idle:"
	return 0
}

# Wrapper to ensure JUSER is reset and any other cleanup needed
build_port() {
	local ret
	_real_build_port "$@" || ret=$?
	JUSER=root
	return ${ret}
}

# Save wrkdir and return path to file
save_wrkdir() {
	[ $# -ne 4 ] && eargs mnt port portdir phase
	local mnt=$1
	local port="$2"
	local portdir="$(echo "$3" | sed -e "s|${PORTSRC}/||g")"
	local phase="$4"
	local tardir=${POUDRIERE_DATA}/wrkdirs/${MASTERNAME}/${PTNAME}
	local tarname=${tardir}/${PKGNAME}.${WRKDIR_ARCHIVE_FORMAT}
	local mnted_portdir=${mnt}/wrkdirs/${portdir}

	[ "${SAVE_WRKDIR:-no}" != "no" ] || return 0
	# Only save if not in fetch/checksum phase
	[ "${failed_phase}" != "fetch" -a "${failed_phase}" != "checksum" -a \
		"${failed_phase}" != "extract" ] || return 0

	mkdir -p ${tardir}

	# Tar up the WRKDIR, and ignore errors
	case ${WRKDIR_ARCHIVE_FORMAT} in
	tar) COMPRESSKEY="" ;;
	tgz) COMPRESSKEY="z" ;;
	tbz) COMPRESSKEY="j" ;;
	txz) COMPRESSKEY="J" ;;
	esac
	rm -f ${tarname}
	tar -s ",${mnt}/wrkdirs,," -c${COMPRESSKEY}f ${tarname} ${mnted_portdir}/work > /dev/null 2>&1

	job_msg "Saved ${port} wrkdir to: ${tarname}"
}

deadlock_detected() {
	local always_fail=${1:-1}
	local crashed_packages dependency_cycles

	# If there are still packages marked as "building" they have crashed
	# and it's likely some poudriere or system bug
	crashed_packages=$( \
		find ${MASTERMNT}/poudriere/building -type d -mindepth 1 -maxdepth 1 | \
		sed -e "s,${MASTERMNT}/poudriere/building/,," | tr '\n' ' ' \
	)
	[ -z "${crashed_packages}" ] ||	\
		err 1 "Crashed package builds detected: ${crashed_packages}"

	# Check if there's a cycle in the need-to-build queue
	dependency_cycles=$(\
		find ${MASTERMNT}/poudriere/deps -mindepth 2 | \
		sed -e "s,${MASTERMNT}/poudriere/deps/,," -e 's:/: :' | \
		# Only cycle errors are wanted
		tsort 2>&1 >/dev/null | \
		sed -e 's/tsort: //' | \
		awk -f ${AWKPREFIX}/dependency_loop.awk \
	)

	if [ -n "${dependency_cycles}" ]; then
		err 1 "Dependency loop detected:
${dependency_cycles}"
	fi

	[ ${always_fail} -eq 1 ] || return 0

	# No cycle, there's some unknown poudriere bug
	err 1 "Unknown stuck queue bug detected. Please submit the entire build output to poudriere developers.
$(find ${MASTERMNT}/poudriere/building ${MASTERMNT}/poudriere/pool ${MASTERMNT}/poudriere/deps)"
}

queue_empty() {
	local pool_dir
	dirempty ${MASTERMNT}/poudriere/deps || return 1

	for pool_dir in ${POOL_BUCKET_DIRS}; do
		dirempty ${pool_dir} || return 1
	done

	return 0
}

mark_done() {
	[ $# -eq 1 ] || eargs pkgname
	local pkgname="$1"
	local origin=$(cache_get_origin "${pkgname}")
	local cache_dir=$(cache_dir)

	if [ "${TRACK_BUILDTIMES:-no}" != "no" ]; then
		echo -n "${origin} $(date +%s) " >> ${cache_dir}/buildtimes
		stat -f "%m" ${MASTERMNT}/poudriere/building/${pkgname} >> \
			${cache_dir}/buildtimes
	fi
	rmdir ${MASTERMNT}/poudriere/building/${pkgname}
}


build_queue() {
	local j name pkgname builders_active queue_empty

	mkfifo ${MASTERMNT}/poudriere/builders.pipe
	exec 6<> ${MASTERMNT}/poudriere/builders.pipe
	rm -f ${MASTERMNT}/poudriere/builders.pipe
	queue_empty=0

	msg "Hit CTRL+t at any time to see build progress and stats"

	while :; do
		builders_active=0
		for j in ${JOBS}; do
			name="${MASTERNAME}-job-${j}"
			if [ -f  "${MASTERMNT}/poudriere/var/run/${j}.pid" ]; then
				if pgrep -qF "${MASTERMNT}/poudriere/var/run/${j}.pid" 2>/dev/null; then
					builders_active=1
					continue
				fi
				read pkgname < ${MASTERMNT}/poudriere/var/run/${j}.pkgname
				rm -f ${MASTERMNT}/poudriere/var/run/${j}.pid \
					${MASTERMNT}/poudriere/var/run/${j}.pkgname
				bset ${j} status "idle:"
				mark_done ${pkgname}
			fi

			[ ${queue_empty} -eq 0 ] || continue

			pkgname=$(next_in_queue)
			if [ -z "${pkgname}" ]; then
				# Check if the ready-to-build pool and need-to-build pools
				# are empty
				queue_empty && queue_empty=1

				# Pool is waiting on dep, wait until a build
				# is done before checking the queue again
			else
				MY_JOBID="${j}" PORTTESTING=$(get_porttesting "${pkgname}") \
					build_pkg "${pkgname}" > /dev/null &
				echo "$!" > ${MASTERMNT}/poudriere/var/run/${j}.pid
				echo "${pkgname}" > ${MASTERMNT}/poudriere/var/run/${j}.pkgname

				# A new job is spawned, try to read the queue
				# just to keep things moving
				builders_active=1
			fi
		done

		update_stats

		if [ ${queue_empty} -eq 1 ]; then
			if [ ${builders_active} -eq 1 ]; then
				# The queue is empty, but builds are still going.
				# Wait on them.
				continue
			else
				# All work is done
				break
			fi
		fi

		[ ${builders_active} -eq 1 ] || deadlock_detected

		unset jobid; until trappedinfo=; read -t 30 jobid <&6 ||
			[ -z "$trappedinfo" ]; do :; done
	done
	exec 6<&-
	exec 6>&-
}

start_html_json() {
	json_main &
	JSON_PID=$!
}

json_main() {
	while :; do
		build_json
		sleep 2
	done
}

build_json() {
	local log=$(log_path)
	awk \
		-f ${AWKPREFIX}/json.awk ${log}/.poudriere.* | \
		awk 'ORS=""; {print}' | \
		sed  -e 's/,\([]}]\)/\1/g' \
		> ${log}/.data.json.tmp
	mv -f ${log}/.data.json.tmp ${log}/.data.json

	# Build mini json for stats
	awk -v mini=yes \
		-f ${AWKPREFIX}/json.awk ${log}/.poudriere.* | \
		awk 'ORS=""; {print}' | \
		sed  -e 's/,\([]}]\)/\1/g' \
		> ${log}/.data.mini.json.tmp
	mv -f ${log}/.data.mini.json.tmp ${log}/.data.mini.json
}

stop_html_json() {
	local log=$(log_path)
	if [ -n "${JSON_PID}" ]; then
		kill ${JSON_PID} 2>/dev/null || :
		_wait ${JSON_PID} 2>/dev/null || :
		unset JSON_PID
	fi
	build_json 2>/dev/null || :
	rm -f ${log}/.data.json.tmp ${log}/.data.mini.json 2>/dev/null || :
}

# Build ports in parallel
# Returns when all are built.
parallel_build() {
	local jname=$1
	local ptname=$2
	local setname=$3
	local nbq=$(bget stats_queued)
	local nbb=$(bget stats_built)
	local nbf=$(bget stats_failed)
	local nbi=$(bget stats_ignored)
	local nbs=$(bget stats_skipped)
	local ndone=$((nbb + nbf + nbi + nbs))
	local nremaining=$((nbq - ndone))
	local real_parallel_jobs=${PARALLEL_JOBS}

	# If pool is empty, just return
	[ ${nremaining} -eq 0 ] && return 0

	# Minimize PARALLEL_JOBS to queue size
	[ ${PARALLEL_JOBS} -gt ${nremaining} ] && PARALLEL_JOBS=${nremaining##* }

	msg "Building ${nremaining} packages using ${PARALLEL_JOBS} builders"
	JOBS="$(jot -w %02d ${PARALLEL_JOBS})"

	start_html_json

	bset status "starting_jobs:"
	msg "Starting/Cloning builders"
	start_builders

	# Duplicate stdout to socket 5 so the child process can send
	# status information back on it since we redirect its
	# stdout to /dev/null
	exec 5<&1

	bset status "parallel_build:"

	build_queue

	bset status "stopping_jobs:"
	stop_builders
	bset status "idle:"

	# Close the builder socket
	exec 5>&-

	stop_html_json

	# Restore PARALLEL_JOBS
	PARALLEL_JOBS=${real_parallel_jobs}

	return 0
}

clean_pool() {
	[ $# -ne 2 ] && eargs pkgname clean_rdepends
	local pkgname=$1
	local clean_rdepends=$2
	local port skipped_origin

	[ ${clean_rdepends} -eq 1 ] && port=$(cache_get_origin "${pkgname}")

	# Cleaning queue (pool is cleaned here)
	sh ${SCRIPTPREFIX}/clean.sh "${MASTERMNT}" "${pkgname}" ${clean_rdepends} | sort -u | while read skipped_pkgname; do
		skipped_origin=$(cache_get_origin "${skipped_pkgname}")
		badd ports.skipped "${skipped_origin} ${skipped_pkgname} ${pkgname}"
		job_msg "Skipping build of ${skipped_origin}: Dependent port ${port} failed"
		run_hook pkgbuild skipped "${skipped_origin}" "${skipped_pkgname}" "${port}"
	done

	balance_pool
}

print_phase_header() {
	printf "=======================<phase: %-15s>============================\n" "$1"
}

print_phase_footer() {
	echo "==========================================================================="
}

build_pkg() {
	# If this first check fails, the pool will not be cleaned up,
	# since PKGNAME is not yet set.
	[ $# -ne 1 ] && eargs pkgname
	local pkgname="$1"
	local port portdir
	local build_failed=0
	local name=${MASTERNAME}-job-${MY_JOBID}
	local mnt=$(my_path)
	local failed_status failed_phase cnt
	local clean_rdepends=0
	local log=$(log_path)
	local ignore
	local zip_log=0
	local errortype

	trap '' SIGTSTP

	export PKGNAME="${pkgname}" # set ASAP so cleanup() can use it
	port=$(cache_get_origin ${pkgname})
	portdir="${PORTSRC}/${port}"

	job_msg "Starting build of ${port}"
	bset ${MY_JOBID} status "starting:${port}"
	create_slave ${MASTERMNT} ${MY_JOBID}

	if [ ${TMPFS_LOCALBASE} -eq 1 -o ${TMPFS_ALL} -eq 1 ]; then
		umount -f ${mnt}/${LOCALBASE:-/usr/local} 2>/dev/null || :
		mount -t tmpfs tmpfs ${mnt}/${LOCALBASE:-/usr/local}
	fi

	case " ${BLACKLIST} " in
	*\ ${port}\ *) ignore="Blacklisted" ;;
	esac
	# If this port is IGNORED, skip it
	# This is checked here instead of when building the queue
	# as the list may start big but become very small, so here
	# is a less-common check
	: ${ignore:=$(injail make -C ${portdir} -VIGNORE)}

	log_start
	msg "Building ${port}"
	buildlog_start ${portdir}

	# Ensure /dev/null exists (kern/139014)
	[ ${JAILED} -eq 0 ] && devfs -m ${mnt}/dev rule apply path null unhide

	if [ -n "${ignore}" ]; then
		msg "Ignoring ${port}: ${ignore}"
		badd ports.ignored "${port} ${PKGNAME} ${ignore}"
		job_msg "Finished build of ${port}: Ignored: ${ignore}"
		clean_rdepends=1
		run_hook pkgbuild ignored "${port}" "${PKGNAME}" "${ignore}"
	else
		injail make -C ${portdir} clean
		if ! build_port ${portdir}; then
			build_failed=1
			failed_status=$(bget ${MY_JOBID} status)
			failed_phase=${failed_status%:*}

			save_wrkdir ${mnt} "${port}" "${portdir}" "${failed_phase}" || :
		elif [ -f ${mnt}/${portdir}/.keep ]; then
			save_wrkdir ${mnt} "${port}" "${portdir}" "noneed" ||:
		fi

		injail make -C ${portdir} clean

		if [ ${build_failed} -eq 0 ]; then
			zip_log=1
			badd ports.built "${port} ${PKGNAME}"
			job_msg "Finished ${port}: Success"
			run_hook pkgbuild success "${port}" "${PKGNAME}"
			# Cache information for next run
			pkg_cache_data "${PACKAGES}/All/${PKGNAME}.${PKG_EXT}" ${port} || :
		else
			# Symlink the buildlog into errors/
			ln -s ../${PKGNAME}.log ${log}/logs/errors/${PKGNAME}.log
			errortype=$(${SCRIPTPREFIX}/processonelog.sh \
				${log}/logs/errors/${PKGNAME}.log \
				2> /dev/null)
			badd ports.failed "${port} ${PKGNAME} ${failed_phase} ${errortype}"
			echo "${port} ${failed_phase}" >> $(log_path)/last_run.failed
			job_msg "Finished ${port}: Failed: ${failed_phase}"
			run_hook pkgbuild failed "${port}" "${PKGNAME}" "${failed_phase}" \
				"${log}/logs/errors/${PKGNAME}.log"
			clean_rdepends=1
		fi
	fi

	clean_pool ${PKGNAME} ${clean_rdepends}

	bset ${MY_JOBID} status "done:${port}"

	stop_build ${portdir}

	destroy_slave ${MASTERMNT} ${MY_JOBID}
	if [ ${zip_log} -eq 1 ]; then
		bzip2 ${log}/logs/${PKGNAME}.log
		mv ${log}/logs/${PKGNAME}.log.bz2 $(log_path)/success/
	fi

	echo ${MY_JOBID} >&6
}

stop_build() {
	[ $# -eq 1 ] || eargs portdir
	local portdir="$1"
	local mnt=$(my_path)

	umount -f ${mnt}/new_packages 2>/dev/null || :
	rm -rf "${PACKAGES}/.new_packages/${PKGNAME}"

	# 2 = HEADER+ps itself
	if [ $(injail ps aux | wc -l) -ne 2 ]; then
		msg "Leftover processes:"
		injail ps auxwwd | grep -v 'ps auxwwd'
	fi
	# Always kill to avoid missing anything
	injail kill -9 -1 2>/dev/null || :

	buildlog_stop ${portdir}
	log_stop
}

# Crazy redirection is to add the portname into stderr.
# Idea from http://superuser.com/a/453609/34747
mangle_stderr() {
	local msg_type="$1"
	local extra="$2"
	local - # Make `set +x` local

	shift 2

	set +x

	{
		{
			{
				{
					"$@"
				} 2>&3
			} 3>&1 1>&2 | \
				awk \
					-v msg_type="${msg_type}" -v extra="${extra}" \
					'{print msg_type, extra ":", $0}' 1>&3
		} 3>&2 2>&1
	}
}

list_deps() {
	[ $# -ne 1 ] && eargs directory
	local dir="${PORTSRC}/$1"
	local makeargs="-VPKG_DEPENDS -VBUILD_DEPENDS -VEXTRACT_DEPENDS -VLIB_DEPENDS -VPATCH_DEPENDS -VFETCH_DEPENDS -VRUN_DEPENDS"

	mangle_stderr "WARNING" "($1)" injail make -C ${dir} $makeargs | \
		tr '\n' ' ' | sed -e "s,[[:graph:]]*${PORTSRC}/,,g" \
		-e "s,:[[:graph:]]*,,g" | \
		sort -u || err 1 "Makefile broken: $1"
}

deps_file() {
	[ $# -ne 1 ] && eargs pkg
	local pkg="$1"
	local depfile="$(pkg_cache_dir "${pkg}")/deps"

	if [ ! -f "${depfile}" ]; then
		if [ "${PKG_EXT}" = "tbz" ]; then
			injail tar -qxf "/packages/All/${pkg##*/}" -O +CONTENTS | awk '$1 == "@pkgdep" { print $2 }' > "${depfile}"
		else
			injail /poudriere/pkg-static info -qdF "/packages/All/${pkg##*/}" > "${depfile}"
		fi
	fi

	echo ${depfile}
}

pkg_get_origin() {
	[ $# -lt 1 ] && eargs pkg
	local pkg="$1"
	local originfile="$(pkg_cache_dir "${pkg}")/origin"
	local origin=$2

	if [ ! -f "${originfile}" ]; then
		if [ -z "${origin}" ]; then
			if [ "${PKG_EXT}" = "tbz" ]; then
				origin=$(injail tar -qxf "/packages/All/${pkg##*/}" -O +CONTENTS | \
					awk -F: '$1 == "@comment ORIGIN" { print $2 }')
			else
				origin=$(injail /poudriere/pkg-static query -F \
					"/packages/All/${pkg##*/}" "%o")
			fi
		fi
		echo ${origin} > "${originfile}"
	else
		read origin < "${originfile}"
	fi
	echo ${origin}
}

pkg_get_dep_origin() {
	[ $# -ne 1 ] && eargs pkg
	local pkg="$1"
	local dep_origin_file="$(pkg_cache_dir "${pkg}")/dep_origin"
	local compiled_dep_origins

	if [ ! -f "${dep_origin_file}" ]; then
		if [ "${PKG_EXT}" = "tbz" ]; then
			compiled_dep_origins=$(injail tar -qxf "/packages/All/${pkg##*/}" -O +CONTENTS | \
				awk -F: '$1 == "@comment DEPORIGIN" {print $2}' | tr '\n' ' ')
		else
			compiled_dep_origins=$(injail /poudriere/pkg-static query -F \
				"/packages/All/${pkg##*/}" '%do' | tr '\n' ' ')
		fi
		echo "${compiled_dep_origins}" > "${dep_origin_file}"
		echo "${compiled_dep_origins}"
		return 0
	fi

	cat "${dep_origin_file}"
}

pkg_get_options() {
	[ $# -ne 1 ] && eargs pkg
	local pkg="$1"
	local optionsfile="$(pkg_cache_dir "${pkg}")/options"
	local compiled_options

	if [ ! -f "${optionsfile}" ]; then
		if [ "${PKG_EXT}" = "tbz" ]; then
			compiled_options=$(injail tar -qxf "/packages/All/${pkg##*/}" -O +CONTENTS | \
				awk -F: '$1 == "@comment OPTIONS" {print $2}' | tr ' ' '\n' | \
				sed -n 's/^\+\(.*\)/\1/p' | sort | tr '\n' ' ')
		else
			compiled_options=$(injail /poudriere/pkg-static query -F \
				"/packages/All/${pkg##*/}" '%Ov%Ok' | sed '/^off/d;s/^on//' | sort | tr '\n' ' ')
		fi
		echo "${compiled_options}" > "${optionsfile}"
		echo "${compiled_options}"
		return 0
	fi
	# optionsfile is multi-line, no point for read< trick here
	cat "${optionsfile}"
}

ensure_pkg_installed() {
	local mnt=$(my_path)

	[ ${PKGNG} -eq 1 ] || return 0
	[ -x ${mnt}/poudriere/pkg-static ] && return 0
	[ -e ${MASTERMNT}/packages/Latest/pkg.txz ] || return 1 #pkg missing
	injail tar xf /packages/Latest/pkg.txz -C / \
		-s ",/.*/,poudriere/,g" "*/pkg-static"
	return 0
}

pkg_cache_data() {
	[ $# -ne 2 ] && eargs pkg origin
	# Ignore errors in here
	set +e
	local pkg="$1"
	local origin=$2
	local cachedir="$(pkg_cache_dir "${pkg}")"
	local originfile="${cachedir}/origin"

	ensure_pkg_installed
	mkdir -p "$(pkg_cache_dir "${pkg}")"
	pkg_get_options "${pkg}" > /dev/null
	pkg_get_origin "${pkg}" ${origin} > /dev/null
	pkg_get_dep_origin "${pkg}" > /dev/null
	deps_file "${pkg}" > /dev/null
	set -e
}

cache_dir() {
	echo ${POUDRIERE_DATA}/cache/${MASTERNAME}
}

# Return the cache dir for the given pkg
# @param string pkg $PKGDIR/All/PKGNAME.PKG_EXT
pkg_cache_dir() {
	[ $# -ne 1 ] && eargs pkg
	local pkg="$1"
	local pkg_file="${pkg##*/}"
	local pkg_dir

	pkg_dir="$(cache_dir)/${pkg_file}"

	[ -d "${pkg_dir}" ] || mkdir -p "${pkg_dir}"

	echo "${pkg_dir}"
}

clear_pkg_cache() {
	[ $# -ne 1 ] && eargs pkg
	local pkg="$1"

	rm -fr "$(pkg_cache_dir "${pkg}")"
}

delete_pkg() {
	[ $# -ne 1 ] && eargs pkg
	local pkg="$1"

	# Delete the package and the depsfile since this package is being deleted,
	# which will force it to be recreated
	rm -f "${pkg}"
	clear_pkg_cache "${pkg}"
}

# Deleted cached information for stale packages (manually removed)
delete_stale_pkg_cache() {
	local pkgname
	local cachedir=$(cache_dir)

	msg_verbose "Checking for stale cache files"

	[ ! -d ${cachedir} ] && return 0
	dirempty ${cachedir} && return 0
	for pkg in ${cachedir}/*.${PKG_EXT}; do
		pkg_file="${pkg##*/}"
		# If this package no longer exists in the PKGDIR, delete the cache.
		[ ! -e "${PACKAGES}/All/${pkg_file}" ] &&
			clear_pkg_cache "${pkg}"
	done

	return 0
}

delete_old_pkg() {
	[ $# -eq 1 ] || eargs pkgname
	local pkg="$1"
	local mnt
	local o v v2 compiled_options current_options current_deps compiled_deps

	o=$(pkg_get_origin "${pkg}")
	port_is_needed "${o}" || return 0

	mnt=$(my_path)

	if [ ! -d "${mnt}/usr/ports/${o}" ]; then
		msg "${o} does not exist anymore. Deleting stale ${pkg##*/}"
		delete_pkg "${pkg}"
		return 0
	fi

	v="${pkg##*-}"
	v=${v%.*}
	if [ ! -d "${mnt}${PORTSRC}/${o}" ]; then
		msg "${o} does not exist anymore. Deleting stale ${pkg##*/}"
		delete_pkg ${pkg}
		return 0
	fi
	v2=$(cache_get_pkgname ${o})
	v2=${v2##*-}
	if [ "$v" != "$v2" ]; then
		msg "Deleting old version: ${pkg##*/}"
		delete_pkg "${pkg}"
		return 0
	fi

	# Detect ports that have new dependencies that the existing packages
	# do not have and delete them.
	if [ "${CHECK_CHANGED_DEPS:-yes}" != "no" ]; then
		current_deps=""
		liblist=""
		# FIXME: Move into Infrastructure/scripts and 
		# 'make actual-run-depends-list' after enough testing,
		# which will avoida all of the injail hacks

		for td in LIB RUN; do
			raw_deps=$(injail make -C /usr/ports/${o} -V${td}_DEPENDS)
			for d in ${raw_deps}; do
				key=${d%:*}
				dpath=${d#*:/usr/ports/}
				case ${td} in
				LIB)
					[ -n "${liblist}" ] || liblist=$(injail ldconfig -r | awk '$1 ~ /:-l/ { gsub(/.*-l/, "", $1); printf("%s ",$1) } END { printf("\n") }')
					case ${key} in
					lib*)
						unset found
						for dir in /lib /usr/lib ; do
							if injail test -f "${dir}/${key}"; then
								found=yes
								break;
							fi
						done
						[ -n "${found}" ] || current_deps="${current_deps} ${dpath}"
						;;
					*.*)
						case " ${liblist} " in
							*\ ${key}\ *) ;;
							*) current_deps="${current_deps} ${dpath}" ;;
						esac
						;;
					*)
						unset found
						for dir in /lib /usr/lib ; do
							if injail test -f "${dir}/lib${key}.so"; then
								found=yes
								break;
							fi
						done
						[ -n "${found}" ] || current_deps="${current_deps} ${dpath}"
						;;
					esac
					;;
				RUN)
					case $key in
					/*) [ -e ${mnt}/${key} ] || current_deps="${current_deps} ${dpath}" ;;
					*) [ -n "$(injail which ${key})" ] || current_deps="${current_deps} ${dpath}" ;;
					esac
					;;
				esac
			done
		done
		compiled_deps=$(pkg_get_dep_origin "${pkg}")
		for d in ${current_deps}; do
			case " $compiled_deps " in
			*\ $d\ *) ;;
			*)
				msg "Deleting ${pkg##*/}: new dependency: ${d}"
				delete_pkg "${pkg}"
				return 0
				;;
			esac
		done
	fi

	# Check if the compiled options match the current options from make.conf and /var/db/ports
	if [ "${CHECK_CHANGED_OPTIONS:-verbose}" != "no" ]; then
		current_options=$(injail make -C ${PORTSRC}/${o} pretty-print-config | \
			tr ' ' '\n' | sed -n 's/^\+\(.*\)/\1/p' | sort | tr '\n' ' ')
		compiled_options=$(pkg_get_options "${pkg}")

		if [ "${compiled_options}" != "${current_options}" ]; then
			msg "Options changed, deleting: ${pkg##*/}"
			if [ "${CHECK_CHANGED_OPTIONS}" = "verbose" ]; then
				msg "Pkg: ${compiled_options}"
				msg "New: ${current_options}"
			fi
			delete_pkg "${pkg}"
			return 0
		fi
	fi
}

delete_old_pkgs() {

	msg_verbose "Checking packages for incremental rebuild needed"

	package_dir_exists_and_has_packages || return 0

	parallel_start
	for pkg in ${PACKAGES}/All/*.${PKG_EXT}; do
		parallel_run delete_old_pkg "${pkg}"
	done
	parallel_stop
}

## Pick the next package from the "ready to build" queue in pool/
## Then move the package to the "building" dir in building/
## This is only ran from 1 process
next_in_queue() {
	local p pkgname

	[ ! -d ${MASTERMNT}/poudriere/pool ] && err 1 "Build pool is missing"
	p=$(find ${POOL_BUCKET_DIRS} -type d -depth 1 -empty -print -quit || :)
	[ -n "$p" ] || return 0
	pkgname=${p##*/}
	mv ${p} ${MASTERMNT}/poudriere/building/${pkgname}
	# Update timestamp for buildtime accounting
	touch ${MASTERMNT}/poudriere/building/${pkgname}
	echo ${pkgname}
}

lock_acquire() {
	[ $# -ne 1 ] && eargs lockname
	local lockname=$1

	while :; do
		mkdir ${POUDRIERE_DATA}/.lock-${MASTERNAME}-${lockname} 2>/dev/null &&
			break
		sleep 0.1
	done
}

lock_release() {
	[ $# -ne 1 ] && eargs lockname
	local lockname=$1

	rmdir ${POUDRIERE_DATA}/.lock-${MASTERNAME}-${lockname} 2>/dev/null
}

cache_get_pkgname() {
	[ $# -ne 1 ] && eargs origin
	local origin=${1%/}
	local pkgname="" existing_origin
	local cache_origin_pkgname=${MASTERMNT}/poudriere/var/cache/origin-pkgname/${origin%%/*}_${origin##*/}
	local cache_pkgname_origin

	[ -f ${cache_origin_pkgname} ] && read pkgname < ${cache_origin_pkgname}

	# Add to cache if not found.
	if [ -z "${pkgname}" ]; then
		[ -d "${MASTERMNT}${PORTSRC}/${origin}" ] ||
			err 1 "Invalid port origin '${origin}' not found."
		pkgname=$(injail make -C ${PORTSRC}/${origin} -VPKGNAME ||
			err 1 "Error getting PKGNAME for ${origin}")
		[ -n "${pkgname}" ] || err 1 "Missing PKGNAME for ${origin}"
		# Make sure this origin did not already exist
		existing_origin=$(cache_get_origin "${pkgname}" 2>/dev/null || :)
		# It may already exist due to race conditions, it is not harmful. Just ignore.
		if [ "${existing_origin}" != "${origin}" ]; then
			[ -n "${existing_origin}" ] &&
				err 1 "Duplicated origin for ${pkgname}: ${origin} AND ${existing_origin}. Rerun with -vv to see which ports are depending on these."
			echo "${pkgname}" > ${cache_origin_pkgname}
			cache_pkgname_origin="${MASTERMNT}/poudriere/var/cache/pkgname-origin/${pkgname}"
			echo "${origin}" > "${cache_pkgname_origin}"
		fi
	fi

	echo ${pkgname}
}

cache_get_origin() {
	[ $# -ne 1 ] && eargs pkgname
	local pkgname=$1
	local cache_pkgname_origin="${MASTERMNT}/poudriere/var/cache/pkgname-origin/${pkgname}"

	cat "${cache_pkgname_origin%/}"
}

# Take optional pkgname to speedup lookup
compute_deps() {
	[ $# -lt 1 ] && eargs port
	[ $# -gt 2 ] && eargs port pkgnme
	local port=$1
	local pkgname="${2:-$(cache_get_pkgname ${port})}"
	local dep_pkgname dep_port
	local pkg_pooldir="${MASTERMNT}/poudriere/deps/${pkgname}"
	mkdir "${pkg_pooldir}" 2>/dev/null || return 0

	msg_verbose "Computing deps for ${port}"

	for dep_port in `list_deps ${port}`; do
		msg_debug "${port} depends on ${dep_port}"
		[ "${port}" != "${dep_port}" ] ||
			err 1 "${port} incorrectly depends on itself. Please contact maintainer of the port to fix this."
		# Detect bad cat/origin/ dependency which pkgng will not register properly
		[ "${dep_port}" = "${dep_port%/}" ] ||
			err 1 "${port} depends on bad origin '${dep_port}'; Please contact maintainer of the port to fix this."
		dep_pkgname=$(cache_get_pkgname ${dep_port})

		# Only do this if it's not already done, and not ALL, as everything will
		# be touched anyway
		[ ${ALL:-0} -eq 0 ] && ! [ -d "${MASTERMNT}/poudriere/deps/${dep_pkgname}" ] &&
			compute_deps "${dep_port}" "${dep_pkgname}"

		:> "${pkg_pooldir}/${dep_pkgname}"
		mkdir -p "${MASTERMNT}/poudriere/rdeps/${dep_pkgname}"
		ln -sf "${pkg_pooldir}/${dep_pkgname}" \
			"${MASTERMNT}/poudriere/rdeps/${dep_pkgname}/${pkgname}"
		echo "${port} ${dep_port}" >> \
			${MASTERMNT}/poudriere/port_deps.unsorted
	done
}

listed_ports() {
	if [ ${ALL:-0} -eq 1 ]; then
		PORTSDIR=$(pget ${PTNAME} mnt)
		[ -d "${PORTSDIR}/${PORTLOC}" ] && PORTSDIR="${PORTSDIR}/${PORTLOC}"
		for cat in $(awk '$1 == "SUBDIR" { print $3}' ${PORTSDIR}/Makefile); do
			awk -v cat=${cat} '$1 == "SUBDIR" { print cat"/"$3}' ${PORTSDIR}/${cat}/Makefile
		done
		return 0
	fi
	if [ -z "${LISTPORTS}" ]; then
		[ -n "${LISTPKGS}" ] &&
			grep -h -v -E '(^[[:space:]]*#|^[[:space:]]*$)' ${LISTPKGS}
	else
		echo ${LISTPORTS} | tr ' ' '\n'
	fi
}

# Port was requested to be built
port_is_listed() {
	[ $# -eq 1 ] || eargs origin
	local origin="$1"

	if [ ${ALL:-0} -eq 1 -o ${PORTTESTING_RECURSIVE:-0} -eq 1 ]; then
		return 0
	fi

	listed_ports | grep -q "^${origin}\$" && return 0

	return 1
}

# Port was requested to be built, or is needed by a port requested to be built
port_is_needed() {
	[ $# -eq 1 ] || eargs origin
	local origin="$1"

	[ ${ALL:-0} -eq 1 ] && return 0

	awk -vorigin="${origin}" '
	    $1 == origin || $2 == origin { found=1; exit 0 }
	    END { if (found != 1) exit 1 }' "${MASTERMNT}/poudriere/port_deps"
}

get_porttesting() {
	[ $# -eq 1 ] || eargs pkgname
	local pkgname="$1"
	local porttesting

	if [ -n "${PORTTESTING}" ] && port_is_listed \
		$(cache_get_origin "${pkgname}"); then
		porttesting=1
	else
		porttesting=
	fi

	echo $porttesting
}

parallel_exec() {
	local cmd="$1"
	local ret=0
	local - # Make `set +e` local
	local errexit=0
	shift 1

	# Disable -e so that the actual execution failing does not
	# return early and prevent notifying the FIFO that the
	# exec is done
	case $- in *e*) errexit=1;; esac
	set +e
	(
		# Do still cause the actual command to return
		# non-zero if it has any failures, if caller
		# was set -e as well. Using 'if cmd' or 'cmd || '
		# here would disable set -e in the cmd execution
		[ $errexit -eq 1 ] && set -e
		${cmd} "$@"
	)
	ret=$?
	echo >&6 || :
	exit ${ret}
	# set -e will be restored by 'local -'
}

parallel_start() {
	local fifo

	if [ -n "${MASTERMNT}" ]; then
		fifo=${MASTERMNT}/poudriere/parallel.pipe
	else
		fifo=$(mktemp -ut parallel)
	fi
	mkfifo ${fifo}
	exec 6<> ${fifo}
	rm -f ${fifo}
	export NBPARALLEL=0
	export PARALLEL_PIDS=""
	_SHOULD_REAP=0
}

# For all running children, look for dead ones, collect their status, error out
# if any have non-zero return, and then remove them from the PARALLEL_PIDS
# list.
_reap_children() {
	local pid
	for pid in ${PARALLEL_PIDS}; do
		# Check if this pid is still alive
		if ! kill -0 ${pid} 2>/dev/null; then
			# This will error out if the return status is non-zero
			_wait ${pid}
			# Remove pid from PARALLEL_PIDS and strip away all
			# spaces
			PARALLEL_PIDS_L=${PARALLEL_PIDS%% ${pid} *}
			PARALLEL_PIDS_L=${PARALLEL_PIDS_L% }
			PARALLEL_PIDS_L=${PARALLEL_PIDS_L# }
			PARALLEL_PIDS_R=${PARALLEL_PIDS##* ${pid} }
			PARALLEL_PIDS_R=${PARALLEL_PIDS_R% }
			PARALLEL_PIDS_R=${PARALLEL_PIDS_R# }
			PARALLEL_PIDS=" ${PARALLEL_PIDS_L} ${PARALLEL_PIDS_R} "
		fi
	done
}

# Wait on all remaining running processes and clean them up. Error out if
# any have non-zero return status.
parallel_stop() {
	pwait ${PARALLEL_PIDS} 2>/dev/null || :
	for pid in ${PARALLEL_PIDS}; do
		# This will read the return code of each child
		# and properly error out if the children errored
		wait ${pid}
	done

	exec 6<&-
	exec 6>&-
	unset PARALLEL_PIDS
	unset NBPARALLEL
}

parallel_shutdown() {
	# Kill all children instead of waiting on them
	[ -n "${PARALLEL_PIDS}" ] && kill -9 ${PARALLEL_PIDS} 2>/dev/null || :
	parallel_stop 2>/dev/null || :
}

parallel_run() {
	local cmd="$1"
	shift 1

	if [ ${NBPARALLEL} -eq ${PARALLEL_JOBS} ]; then
		unset a; until trappedinfo=; read a <&6 || [ -z "$trappedinfo" ]; do :; done
	fi
	[ ${NBPARALLEL} -lt ${PARALLEL_JOBS} ] && NBPARALLEL=$((NBPARALLEL + 1))
	# Occasionally reap dead children. Don't do this too often or it
	# becomes a bottleneck. Do it too infrequently and there is a risk
	# of PID reuse/collision
	_SHOULD_REAP=$((_SHOULD_REAP + 1))
	if [ ${_SHOULD_REAP} -eq 16 ]; then
		_reap_children
		_SHOULD_REAP=0
	fi

	PARALLEL_CHILD=1 parallel_exec $cmd "$@" &
	PARALLEL_PIDS="${PARALLEL_PIDS} $! "
}

find_all_pool_references() {
	[ $# -ne 1 ] && eargs pkgname
	local pkgname="$1"
	local rpn

	# Cleanup rdeps/*/${pkgname}
	for rpn in $(ls "${MASTERMNT}/poudriere/deps/${pkgname}"); do
		echo "${MASTERMNT}/poudriere/rdeps/${rpn}/${pkgname}"
	done
	echo "${MASTERMNT}/poudriere/deps/${pkgname}"
	# Cleanup deps/*/${pkgname}
	if [ -d "${MASTERMNT}/poudriere/rdeps/${pkgname}" ]; then
		for rpn in $(ls "${MASTERMNT}/poudriere/rdeps/${pkgname}"); do
			echo "${MASTERMNT}/poudriere/deps/${rpn}/${pkgname}"
		done
		echo "${MASTERMNT}/poudriere/rdeps/${pkgname}"
	fi
}

delete_stale_symlinks_and_empty_dirs() {
	msg "Deleting stale symlinks"
	find -L ${PACKAGES} -type l \
		-exec rm -f {} +

	msg "Deleting empty directories"
	find ${PACKAGES} -type d -mindepth 1 \
		-empty -delete
}

prepare_ports() {
	local pkg
	local log=$(log_path)
	local n port pn nbq resuming_build

	msg "Calculating ports order and dependencies"
	mkdir -p "${MASTERMNT}/poudriere"
	[ ${TMPFS_DATA} -eq 1 -o ${TMPFS_ALL} -eq 1 ] && mount -t tmpfs tmpfs "${MASTERMNT}/poudriere"
	rm -rf "${MASTERMNT}/poudriere/var/cache/origin-pkgname" \
		"${MASTERMNT}/poudriere/var/cache/pkgname-origin" 2>/dev/null || :
	mkdir -p "${MASTERMNT}/poudriere/building" \
		"${MASTERMNT}/poudriere/pool" \
		"${MASTERMNT}/poudriere/deps" \
		"${MASTERMNT}/poudriere/rdeps" \
		"${MASTERMNT}/poudriere/var/run" \
		"${MASTERMNT}/poudriere/var/cache" \
		"${MASTERMNT}/poudriere/var/cache/origin-pkgname" \
		"${MASTERMNT}/poudriere/var/cache/pkgname-origin"

	POOL_BUCKET_DIRS=""
	if [ ${POOL_BUCKETS} -gt 0 ]; then
		# Add pool/N dirs in reverse order from highest to lowest
		for n in $(jot ${POOL_BUCKETS} 0 | sort -nr); do
			POOL_BUCKET_DIRS="${POOL_BUCKET_DIRS} ${MASTERMNT}/poudriere/pool/${n}"
		done
	fi
	# Add unbalanced at the end
	POOL_BUCKET_DIRS="${POOL_BUCKET_DIRS} ${MASTERMNT}/poudriere/pool/unbalanced"
	mkdir -p ${POOL_BUCKET_DIRS}

	if was_a_bulk_run; then
		mkdir -p ${log}/../../latest-per-pkg ${log}/../latest-per-pkg
		mkdir -p ${log}/logs ${log}/logs/errors ${log}/assets
		mkdir -p $(cache_dir)
		ln -sfh ${BUILDNAME} ${log%/*}/latest
		cp ${HTMLPREFIX}/index.html ${log}
		cp -R ${HTMLPREFIX}/assets/ ${log}/assets/

		# Record the SVN URL@REV in the build
		[ -d ${MASTERMNT}/usr/ports/.svn ] && bset svn_url $(
			${SVN_CMD} info ${MASTERMNT}/usr/ports | awk '
				/^URL: / {URL=substr($0, 6)}
				/Revision: / {REVISION=substr($0, 11)}
				END { print URL "@" REVISION }
			')

		bset mastername "${MASTERNAME}"
		bset jailname "${JAILNAME}"
		bset setname "${SETNAME}"
		bset ptname "${PTNAME}"
		bset buildname "${BUILDNAME}"

		bset status "computingdeps:"
	fi

	:> "${MASTERMNT}/poudriere/port_deps.unsorted"
	parallel_start
	for port in $(listed_ports); do
		[ -d "${MASTERMNT}${PORTSRC}/${port}" ] ||
			err 1 "Invalid port origin: ${port}"
		parallel_run compute_deps ${port}
	done
	parallel_stop

	sort -u "${MASTERMNT}/poudriere/port_deps.unsorted" > \
		"${MASTERMNT}/poudriere/port_deps"
	rm -f "${MASTERMNT}/poudriere/port_deps.unsorted"

	bset status "sanity:"

	if was_a_bulk_run; then
		if [ ${CLEAN_LISTED:-0} -eq 1 ]; then
			listed_ports | while read port; do
				pkg="${PACKAGES}/All/$(cache_get_pkgname ${port}).${PKG_EXT}"
				if [ -f "${pkg}" ]; then
					msg "Deleting existing package: ${pkg##*/}"
					delete_pkg "${pkg}"
				fi
			done
		fi

		# If the build dir already exists, it is being resumed and any
		# packages already built/failed/skipped/ignored should not
		# be rebuilt
		if [ -e ${log}/.poudriere.ports.built ]; then
			resuming_build=1
			awk '{print $2}' \
				${log}/.poudriere.ports.built \
				${log}/.poudriere.ports.failed \
				${log}/.poudriere.ports.ignored \
				${log}/.poudriere.ports.skipped | \
			while read pn; do
				find_all_pool_references "${pn}"
			done | xargs rm -rf
		else
			# New build
			resuming_build=0
			bset stats_queued 0
			bset stats_built 0
			bset stats_failed 0
			bset stats_ignored 0
			bset stats_skipped 0
			:> ${log}/.data.json
			:> ${log}/.data.mini.json
			:> ${log}/.poudriere.ports.built
			:> ${log}/.poudriere.ports.failed
			:> ${log}/.poudriere.ports.ignored
			:> ${log}/.poudriere.ports.skipped
		fi
	fi

	if ! ensure_pkg_installed && [ ${SKIPSANITY} -eq 0 ]; then
		msg "pkg package missing, skipping sanity"
		SKIPSANITY=1
	fi

	if [ $SKIPSANITY -eq 0 ]; then
		msg "Sanity checking the repository"

		pkg="${PACKAGES}/All/repo.txz"
		if [ -f "${pkg}" ]; then
			msg "Removing invalid pkg repo file: ${pkg}"
			rm -f "${pkg}"
		fi

		delete_stale_pkg_cache

		# Skip incremental build for pkgclean
		if was_a_bulk_run; then
			delete_old_pkgs

			msg_verbose "Checking packages for missing dependencies"
			while :; do
				sanity_check_pkgs && break
			done

			delete_stale_symlinks_and_empty_dirs
		fi
	fi

	msg "Deleting stale symlinks"
	find -L ${POUDRIERE_DATA}/packages/${MASTERNAME} -type l \
		-exec rm -f {} +

	msg "Deleting empty directories"
	find ${POUDRIERE_DATA}/packages/${MASTERNAME} -type d \
		-mindepth 1 -empty -delete

	bset status "cleaning:"
	msg "Cleaning the build queue"
	export LOCALBASE=${LOCALBASE:-/usr/local}
	for pn in $(ls ${MASTERMNT}/poudriere/deps/); do
		if [ -f "${MASTERMNT}/packages/All/${pn}.${PKG_EXT}" ]; then
			find_all_pool_references "${pn}"
		fi
	done | xargs rm -rf

	# Call the deadlock code as non-fatal which will check for cycles
	deadlock_detected 0

	if was_a_bulk_run && [ $resuming_build -eq 0 ]; then
		nbq=0
		nbq=$(find ${MASTERMNT}/poudriere/deps -type d -depth 1 | wc -l)
		bset stats_queued ${nbq##* }
	fi

	# Create a pool of ready-to-build from the deps pool
	find "${MASTERMNT}/poudriere/deps" -type d -empty -depth 1 | \
		xargs -J % mv % "${MASTERMNT}/poudriere/pool/unbalanced"
	balance_pool

	[ -z "${PORTTESTING}" -a -z "${ALLOW_MAKE_JOBS}" ] &&
		echo "DISABLE_MAKE_JOBS=yes" >> ${MASTERMNT}/etc/make.conf

	[ -n "${JOBS_LIMIT}" ] && echo "MAKE_JOBS_NUMBER=${JOBS_LIMIT}" \
		>> ${MASTERMNT}/etc/make.conf

	markfs prepkg ${MASTERMNT}
}

balance_pool() {
	# Don't bother if disabled
	[ ${POOL_BUCKETS} -gt 0 ] || return 0

	local pkgname pkg_dir dep_count rdep lock

	! dirempty ${MASTERMNT}/poudriere/pool/unbalanced || return 0
	# Avoid running this in parallel, no need
	lock=${MASTERMNT}/poudriere/.lock-balance_pool
	mkdir ${lock} 2>/dev/null || return 0

	if [ -n "${MY_JOBID}" ]; then
		bset ${MY_JOBID} status "balancing_pool:"
	else
		bset status "balancing_pool:"
	fi
	# For everything ready-to-build...
	for pkg_dir in ${MASTERMNT}/poudriere/pool/unbalanced/*; do
		pkgname=${pkg_dir##*/}
		dep_count=0
		# Determine its priority, based on how much depends on it
		for rdep in ${MASTERMNT}/poudriere/rdeps/${pkgname}/*; do
			# Empty
			[ ${rdep} = "${MASTERMNT}/poudriere/rdeps/${pkgname}/*" ] && break
			dep_count=$(($dep_count + 1))
			[ $dep_count -eq $((${POOL_BUCKETS} - 1)) ] && break
		done
		mv ${pkg_dir} ${MASTERMNT}/poudriere/pool/${dep_count##* }/ 2>/dev/null || :
	done

	rmdir ${lock}
}

append_make() {
	[ $# -ne 2 ] && eargs src_makeconf dst_makeconf
	local src_makeconf=$1
	local dst_makeconf=$2

	if [ "${src_makeconf}" = "-" ]; then
		src_makeconf="${POUDRIERED}/make.conf"
	else
		src_makeconf="${POUDRIERED}/${src_makeconf}-make.conf"
	fi

	[ -f "${src_makeconf}" ] || return 0
	src_makeconf="$(realpath ${src_makeconf} 2>/dev/null)"
	msg "Appending to make.conf: ${src_makeconf}"
	echo "#### ${src_makeconf} ####" >> ${dst_makeconf}
	cat "${src_makeconf}" >> ${dst_makeconf}
}

read_packages_from_params()
{
	if [ $# -eq 0 ]; then
		[ -n "${LISTPKGS}" -o ${ALL} -eq 1 ] ||
		    err 1 "No packages specified"
		if [ ${ALL} -eq 0 ]; then
			for listpkg_name in ${LISTPKGS}; do
				[ -f "${listpkg_name}" ] ||
				    err 1 "No such list of packages: ${listpkg_name}"
			done
		fi
	else
		[ ${ALL} -eq 0 ] ||
		    err 1 "command line arguments and -a cannot be used at the same time"
		[ -z "${LISTPKGS}" ] ||
		    err 1 "command line arguments and list of ports cannot be used at the same time"
		LISTPORTS="$@"
	fi
}

clean_restricted() {
	msg "Cleaning restricted packages"
	bset status "clean_restricted:"
	# Remount rw
	# mount_nullfs does not support mount -u
	umount ${MASTERMNT}/packages
	mount_packages
	injail make -C /usr/ports -j ${PARALLEL_JOBS} clean-restricted >/dev/null
	# Remount ro
	umount ${MASTERMNT}/packages
	mount_packages -o ro
}

build_repo() {
	if [ $PKGNG -eq 1 ]; then
		msg "Creating pkgng repository"
		bset status "pkgrepo:"
		ensure_pkg_installed
		rm -f ${PACKAGES}/repo.txz \
			${PACKAGES}/repo.sqlite
		# remount rw
		umount ${MASTERMNT}/packages
		mount_packages
		if [ -f "${PKG_REPO_SIGNING_KEY:-/nonexistent}" ]; then
			install -m 0400 ${PKG_REPO_SIGNING_KEY} \
				${MASTERMNT}/tmp/repo.key
			### XXX: Update pkg-repo to support -o
			### so that /packages can remain RO
			injail /poudriere/pkg-static repo /packages \
				/tmp/repo.key
			rm -f ${MASTERMNT}/tmp/repo.key
		else
			injail /poudriere/pkg-static repo /packages
		fi
		# Remount ro
		umount ${MASTERMNT}/packages
		mount_packages -o ro
	else
		msg "Preparing INDEX"
		bset status "index:"
		OSMAJ=`injail uname -r | awk -F. '{ print $1 }'`
		INDEXF=${PACKAGES}/INDEX-${OSMAJ}
		INDEXF_JAIL=$(mktemp -u /tmp/index.XXXXXX)
		rm -f ${INDEXF}.1 2>/dev/null || :
		for pkg_file in ${PACKAGES}/All/*.tbz; do
			# Check for non-empty directory with no packages in it
			[ "${pkg}" = "${PACKAGES}/All/*.tbz" ] && break
			ORIGIN=$(pkg_get_origin ${pkg_file})
			msg_verbose "Extracting description for ${ORIGIN} ..."
			[ -d ${MASTERMNT}/usr/ports/${ORIGIN} ] &&
				injail make -C /usr/ports/${ORIGIN} describe >> ${INDEXF}.1
		done

		msg_n "Generating INDEX..."
		# Move temp INDEX file into the jail. make_index will jail_attach()
		# to the specified jail
		mv ${INDEXF}.1 ${MASTERMNT}${INDEXF_JAIL}.1
		make_index -j ${MASTERNAME} ${INDEXF_JAIL}.1 ${INDEXF_JAIL}
		mv ${MASTERMNT}${INDEXF_JAIL} ${INDEXF}
		echo " done"

		[ -f ${INDEXF}.bz2 ] && rm ${INDEXF}.bz2
		msg_n "Compressing INDEX-${OSMAJ}..."
		bzip2 -9 ${INDEXF}
		echo " done"
	fi
}


RESOLV_CONF=""
STATUS=0 # out of jail #

[ -z "${POUDRIERE_ETC}" ] &&
    POUDRIERE_ETC=$(realpath ${SCRIPTPREFIX}/../../etc)
[ -f ${POUDRIERE_ETC}/poudriere.conf ] ||
	err 1 "Unable to find ${POUDRIERE_ETC}/poudriere.conf"

. ${POUDRIERE_ETC}/poudriere.conf
POUDRIERED=${POUDRIERE_ETC}/poudriere.d
LIBEXECPREFIX=$(realpath ${SCRIPTPREFIX}/../../libexec/poudriere)
AWKPREFIX=${SCRIPTPREFIX}/awk
HTMLPREFIX=${SCRIPTPREFIX}/html
HOOKDIR=${POUDRIERED}/hooks
PATH="${LIBEXECPREFIX}:${PATH}"

# If the zfs module is not loaded it means we can't have zfs
[ -z "${NO_ZFS}" ] && lsvfs zfs >/dev/null 2>&1 || NO_ZFS=yes
# Short circuit to prevent running zpool(1) and loading zfs.ko
[ -z "${NO_ZFS}" ] && [ -z "$(zpool list -H -o name 2>/dev/null)" ] && NO_ZFS=yes

[ -z "${NO_ZFS}" -a -z ${ZPOOL} ] && err 1 "ZPOOL variable is not set"
[ -z ${BASEFS} ] && err 1 "Please provide a BASEFS variable in your poudriere.conf"

trap sigint_handler SIGINT
trap sigterm_handler SIGTERM
trap sig_handler SIGKILL
trap exit_handler EXIT
trap siginfo_handler SIGINFO

# Test if zpool exists
if [ -z "${NO_ZFS}" ]; then
	zpool list ${ZPOOL} >/dev/null 2>&1 || err 1 "No such zpool: ${ZPOOL}"
fi

: ${SVN_HOST="svn0.us-west.freebsd.org"}
: ${GIT_URL="git://github.com/freebsd/freebsd-ports.git"}
: ${FREEBSD_HOST="http://ftp.FreeBSD.org"}
if [ -z "${NO_ZFS}" ]; then
	: ${ZROOTFS="/poudriere"}
	case ${ZROOTFS} in
	[!/]*) err 1 "ZROOTFS shoud start with a /" ;;
	esac
fi

[ -n "${MFSSIZE}" -a -n "${USE_TMPFS}" ] && err 1 "You can't use both tmpfs and mdmfs"

<<<<<<< HEAD
=======
for val in ${USE_TMPFS}; do
	case ${val} in
	wrkdir|yes) TMPFS_WRKDIR=1 ;;
	data) TMPFS_DATA=1 ;;
	all) TMPFS_ALL=1 ;;
	localbase) TMPFS_LOCALBASE=1 ;;
	*) err 1 "Unknown value for USE_TMPFS can be a combination of wrkdir,data,all,yes,localbase" ;;
	esac
done

case ${TMPFS_WRKDIR}${TMPFS_DATA}${TMPFS_LOCALBASE}${TMPFS_ALL} in
1**1|*1*1|**11)
	TMPFS_WRKDIR=0
	TMPFS_DATA=0
	TMPFS_LOCALBASE=0
	;;
esac

>>>>>>> 2dde7eec
POUDRIERE_DATA=`get_data_dir`
: ${WRKDIR_ARCHIVE_FORMAT="tbz"}
case "${WRKDIR_ARCHIVE_FORMAT}" in
	tar|tgz|tbz|txz);;
	*) err 1 "invalid format for WRKDIR_ARCHIVE_FORMAT: ${WRKDIR_ARCHIVE_FORMAT}" ;;
esac

case ${POOL_BUCKETS} in
''|*[!0-9]*)
	POOL_BUCKETS=10
	;;
esac

: ${WATCHDIR:=${POUDRIERE_DATA}/queue}
: ${PIDFILE:=${POUDRIERE_DATA}/daemon.pid}
: ${QUEUE_SOCKET:=/var/run/poudriered.sock}
: ${PORTBUILD_USER:=nobody}
: ${BUILD_AS_NON_ROOT:=no}
: ${SVN_CMD:=$(which svn 2>/dev/null || which svnlite 2>/dev/null)}
# 24 hours for 1 command
: ${MAX_EXECUTION_TIME:=86400}
# 120 minutes with no log update
: ${NOHANG_TIME:=7200}
: ${PATCHED_FS_KERNEL:=no}

BUILDNAME=$(date +%Y-%m-%d_%Hh%Mm%Ss)

[ -d ${WATCHDIR} ] || mkdir -p ${WATCHDIR}<|MERGE_RESOLUTION|>--- conflicted
+++ resolved
@@ -27,14 +27,7 @@
 # SUCH DAMAGE.
 
 BSDPLATFORM=`uname -s | tr '[:upper:]' '[:lower:]'`
-<<<<<<< HEAD
-
-dir_empty() {
-	find $1 -maxdepth 0 -empty
-}
-=======
 . $(dirname ${0})/common.sh.${BSDPLATFORM}
->>>>>>> 2dde7eec
 BLACKLIST=""
 
 # Return true if ran from bulk/testport, ie not daemon/status/jail
@@ -121,8 +114,6 @@
 	*) err 1 "$# arguments expected: $*" ;;
 	esac
 }
-
-. $(dirname ${0})/common.sh.${BSDPLATFORM}
 
 run_hook() {
 	local hookfile=${HOOKDIR}/${1}.sh
@@ -438,7 +429,7 @@
 
 porttree_list() {
 	local name method mntpoint
-	for p in $(find ${POUDRIERED}/${PORTLOC} -type d -maxdepth 1 -mindepth 1 -print); do
+	for p in $(find ${POUDRIERED}/ports -type d -maxdepth 1 -mindepth 1 -print); do
 		name=${p##*/}
 		mnt=$(pget ${name} mnt)
 		method=$(pget ${name} method)
@@ -549,7 +540,7 @@
 ./packages/*
 ./poudriere/*
 ./proc/*
-.${PORTSRC}/*
+./usr/ports/*
 ./usr/src
 ./var/db/ports/*
 ./wrkdirs/*
@@ -566,7 +557,7 @@
 ./poudriere/*
 ./proc/*
 ./tmp/*
-.${PORTSRC}/*
+./usr/ports/*
 ./usr/src
 ./var/db/ports/*
 ./wrkdirs/*
@@ -592,7 +583,7 @@
 ./poudriere/*
 ./proc/*
 ./tmp/*
-.${PORTSRC}/*
+./usr/ports/*
 ./usr/src
 ./var/db/pkg/*
 ./var/db/ports/*
@@ -609,44 +600,6 @@
 	echo " done"
 }
 
-<<<<<<< HEAD
-=======
-clonefs() {
-	[ $# -lt 2 ] && eargs from to snap
-	local from=$1
-	local to=$2
-	local snap=$3
-	local name zfs_to
-	local fs=$(zfs_getfs ${from})
-
-	destroyfs ${to} jail
-	mkdir -p ${to}
-	to=$(realpath ${to})
-	[ ${TMPFS_ALL} -eq 1 ] && unset fs
-	if [ -n "${fs}" ]; then
-		name=${to##*/}
-
-		if [ "${name}" = "ref" ]; then
-			zfs_to=${fs%/*}/${MASTERNAME}-${name}
-		else
-			zfs_to=${fs}/${name}
-		fi
-
-		zfs clone -o mountpoint=${to} \
-			-o sync=disabled \
-			-o atime=off \
-			-o compression=off \
-			${fs}@${snap} \
-			${zfs_to}
-	else
-		[ ${TMPFS_ALL} -eq 1 ] && mount -t tmpfs tmpfs ${to}
-		# Mount /usr/src into target, no need for anything to write to it
-		mkdir -p ${to}/usr/src
-		${NULLMOUNT} -o ro ${from}/usr/src ${to}/usr/src
-		cpdup -X ${from}/usr/src -X ${from}/poudriere ${from} ${to}
-	fi
-}
-
 rm() {
 	local arg
 
@@ -658,68 +611,6 @@
 	/bin/rm "$@"
 }
 
-destroyfs() {
-	[ $# -ne 2 ] && eargs name type
-	local mnt fs type
-	mnt=$1
-	type=$2
-	[ -d ${mnt} ] || return 0
-	mnt=$(realpath ${mnt})
-	fs=$(zfs_getfs ${mnt})
-	umountfs ${mnt} 1
-	if [ ${TMPFS_ALL} -eq 1 ]; then
-		umount -f ${mnt} 2>/dev/null || :
-	elif [ -n "${fs}" -a "${fs}" != "none" ]; then
-		zfs destroy -rf ${fs}
-		rmdir ${mnt}
-	else
-		chflags -R noschg ${mnt}
-		rm -rf ${mnt}
-	fi
-}
-
-do_jail_mounts() {
-	[ $# -ne 2 ] && eargs mnt arch
-	local mnt=$1
-	local arch=$2
-	local devfspath="null zero random urandom stdin stdout stderr fd fd/* bpf* pts pts/*"
-
-	# clone will inherit from the ref jail
-	if [ ${mnt##*/} = "ref" ]; then
-		mkdir -p ${mnt}/proc
-		mkdir -p ${mnt}/dev
-		mkdir -p ${mnt}/compat/linux/proc
-		mkdir -p ${mnt}/usr/ports
-		mkdir -p ${mnt}/wrkdirs
-		mkdir -p ${mnt}/${LOCALBASE:-/usr/local}
-		mkdir -p ${mnt}/distfiles
-		mkdir -p ${mnt}/packages
-		mkdir -p ${mnt}/new_packages
-		mkdir -p ${mnt}${HOME}/.ccache
-		mkdir -p ${mnt}/var/db/ports
-	fi
-
-	# ref jail only needs devfs
-	mount -t devfs devfs ${mnt}/dev
-	if [ ${JAILED} -eq 0 ]; then
-		devfs -m ${mnt}/dev rule apply hide
-		for p in ${devfspath} ; do
-			devfs -m ${mnt}/dev/ rule apply path "${p}" unhide
-		done
-	fi
-	if [ "${mnt##*/}" != "ref" ]; then
-		[ ${JAILED} -eq 0 -o "${PATCHED_FS_KERNEL}" = "yes" ] && mount -t fdescfs fdesc ${mnt}/dev/fd
-		mount -t procfs proc ${mnt}/proc
-		if [ -z "${NOLINUX}" ]; then
-			[ "${arch}" = "i386" -o "${arch}" = "amd64" ] &&
-				mount -t linprocfs linprocfs ${mnt}/compat/linux/proc
-		fi
-	fi
-
-	return 0
-}
-
->>>>>>> 2dde7eec
 use_options() {
 	[ $# -ne 2 ] && eargs mnt optionsdir
 	local mnt=$1
@@ -747,8 +638,6 @@
 		err 1 "Failed to mount the packages directory "
 }
 
-<<<<<<< HEAD
-=======
 do_portbuild_mounts() {
 	[ $# -lt 3 ] && eargs mnt jname ptname setname
 	local mnt=$1
@@ -789,108 +678,6 @@
 	return 0
 }
 
-jail_start() {
-	[ $# -lt 2 ] && eargs name ptname setname
-	local name=$1
-	local ptname=$2
-	local setname=$3
-	local portsdir=$(pget ${ptname} mnt)
-	local arch=$(jget ${name} arch)
-	local mnt=$(jget ${name} mnt)
-	local needfs="${NULLFSREF} procfs"
-
-	local tomnt=${POUDRIERE_DATA}/build/${MASTERNAME}/ref
-
-	[ -d ${DISTFILES_CACHE:-/nonexistent} ] || err 1 "DISTFILES_CACHE directory does not exist. (c.f. poudriere.conf)"
-
-	if [ -z "${NOLINUX}" ]; then
-		if [ "${arch}" = "i386" -o "${arch}" = "amd64" ]; then
-			needfs="${needfs} linprocfs linsysfs"
-			sysctl -n compat.linux.osrelease >/dev/null 2>&1 || kldload linux
-		fi
-	fi
-	[ -n "${USE_TMPFS}" ] && needfs="${needfs} tmpfs"
-	[ ${JAILED} -eq 0 -o "${PATCHED_FS_KERNEL}" = "yes" ] && needfs="${needfs} fdescfs"
-	for fs in ${needfs}; do
-		if ! lsvfs $fs >/dev/null 2>&1; then
-			if [ $JAILED -eq 0 ]; then
-				kldload $fs || err 1 "Required kernel module '${fs}' not found"
-			else
-				err 1 "please load the $fs module on host using \"kldload $fs\""
-			fi
-		fi
-	done
-	jail_exists ${name} || err 1 "No such jail: ${name}"
-	jail_runs ${MASTERNAME} && err 1 "jail already running: ${MASTERNAME}"
-
-	# Block the build dir from being traversed by non-root to avoid
-	# system blowup due to all of the extra mounts
-	mkdir -p ${MASTERMNT%/ref}
-	chmod 0755 ${POUDRIERE_DATA}/build
-	chmod 0711 ${MASTERMNT%/ref}
-
-	export HOME=/root
-	export USER=root
-	[ -z "${NO_FORCE_PACKAGE}" ] && export FORCE_PACKAGE=yes
-	[ -z "${NO_PACKAGE_BUILDING}" ] && export PACKAGE_BUILDING=yes
-
-	[ ${SET_STATUS_ON_START-1} -eq 1 ] && export STATUS=1
-	msg_n "Creating the reference jail..."
-	clonefs ${mnt} ${tomnt} clean
-	echo " done"
-
-	msg "Mounting system devices for ${MASTERNAME}"
-	do_jail_mounts ${tomnt} ${arch}
-
-	PACKAGES=${POUDRIERE_DATA}/packages/${MASTERNAME}
-
-	[ -d "${portsdir}/ports" ] && portsdir="${portsdir}/ports"
-	msg "Mounting ports/packages/distfiles"
-	do_portbuild_mounts ${tomnt} ${name} ${ptname} ${setname}
-
-	was_a_bulk_run && show_log_info
-
-	if [ -d "${CCACHE_DIR:-/nonexistent}" ]; then
-		echo "WITH_CCACHE_BUILD=yes" >> ${tomnt}/etc/make.conf
-		echo "CCACHE_DIR=${HOME}/.ccache" >> ${tomnt}/etc/make.conf
-	fi
-	echo "PORTSDIR=/usr/ports" >> ${tomnt}/etc/make.conf
-	echo "PACKAGES=/packages" >> ${tomnt}/etc/make.conf
-	echo "DISTDIR=/distfiles" >> ${tomnt}/etc/make.conf
-
-	setup_makeconf ${tomnt}/etc/make.conf ${name} ${ptname} ${setname}
-	load_blacklist ${mnt} ${ptname} ${setname}
-
-	test -n "${RESOLV_CONF}" && cp -v "${RESOLV_CONF}" "${tomnt}/etc/"
-	msg "Starting jail ${MASTERNAME}"
-	jstart 0
-	# Only set STATUS=1 if not turned off
-	# jail -s should not do this or jail will stop on EXIT
-	WITH_PKGNG=$(injail make -f /usr/ports/Mk/bsd.port.mk -V WITH_PKGNG)
-	if [ -n "${WITH_PKGNG}" ]; then
-		export PKGNG=1
-		export PKG_EXT="txz"
-		export PKG_BIN="${LOCALBASE:-/usr/local}/sbin/pkg-static"
-		export PKG_ADD="${PKG_BIN} add"
-		export PKG_DELETE="${PKG_BIN} delete -y -f"
-		export PKG_VERSION="/poudriere/pkg-static version"
-	else
-		export PKGNG=0
-		export PKG_ADD=pkg_add
-		export PKG_DELETE=pkg_delete
-		export PKG_VERSION=pkg_version
-		export PKG_EXT="tbz"
-	fi
-
-	# 8.3 did not have distrib-dirs ran on it, so various
-	# /usr and /var dirs are missing. Namely /var/games
-	if [ "$(injail uname -r | cut -d - -f 1 )" = "8.3" ]; then
-		injail mtree -eu -f /etc/mtree/BSD.var.dist -p /var >/dev/null 2>&1 || :
-		injail mtree -eu -f /etc/mtree/BSD.usr.dist -p /usr >/dev/null 2>&1 || :
-	fi
-}
-
->>>>>>> 2dde7eec
 load_blacklist() {
 	[ $# -lt 2 ] && dst_makeconf eargs name ptname setname
 	local name=$1
@@ -1148,7 +935,7 @@
 _real_build_port() {
 	[ $# -ne 1 ] && eargs portdir
 	local portdir=$1
-	local port=${portdir##${PORTSRC}/}
+	local port=${portdir##/usr/ports/}
 	local mnt=$(my_path)
 	local log=$(log_path)
 	local listfilecmd network
@@ -1510,7 +1297,7 @@
 	[ $# -ne 4 ] && eargs mnt port portdir phase
 	local mnt=$1
 	local port="$2"
-	local portdir="$(echo "$3" | sed -e "s|${PORTSRC}/||g")"
+	local portdir="$(echo "$3" | sed -e "s|/usr/ports/||g")"
 	local phase="$4"
 	local tardir=${POUDRIERE_DATA}/wrkdirs/${MASTERNAME}/${PTNAME}
 	local tarname=${tardir}/${PKGNAME}.${WRKDIR_ARCHIVE_FORMAT}
@@ -1809,7 +1596,7 @@
 
 	export PKGNAME="${pkgname}" # set ASAP so cleanup() can use it
 	port=$(cache_get_origin ${pkgname})
-	portdir="${PORTSRC}/${port}"
+	portdir="/usr/ports/${port}"
 
 	job_msg "Starting build of ${port}"
 	bset ${MY_JOBID} status "starting:${port}"
@@ -1828,6 +1615,9 @@
 	# as the list may start big but become very small, so here
 	# is a less-common check
 	: ${ignore:=$(injail make -C ${portdir} -VIGNORE)}
+
+	msg "Cleaning up wrkdir"
+	rm -rf ${mnt}/wrkdirs/*
 
 	log_start
 	msg "Building ${port}"
@@ -1940,11 +1730,11 @@
 
 list_deps() {
 	[ $# -ne 1 ] && eargs directory
-	local dir="${PORTSRC}/$1"
+	local dir="/usr/ports/$1"
 	local makeargs="-VPKG_DEPENDS -VBUILD_DEPENDS -VEXTRACT_DEPENDS -VLIB_DEPENDS -VPATCH_DEPENDS -VFETCH_DEPENDS -VRUN_DEPENDS"
 
 	mangle_stderr "WARNING" "($1)" injail make -C ${dir} $makeargs | \
-		tr '\n' ' ' | sed -e "s,[[:graph:]]*${PORTSRC}/,,g" \
+		tr '\n' ' ' | sed -e "s,[[:graph:]]*/usr/ports/,,g" \
 		-e "s,:[[:graph:]]*,,g" | \
 		sort -u || err 1 "Makefile broken: $1"
 }
@@ -2136,11 +1926,6 @@
 
 	v="${pkg##*-}"
 	v=${v%.*}
-	if [ ! -d "${mnt}${PORTSRC}/${o}" ]; then
-		msg "${o} does not exist anymore. Deleting stale ${pkg##*/}"
-		delete_pkg ${pkg}
-		return 0
-	fi
 	v2=$(cache_get_pkgname ${o})
 	v2=${v2##*-}
 	if [ "$v" != "$v2" ]; then
@@ -2219,7 +2004,7 @@
 
 	# Check if the compiled options match the current options from make.conf and /var/db/ports
 	if [ "${CHECK_CHANGED_OPTIONS:-verbose}" != "no" ]; then
-		current_options=$(injail make -C ${PORTSRC}/${o} pretty-print-config | \
+		current_options=$(injail make -C /usr/ports/${o} pretty-print-config | \
 			tr ' ' '\n' | sed -n 's/^\+\(.*\)/\1/p' | sort | tr '\n' ' ')
 		compiled_options=$(pkg_get_options "${pkg}")
 
@@ -2293,9 +2078,9 @@
 
 	# Add to cache if not found.
 	if [ -z "${pkgname}" ]; then
-		[ -d "${MASTERMNT}${PORTSRC}/${origin}" ] ||
+		[ -d "${MASTERMNT}/usr/ports/${origin}" ] ||
 			err 1 "Invalid port origin '${origin}' not found."
-		pkgname=$(injail make -C ${PORTSRC}/${origin} -VPKGNAME ||
+		pkgname=$(injail make -C /usr/ports/${origin} -VPKGNAME ||
 			err 1 "Error getting PKGNAME for ${origin}")
 		[ -n "${pkgname}" ] || err 1 "Missing PKGNAME for ${origin}"
 		# Make sure this origin did not already exist
@@ -2359,7 +2144,7 @@
 listed_ports() {
 	if [ ${ALL:-0} -eq 1 ]; then
 		PORTSDIR=$(pget ${PTNAME} mnt)
-		[ -d "${PORTSDIR}/${PORTLOC}" ] && PORTSDIR="${PORTSDIR}/${PORTLOC}"
+		[ -d "${PORTSDIR}/ports" ] && PORTSDIR="${PORTSDIR}/ports"
 		for cat in $(awk '$1 == "SUBDIR" { print $3}' ${PORTSDIR}/Makefile); do
 			awk -v cat=${cat} '$1 == "SUBDIR" { print cat"/"$3}' ${PORTSDIR}/${cat}/Makefile
 		done
@@ -2609,7 +2394,7 @@
 	:> "${MASTERMNT}/poudriere/port_deps.unsorted"
 	parallel_start
 	for port in $(listed_ports); do
-		[ -d "${MASTERMNT}${PORTSRC}/${port}" ] ||
+		[ -d "${MASTERMNT}/usr/ports/${port}" ] ||
 			err 1 "Invalid port origin: ${port}"
 		parallel_run compute_deps ${port}
 	done
@@ -2691,14 +2476,6 @@
 		fi
 	fi
 
-	msg "Deleting stale symlinks"
-	find -L ${POUDRIERE_DATA}/packages/${MASTERNAME} -type l \
-		-exec rm -f {} +
-
-	msg "Deleting empty directories"
-	find ${POUDRIERE_DATA}/packages/${MASTERNAME} -type d \
-		-mindepth 1 -empty -delete
-
 	bset status "cleaning:"
 	msg "Cleaning the build queue"
 	export LOCALBASE=${LOCALBASE:-/usr/local}
@@ -2918,8 +2695,7 @@
 
 [ -n "${MFSSIZE}" -a -n "${USE_TMPFS}" ] && err 1 "You can't use both tmpfs and mdmfs"
 
-<<<<<<< HEAD
-=======
+if [ ${BSDPLATFORM} = "FreeBSD" ]; then
 for val in ${USE_TMPFS}; do
 	case ${val} in
 	wrkdir|yes) TMPFS_WRKDIR=1 ;;
@@ -2937,14 +2713,90 @@
 	TMPFS_LOCALBASE=0
 	;;
 esac
-
->>>>>>> 2dde7eec
+fi
+
 POUDRIERE_DATA=`get_data_dir`
 : ${WRKDIR_ARCHIVE_FORMAT="tbz"}
 case "${WRKDIR_ARCHIVE_FORMAT}" in
 	tar|tgz|tbz|txz);;
 	*) err 1 "invalid format for WRKDIR_ARCHIVE_FORMAT: ${WRKDIR_ARCHIVE_FORMAT}" ;;
 esac
+
+if [ ${BSDPLATFORM} = "FreeBSD" ]; then
+#Converting portstree if any
+if [ ! -d ${POUDRIERED}/ports ]; then
+	mkdir -p ${POUDRIERED}/ports
+	[ -z "${NO_ZFS}" ] && zfs list -t filesystem -H \
+		-o ${NS}:type,${NS}:name,${NS}:method,mountpoint,name | \
+		grep "^ports" | \
+		while read t name method mnt fs; do
+			msg "Converting the ${name} ports tree"
+			pset ${name} method ${method}
+			pset ${name} mnt ${mnt}
+			pset ${name} fs ${fs}
+			# Delete the old properties
+			zfs inherit -r ${NS}:type ${fs}
+			zfs inherit -r ${NS}:name ${fs}
+			zfs inherit -r ${NS}:method ${fs}
+		done
+	if [ -f ${POUDRIERED}/portstrees ]; then
+		while read name method mnt; do
+			[ -z "${name###*}" ] && continue # Skip comments
+			msg "Converting the ${name} ports tree"
+			mkdir ${POUDRIERED}/ports/${name}
+			echo ${method} > ${POUDRIERED}/ports/${name}/method
+			echo ${mnt} > ${POUDRIERED}/ports/${name}/mnt
+		done < ${POUDRIERED}/portstrees
+		rm -f ${POUDRIERED}/portstrees
+	fi
+fi
+
+#Converting jails if any
+if [ ! -d ${POUDRIERED}/jails ]; then
+	mkdir -p ${POUDRIERED}/jails
+	[ -z "${NO_ZFS}" ] && zfs list -t filesystem -H \
+		-o ${NS}:type,${NS}:name,${NS}:version,${NS}:arch,${NS}:method,mountpoint,name | \
+		grep "^rootfs" | \
+		while read t name version arch method mnt fs; do
+			msg "Converting the ${name} jail"
+			jset ${name} version ${version}
+			jset ${name} arch ${arch}
+			jset ${name} method ${method}
+			jset ${name} mnt ${mnt}
+			jset ${name} fs ${fs}
+			# Delete the old properties
+			zfs inherit -r ${NS}:type ${fs}
+			zfs inherit -r ${NS}:name ${fs}
+			zfs inherit -r ${NS}:method ${fs}
+			zfs inherit -r ${NS}:version ${fs}
+			zfs inherit -r ${NS}:arch ${fs}
+			zfs inherit -r ${NS}:stats_built ${fs}
+			zfs inherit -r ${NS}:stats_failed ${fs}
+			zfs inherit -r ${NS}:stats_skipped ${fs}
+			zfs inherit -r ${NS}:stats_ignored ${fs}
+			zfs inherit -r ${NS}:stats_queued ${fs}
+			zfs inherit -r ${NS}:status ${fs}
+		done
+fi
+
+: ${LOIP6:=::1}
+: ${LOIP4:=127.0.0.1}
+case $IPS in
+01)
+	localipargs="ip6.addr=${LOIP6}"
+	ipargs="ip6.addr=inherit"
+	;;
+10)
+	localipargs="ip4.addr=${LOIP4}"
+	ipargs="ip4=inherit"
+	;;
+11)
+	localipargs="ip4.addr=${LOIP4} ip6.addr=${LOIP6}"
+	ipargs="ip4=inherit ip6=inherit"
+	;;
+esac
+fi
+
 
 case ${POOL_BUCKETS} in
 ''|*[!0-9]*)
