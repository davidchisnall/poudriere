#!/bin/sh
# 
# Copyright (c) 2010-2013 Baptiste Daroussin <bapt@FreeBSD.org>
# Copyright (c) 2010-2011 Julien Laffaye <jlaffaye@FreeBSD.org>
# Copyright (c) 2012-2017 Bryan Drewery <bdrewery@FreeBSD.org>
# All rights reserved.
# 
# Redistribution and use in source and binary forms, with or without
# modification, are permitted provided that the following conditions
# are met:
# 1. Redistributions of source code must retain the above copyright
#    notice, this list of conditions and the following disclaimer.
# 2. Redistributions in binary form must reproduce the above copyright
#    notice, this list of conditions and the following disclaimer in the
#    documentation and/or other materials provided with the distribution.
# 
# THIS SOFTWARE IS PROVIDED BY THE AUTHOR AND CONTRIBUTORS ``AS IS'' AND
# ANY EXPRESS OR IMPLIED WARRANTIES, INCLUDING, BUT NOT LIMITED TO, THE
# IMPLIED WARRANTIES OF MERCHANTABILITY AND FITNESS FOR A PARTICULAR PURPOSE
# ARE DISCLAIMED.  IN NO EVENT SHALL THE AUTHOR OR CONTRIBUTORS BE LIABLE
# FOR ANY DIRECT, INDIRECT, INCIDENTAL, SPECIAL, EXEMPLARY, OR CONSEQUENTIAL
# DAMAGES (INCLUDING, BUT NOT LIMITED TO, PROCUREMENT OF SUBSTITUTE GOODS
# OR SERVICES; LOSS OF USE, DATA, OR PROFITS; OR BUSINESS INTERRUPTION)
# HOWEVER CAUSED AND ON ANY THEORY OF LIABILITY, WHETHER IN CONTRACT, STRICT
# LIABILITY, OR TORT (INCLUDING NEGLIGENCE OR OTHERWISE) ARISING IN ANY WAY
# OUT OF THE USE OF THIS SOFTWARE, EVEN IF ADVISED OF THE POSSIBILITY OF
# SUCH DAMAGE.

BSDPLATFORM=`uname -s | tr '[:upper:]' '[:lower:]'`
. ${SCRIPTPREFIX}/include/common.sh.${BSDPLATFORM}
EX_SOFTWARE=70
SHFLAGS="$-"

# Return true if ran from bulk/testport, ie not daemon/status/jail
was_a_bulk_run() {
	[ "${SCRIPTPATH##*/}" = "bulk.sh" ] || was_a_testport_run
}
was_a_testport_run() {
	[ "${SCRIPTPATH##*/}" = "testport.sh" ]
}
# Return true if in a bulk or other jail run that needs to shutdown the jail
was_a_jail_run() {
	was_a_bulk_run ||  [ "${SCRIPTPATH##*/}" = "pkgclean.sh" ] || \
	    [ "${SCRIPTPATH##*/}" = "foreachport.sh" ]
}
schg_immutable_base() {
	[ "${IMMUTABLE_BASE}" = "schg" ] || return 1
	[ ${TMPFS_ALL} -eq 0 ] && [ -z "${NO_ZFS}" ] && return 1
	return 0
}
# Return true if output via msg() should show elapsed time
should_show_elapsed() {
	[ -z "${TIME_START}" ] && return 1
	[ "${NO_ELAPSED_IN_MSG:-0}" -eq 1 ] && return 1
	case "${SCRIPTPATH##*/}" in
		daemon.sh) ;;
		help.sh) ;;
		queue.sh) ;;
		status.sh) ;;
		version.sh) ;;
		*) return 0 ;;
	esac
	return 1
}

not_for_os() {
	local os=$1
	shift
	[ "${os}" = "${BSDPLATFORM}" ] && err 1 "This is not supported on ${BSDPLATFORM}: $*"
}

err() {
	case "${SHFLAGS}" in
	*x*) ;;
	*) local -; set +x ;;
	esac
	trap '' INFO
	export CRASHED=1
	if [ $# -ne 2 ]; then
		err 1 "err expects 2 arguments: exit_number \"message\""
	fi
	# Try to set status so other processes know this crashed
	# Don't set it from children failures though, only master
	if [ "${PARALLEL_CHILD:-0}" -eq 0 ] && was_a_bulk_run; then
		bset ${MY_JOBID-} status "${EXIT_STATUS:-crashed:}" \
		    2>/dev/null || :
	fi
	if [ ${1} -eq 0 ]; then
		msg "$2" || :
	else
		msg_error "$2" || :
	fi
	if [ -n "${ERRORS_ARE_DEP_FATAL-}" ]; then
		set_dep_fatal_error
	fi
	# Avoid recursive err()->exit_handler()->err()... Just let
	# exit_handler() cleanup.
	if [ ${ERRORS_ARE_FATAL:-1} -eq 1 ]; then
		exit $1
	else
		return 0
	fi
}

# Message functions that depend on VERBOSE are stubbed out in post_getopts.

_msg_n() {
	local -; set +x
	local now elapsed
	local NL="${1}"
	local arrow DRY_MODE
	shift 1

	if [ "${MSG_NESTED:-0}" -eq 1 ]; then
		unset elapsed arrow DRY_MODE
	elif should_show_elapsed; then
		now=$(clock -monotonic)
		calculate_duration elapsed "$((now - ${TIME_START:-0}))"
		elapsed="[${elapsed}] "
		unset arrow
	else
		unset elapsed
		arrow="=>>"
	fi
	if [ -n "${COLOR_ARROW}" ] || [ -z "${1##*\033[*}" ]; then
		printf "${COLOR_ARROW}${elapsed}${DRY_MODE-}${arrow:+${COLOR_ARROW}${arrow} }${COLOR_RESET}%b${COLOR_RESET}${NL}" "$*"
	else
		printf "${elapsed}${DRY_MODE-}${arrow:+${arrow} }%b${NL}" "$*"
	fi
}

msg_n() {
	_msg_n '' "$@"
}

msg() {
	_msg_n "\n" "$@"
}

msg_verbose() {
	_msg_n "\n" "$@"
}

msg_error() {
	local -; set +x
	local MSG_NESTED

	MSG_NESTED="${MSG_NESTED_STDERR:-0}"
	if [ -n "${MY_JOBID-}" ]; then
		# Send colored msg to bulk log...
		COLOR_ARROW="${COLOR_ERROR}" \
		    job_msg "${COLOR_ERROR}Error:${COLOR_RESET} $1"
		# And non-colored to buld log
		msg "Error: $1" >&2
	else
		# Send to true stderr
		COLOR_ARROW="${COLOR_ERROR}" \
		    msg "${COLOR_ERROR}Error:${COLOR_RESET} $1" \
		    >&${OUTPUT_REDIRECTED_STDERR:-2}
	fi
	return 0
}

msg_dev() {
	local -; set +x
	local MSG_NESTED

	MSG_NESTED="${MSG_NESTED_STDERR:-0}"
	COLOR_ARROW="${COLOR_DEV}" \
	    _msg_n "\n" "${COLOR_DEV}Dev:${COLOR_RESET} $@" >&2
}

msg_debug() {
	local -; set +x
	local MSG_NESTED

	MSG_NESTED="${MSG_NESTED_STDERR:-0}"
	COLOR_ARROW="${COLOR_DEBUG}" \
	    _msg_n "\n" "${COLOR_DEBUG}Debug:${COLOR_RESET} $@" >&2
}

msg_warn() {
	local -; set +x
	local MSG_NESTED MSG_NESTED_STDERR prefix

	: "${MSG_NESTED_STDERR:=0}"
	MSG_NESTED="${MSG_NESTED_STDERR}"
	if [ "${MSG_NESTED_STDERR}" -eq 0 ]; then
		prefix="Warning: "
	else
		unset prefix
	fi
	COLOR_ARROW="${COLOR_WARN}" \
	    _msg_n "\n" "${COLOR_WARN}${prefix}${COLOR_RESET}$@" >&2
}

job_msg() {
	local -; set +x
	local now elapsed NO_ELAPSED_IN_MSG output

	if [ -n "${MY_JOBID}" ]; then
		NO_ELAPSED_IN_MSG=0
		now=$(clock -monotonic)
		calculate_duration elapsed "$((now - ${TIME_START_JOB:-${TIME_START:-0}}))"
		output="[${COLOR_JOBID}${MY_JOBID}${COLOR_RESET}] [${elapsed}] $1"
	else
		output="$@"
	fi
	_msg_n "\n" "${output}" >&${OUTPUT_REDIRECTED_STDOUT:-1}
}

# Stubbed until post_getopts
job_msg_verbose() {
	job_msg "$@"
}

# These are aligned for 'Building msg'
job_msg_dev() {
	COLOR_ARROW="${COLOR_DEV}" \
	    job_msg "${COLOR_DEV}Dev:     $@"
}

job_msg_debug() {
	COLOR_ARROW="${COLOR_DEBUG}" \
	    job_msg "${COLOR_DEBUG}Debug:   $@"
}

job_msg_warn() {
	COLOR_ARROW="${COLOR_WARN}" \
	    job_msg "${COLOR_WARN}Warning: $@"
}

prompt() {
	[ $# -eq 1 ] || eargs prompt message
	local message="$1"
	local answer

	msg_n "${message} [y/N] "
	read answer
	case "${answer}" in
		[Yy][Ee][Ss]|[Yy][Ee]|[Yy])
			return 0
			;;
	esac

	return 1
}

confirm_if_tty() {
	[ $# -eq 1 ] || eargs confirm_if_tty message
	local message="${1}"

	[ -t 0 ] || return 0
	prompt "${message}"
}

# Handle needs after processing arguments.
post_getopts() {
	# Short-circuit verbose functions to save CPU
	if ! [ ${VERBOSE} -gt 2 ]; then
		msg_dev() { :; }
		job_msg_dev() { :; }
	fi
	if ! [ ${VERBOSE} -gt 1 ]; then
		msg_debug() { :; }
		job_msg_debug() { :; }
	fi
	if ! [ ${VERBOSE} -gt 0 ]; then
		msg_verbose() { :; }
		job_msg_verbose() { :; }
	fi
}

_mastermnt() {
	local hashed_name mnt mnttest mnamelen testpath mastername

	mnamelen=$(grep "#define[[:space:]]MNAMELEN" \
	    /usr/include/sys/mount.h 2>/dev/null | awk '{print $3}')
	: ${mnamelen:=88}

	# Avoid : which causes issues with PATH for non-jailed commands
	# like portlint in testport.
	mastername="${MASTERNAME}"
	_gsub_badchars "${mastername}" ":" mastername
	mnt="${POUDRIERE_DATA}/.m/${mastername}/ref"
	if [ -z "${NOLINUX}" ]; then
		testpath="/compat/linux/proc"
	else
		testpath="/var/db/ports"
	fi
	mnttest="${mnt}${testpath}"

	if [ "${FORCE_MOUNT_HASH}" = "yes" ] || \
	    [ ${#mnttest} -ge $((mnamelen - 1)) ]; then
		hashed_name=$(sha256 -qs "${MASTERNAME}" | \
		    awk '{print substr($0, 0, 6)}')
		mnt="${POUDRIERE_DATA}/.m/${hashed_name}/ref"
		mnttest="${mnt}${testpath}"
		[ ${#mnttest} -ge $((mnamelen - 1)) ] && \
		    err 1 "Mountpath '${mnt}' exceeds system MNAMELEN limit of ${mnamelen}. Unable to mount. Try shortening BASEFS."
		msg_warn "MASTERNAME '${MASTERNAME}' too long for mounting, using hashed version of '${hashed_name}'"
	fi

	# MASTERMNT=
	setvar "$1" "${mnt}"
	MASTERMNTREL="${mnt}"
	add_relpath_var MASTERMNTREL
	# MASTERMNTROOT=
	setvar "${1}ROOT" "${mnt%/ref}"
}

_my_path() {
	if [ -z "${MY_JOBID}" ]; then
		setvar "$1" "${MASTERMNT}"
	elif [ -n "${MASTERMNTROOT}" ]; then
		setvar "$1" "${MASTERMNTROOT}/${MY_JOBID}"
	else
		setvar "$1" "${MASTERMNT}/../${MY_JOBID}"

	fi
}

_my_name() {
	setvar "$1" "${MASTERNAME}${MY_JOBID:+-job-${MY_JOBID}}"
}

_logfile() {
	[ $# -eq 2 ] || eargs _logfile var_return pkgname
	local var_return="$1"
	local pkgname="$2"
	local _log _log_top _latest_log _logfile

	_log_path _log
	_logfile="${_log}/logs/${pkgname}.log"
	if [ ! -r "${_logfile}" ]; then
		_log_path_top _log_top

		_latest_log="${_log_top}/latest-per-pkg/${pkgname%-*}/${pkgname##*-}"

		# These 4 operations can race with logclean which mitigates
		# the issue by looking for files older than 1 minute.

		# Make sure directory exists
		mkdir -p "${_log}/logs" "${_latest_log}"

		:> "${_logfile}"

		# Link to BUILD_TYPE/latest-per-pkg/PORTNAME/PKGVERSION/MASTERNAME.log
		ln -f "${_logfile}" "${_latest_log}/${MASTERNAME}.log"

		# Link to JAIL/latest-per-pkg/PKGNAME.log
		ln -f "${_logfile}" "${_log}/../latest-per-pkg/${pkgname}.log"
	fi

	setvar "${var_return}" "${_logfile}"
}

logfile() {
	[ $# -eq 1 ] || eargs logfile pkgname
	local logfile

	_logfile logfile "${pkgname}"
	echo "${logfile}"
}
 
_log_path_top() {
	setvar "$1" "${POUDRIERE_DATA}/logs/${POUDRIERE_BUILD_TYPE}"
}

_log_path_jail() {
	local log_path_top

	_log_path_top log_path_top
	setvar "$1" "${log_path_top}/${MASTERNAME}"
}

_log_path() {
	local log_path_jail

	_log_path_jail log_path_jail
	setvar "$1" "${log_path_jail}/${BUILDNAME}"
}

# Call function with vars set:
# log MASTERNAME BUILDNAME jailname ptname setname
for_each_build() {
	[ -n "${BUILDNAME_GLOB}" ] || \
	    err 1 "for_each_build requires BUILDNAME_GLOB"
	[ -n "${SHOW_FINISHED}" ] || \
	    err 1 "for_each_build requires SHOW_FINISHED"
	[ $# -eq 1 ] || eargs for_each_build action
	local action="$1"
	local MASTERNAME BUILDNAME buildname jailname ptname setname
	local log_top ret

	POUDRIERE_BUILD_TYPE="bulk" _log_path_top log_top
	[ -d "${log_top}" ] || err 1 "Log path ${log_top} does not exist."
	cd ${log_top}

	found_jobs=0
	ret=0
	for mastername in *; do
		# Check empty dir
		case "${mastername}" in
			"*") break ;;
		esac
		[ -L "${mastername}/latest" ] || continue
		MASTERNAME=${mastername}
		[ "${MASTERNAME}" = "latest-per-pkg" ] && continue
		[ ${SHOW_FINISHED} -eq 0 ] && ! jail_runs ${MASTERNAME} && \
		    continue

		# Look for all wanted buildnames (will be 1 or Many(-a)))
		for buildname in ${mastername}/${BUILDNAME_GLOB}; do
			# Check for no match. If not using a glob ensure the
			# file exists otherwise check for the glob coming back
			if [ "${BUILDNAME_GLOB%\**}" != \
			    "${BUILDNAME_GLOB}" ]; then
				case "${buildname}" in
					# Check no results
					"${mastername}/${BUILDNAME_GLOB}")
						break
						;;
					# Skip latest if from a glob, let it be
					# found normally.
					"${mastername}/latest")
						continue
						;;
					"${mastername}/latest-done")
						continue
						;;
					# Don't want latest-per-pkg
					"${mastername}/latest-per-pkg")
						continue
						;;
				esac
			else
				# No match
				[ -e "${buildname}" ] || break
			fi
			buildname="${buildname#${mastername}/}"
			BUILDNAME="${buildname}"
			# Unset so later they can be checked for NULL (don't
			# want to lookup again if value looked up is empty
			unset jailname ptname setname
			# Try matching on any given JAILNAME/PTNAME/SETNAME,
			# and if any don't match skip this MASTERNAME entirely.
			# If the file is missing it's a legacy build, skip it
			# but not the entire mastername if it has a match.
			if [ -n "${JAILNAME}" ]; then
				if _bget jailname jailname; then
					[ "${jailname}" = "${JAILNAME}" ] || \
					    continue 2
				else
					case "${MASTERNAME}" in
						${JAILNAME}-*) ;;
						*) continue 2 ;;
					esac
					continue
				fi
			fi
			if [ -n "${PTNAME}" ]; then
				if _bget ptname ptname; then
					[ "${ptname}" = "${PTNAME}" ] || \
					    continue 2
				else
					case "${MASTERNAME}" in
						*-${PTNAME}) ;;
						*) continue 2 ;;
					esac
					continue
				fi
			fi
			if [ -n "${SETNAME}" ]; then
				if _bget setname setname; then
					[ "${setname}" = "${SETNAME%0}" ] || \
					    continue 2
				else
					case "${MASTERNAME}" in
						*-${SETNAME%0}) ;;
						*) continue 2 ;;
					esac
					continue
				fi
			fi
			# Dereference latest into actual buildname
			[ "${buildname}" = "latest-done" ] && \
			    _bget BUILDNAME buildname
			[ "${buildname}" = "latest" ] && \
			    _bget BUILDNAME buildname
			# May be blank if build is still starting up
			[ -z "${BUILDNAME}" ] && continue 2

			found_jobs=$((found_jobs + 1))

			# Lookup jailname/setname/ptname if needed. Delayed
			# from earlier for performance for -a
			[ -z "${jailname+null}" ] && \
			    _bget jailname jailname || :
			[ -z "${setname+null}" ] && \
			    _bget setname setname || :
			[ -z "${ptname+null}" ] && \
			    _bget ptname ptname || :
			log=${mastername}/${BUILDNAME}

			${action} || ret=$?
			# Skip the rest of this build if return = 100
			[ ${ret} -eq 100 ] && continue 2
			# Halt if the function requests it
			[ ${ret} -eq 101 ] && break 2
		done

	done
	cd ${OLDPWD}
	return ${ret}
}

stat_humanize() {
	xargs -0 stat -f '%i %b' | \
	    sort -u | \
	    awk -vbsize=512 '{total += $2} END {print total*bsize}' | \
	    awk -f ${AWKPREFIX}/humanize.awk
}

do_confirm_delete() {
	[ $# -eq 4 ] || eargs do_confirm_delete badfiles_list \
	    reason_plural_object answer DRY_RUN
	local filelist="$1"
	local reason="$2"
	local answer="$3"
	local DRY_RUN="$4"
	local file_cnt count hsize ret

	file_cnt=$(wc -l ${filelist} | awk '{print $1}')
	if [ ${file_cnt} -eq 0 ]; then
		msg "No ${reason} to cleanup"
		return 2
	fi

	msg_n "Calculating size for found files..."
	hsize=$(cat ${filelist} | \
	    tr '\n' '\000' | \
	    xargs -0 -J % find % -print0 | \
	    stat_humanize)
	echo " done"

	msg "These ${reason} will be deleted:"
	cat ${filelist}
	count=$(cat ${filelist} | wc -l)
	count="${count##* }"
	msg "Removing these ${count} ${reason} will free: ${hsize}"

	if [ ${DRY_RUN} -eq 1 ];  then
		msg "Dry run: not cleaning anything."
		return 2
	fi

	if [ -z "${answer}" ]; then
		prompt "Proceed?" && answer="yes"
	fi

	ret=0
	if [ "${answer}" = "yes" ]; then
		msg_n "Removing files..."
		cat ${filelist} | tr '\n' '\000' | \
		    xargs -0 rm -rf
		echo " done"
		ret=1
	fi
	return ${ret}
}

injail() {
	if [ "${DISALLOW_NETWORKING}" = "yes" ]; then
	    local JNETNAME=
	fi

	if [ ${INJAIL_HOST:-0} -eq 1 ]; then
		# For test/
		"$@"
	elif [ "${USE_JEXECD}" = "no" ]; then
		injail_tty "$@"
	else
		local name

		_my_name name
		[ -n "${name}" ] || err 1 "No jail setup"
		rexec -s ${MASTERMNT}/../${name}${JNETNAME:+-${JNETNAME}}.sock \
			-u ${JUSER:-root} "$@"
	fi
}

injail_tty() {
	local name

	if [ "${DISALLOW_NETWORKING}" = "yes" ]; then
	    local JNETNAME=
	fi

	_my_name name
	[ -n "${name}" ] || err 1 "No jail setup"
	if [ ${JEXEC_LIMITS:-0} -eq 1 ]; then
		jexec -U ${JUSER:-root} ${name}${JNETNAME:+-${JNETNAME}} \
			${JEXEC_LIMITS+/usr/bin/limits} \
			${MAX_MEMORY_BYTES:+-v ${MAX_MEMORY_BYTES}} \
			${MAX_FILES:+-n ${MAX_FILES}} \
			"$@"
	else
		jexec -U ${JUSER:-root} ${name}${JNETNAME:+-${JNETNAME}} \
			"$@"
	fi
}

jstart() {
	local name network

	network="${localipargs}"

	if [ "${RESTRICT_NETWORKING}" != "yes" ]; then
		network="${ipargs} ${JAIL_NET_PARAMS}"
	fi

	_my_name name
	# Restrict to no networking (if RESTRICT_NETWORKING==yes)
	jail -c persist name=${name} \
		path=${MASTERMNT}${MY_JOBID:+/../${MY_JOBID}} \
		host.hostname=${BUILDER_HOSTNAME-${name}} \
		${network} ${JAIL_PARAMS}
	[ "${USE_JEXECD}" = "yes" ] && \
	    jexecd -j ${name} -d ${MASTERMNT}/../ \
	    ${MAX_MEMORY_BYTES+-m ${MAX_MEMORY_BYTES}} \
	    ${MAX_FILES+-n ${MAX_FILES}}
	# Allow networking in -n jail
	jail -c persist name=${name}-n \
		path=${MASTERMNT}${MY_JOBID:+/../${MY_JOBID}} \
		host.hostname=${BUILDER_HOSTNAME-${name}} \
		${ipargs} ${JAIL_PARAMS} ${JAIL_NET_PARAMS}
	[ "${USE_JEXECD}" = "yes" ] && \
	    jexecd -j ${name}-n -d ${MASTERMNT}/../ \
	    ${MAX_MEMORY_BYTES+-m ${MAX_MEMORY_BYTES}} \
	    ${MAX_FILES+-n ${MAX_FILES}}
	return 0
}

jail_has_processes() {
	local pscnt

	# 2 = HEADER+ps itself
	pscnt=2
	[ "${USE_JEXECD}" = "yes" ] && pscnt=4
	# Cannot use ps -J here as not all versions support it.
	if [ $(injail ps aux | wc -l) -ne ${pscnt} ]; then
		return 0
	fi
	return 1
}

jkill_wait() {
	injail kill -9 -1 2>/dev/null || return 0
	while jail_has_processes; do
		sleep 1
		injail kill -9 -1 2>/dev/null || return 0
	done
}

# Kill everything in the jail and ensure it is free of any processes
# before returning.
jkill() {
	[ "${USE_JEXECD}" = "yes" ] && return 0
	jkill_wait
	JNETNAME="n" jkill_wait
}

jstop() {
	local name

	_my_name name
	jail -r ${name} 2>/dev/null || :
	jail -r ${name}-n 2>/dev/null || :
}

eargs() {
	local fname="$1"
	shift
	case $# in
	0) err ${EX_SOFTWARE} "${fname}: No arguments expected" ;;
	1) err ${EX_SOFTWARE} "${fname}: 1 argument expected: $1" ;;
	*) err ${EX_SOFTWARE} "${fname}: $# arguments expected: $*" ;;
	esac
}

run_hook() {
	[ $# -ge 2 ] || eargs run_hook hook event args
	local hook="$1"
	local event="$2"
	local build_url log log_url plugin_dir

	shift 2

	build_url build_url || :
	log_url log_url || :
	_log_path log || :

	run_hook_file "${HOOKDIR}/${hook}.sh" "${hook}" "${event}" \
	    "${build_url}" "${log_url}" "${log}" "$@"

	if [ -d "${HOOKDIR}/plugins" ]; then
		for plugin_dir in ${HOOKDIR}/plugins/*; do
			# Check empty dir
			case "${plugin_dir}" in
			"${HOOKDIR}/plugins/*") break ;;
			esac
			run_hook_file "${plugin_dir}/${hook}.sh" "${hook}" \
			    "${event}" "${build_url}" "${log_url}" "${log}" \
			    "$@"
		done
	fi
}

run_hook_file() {
	[ $# -ge 6 ] || eargs run_hook_file hookfile hook event build_url \
	    log_url log args
	local hookfile="$1"
	local hook="$2"
	local event="$3"
	local build_url="$4"
	local log_url="$5"
	local log="$6"
	[ -f "${hookfile}" ] || return 0

	shift 6

	job_msg_dev "Running ${hookfile} for event '${hook}:${event}' args: ${@:-(null)}"

	(
		set +e
		cd /tmp
		BUILD_URL="${build_url}" \
		    LOG_URL="${log_url}" \
		    LOG="${log}" \
		    POUDRIERE_BUILD_TYPE=${POUDRIERE_BUILD_TYPE} \
		    POUDRIERED="${POUDRIERED}" \
		    POUDRIERE_DATA="${POUDRIERE_DATA}" \
		    MASTERNAME="${MASTERNAME}" \
		    MASTERMNT="${MASTERMNT}" \
		    MY_JOBID="${MY_JOBID}" \
		    BUILDNAME="${BUILDNAME}" \
		    JAILNAME="${JAILNAME}" \
		    PTNAME="${PTNAME}" \
		    SETNAME="${SETNAME}" \
		    PACKAGES="${PACKAGES}" \
		    PACKAGES_ROOT="${PACKAGES_ROOT}" \
		    /bin/sh "${hookfile}" "${event}" "$@"
	) || err 1 "Hook ${hookfile} for '${hook}:${event}' returned non-zero"
	return 0
}

log_start() {
	[ $# -eq 2 ] || eargs log_start pkgname need_tee
	local pkgname="$1"
	local need_tee="$2"
	local logfile

	_logfile logfile "${pkgname}"

	# Save stdout/stderr for restoration later for bulk/testport -i
	exec 3>&1 4>&2
	export OUTPUT_REDIRECTED=1
	export OUTPUT_REDIRECTED_STDOUT=3
	export OUTPUT_REDIRECTED_STDERR=4
	# Pipe output to tee(1) or timestamp if needed.
	if [ ${need_tee} -eq 1 ] || [ "${TIMESTAMP_LOGS}" = "yes" ]; then
		[ ! -e ${logfile}.pipe ] && mkfifo ${logfile}.pipe
		if [ ${need_tee} -eq 1 ]; then
			if [ "${TIMESTAMP_LOGS}" = "yes" ]; then
				# Unbuffered for 'echo -n' support.
				# Otherwise need setbuf -o L here due to
				# stdout not writing to terminal but to tee.
				TIME_START="${TIME_START_JOB:-${TIME_START:-0}}" \
				    timestamp -u < ${logfile}.pipe | \
				    tee ${logfile} &
			else
				tee ${logfile} < ${logfile}.pipe &
			fi
		elif [ "${TIMESTAMP_LOGS}" = "yes" ]; then
			TIME_START="${TIME_START_JOB:-${TIME_START:-0}}" \
			    timestamp > ${logfile} < ${logfile}.pipe &
		fi
		tpid=$!
		exec > ${logfile}.pipe 2>&1

		# Remove fifo pipe file right away to avoid orphaning it.
		# The pipe will continue to work as long as we keep
		# the FD open to it.
		unlink ${logfile}.pipe
	else
		# Send output directly to file.
		tpid=
		exec > ${logfile} 2>&1
	fi
}

_lookup_portdir() {
	[ $# -eq 2 ] || eargs _lookup_portdir var_return origin
	local _varname="$1"
	local _port="$2"
	local o _ptdir

	for o in ${OVERLAYS}; do
		_ptdir="${OVERLAYSDIR}/${o}/${_port}"
		if [ -r "${MASTERMNTREL}${_ptdir}/Makefile" ]; then
			setvar "${_varname}" "${_ptdir}"
			return
		fi
	done
	_ptdir="${PORTSDIR:?}/${_port}"
	setvar "${_varname}" "${_ptdir}"
	return
}

buildlog_start() {
	[ $# -eq 2 ] || eargs buildlog_start pkgname originspec
	local pkgname="$1"
	local originspec="$2"
	local mnt var portdir
	local make_vars date
	local git_modified git_hash
	local wanted_vars="
	    MAINTAINER
	    CONFIGURE_ARGS
	    CONFIGURE_ENV
	    MAKE_ENV
	    PLIST_SUB
	    SUB_LIST
	    "

	_my_path mnt
	originspec_decode "${originspec}" port '' ''
	_lookup_portdir portdir "${port}"

	for var in ${wanted_vars}; do
		local "mk_${var}"
		make_vars="${make_vars:+${make_vars} }${var} mk_${var}"
	done

	port_var_fetch_originspec "${originspec}" \
	    ${PORT_FLAGS} \
	    ${make_vars}

	date=$(env TZ=UTC date "+%Y-%m-%dT%H:%M:%S%z")

	echo "build started at ${date}"
	pkg_note_add "${pkgname}" build_timestamp "${date}"
	echo "port directory: ${portdir}"
	echo "package name: ${pkgname}"
	echo "building for: $(injail uname -a)"
	echo "maintained by: ${mk_MAINTAINER}"
	echo "Makefile datestamp: $(injail ls -l "${portdir}/Makefile")"

	if shash_get ports_metadata top_git_hash git_hash; then
		echo "Ports top last git commit: ${git_hash}"
		pkg_note_add "${pkgname}" ports_top_git_hash "${git_hash}"
		shash_get ports_metadata top_unclean git_modified
		pkg_note_add "${pkgname}" ports_top_checkout_unclean \
		    "${git_modified}"
		echo "Ports top unclean checkout: ${git_modified}"
	fi

	if [ -x "${GIT_CMD}" ] && \
	    ${GIT_CMD} -C "${mnt}/${portdir}" rev-parse \
	    --show-toplevel >/dev/null 2>&1; then
		git_hash=$(${GIT_CMD} -C "${mnt}/${portdir}" log -1 --format=%h .)
		echo "Port dir last git commit: ${git_hash}"
		pkg_note_add "${pkgname}" port_git_hash "${git_hash}"
		git_modified=no
		if ! ${GIT_CMD} -C "${mnt}/${portdir}" \
		    -c core.checkStat=minimal \
		    -c core.fileMode=off \
		    diff --quiet .; then
			git_modified=yes
		fi
		pkg_note_add "${pkgname}" port_checkout_unclean "${git_modified}"
		echo "Port dir unclean checkout: ${git_modified}"
	fi
	echo "Poudriere version: ${POUDRIERE_PKGNAME}"
	pkg_note_add "${pkgname}" built_by "${POUDRIERE_PKGNAME}"
	echo "Host OSVERSION: ${HOST_OSVERSION}"
	echo "Jail OSVERSION: ${JAIL_OSVERSION}"
	echo "Job Id: ${MY_JOBID}"
	echo
	if [ ${JAIL_OSVERSION} -gt ${HOST_OSVERSION} ]; then
		echo
		echo
		echo
		echo "!!! Jail is newer than host. (Jail: ${JAIL_OSVERSION}, Host: ${HOST_OSVERSION}) !!!"
		echo "!!! This is not supported. !!!"
		echo "!!! Host kernel must be same or newer than jail. !!!"
		echo "!!! Expect build failures. !!!"
		echo
		echo
		echo
	fi
	echo "---Begin Environment---"
	injail /usr/bin/env
	echo "---End Environment---"
	echo ""
	echo "---Begin Poudriere Port Flags/Env---"
	echo "PORT_FLAGS=${PORT_FLAGS}"
	echo "PKGENV=${PKGENV}"
	echo "FLAVOR=${FLAVOR}"
	echo "DEPENDS_ARGS=${DEPENDS_ARGS}"
	echo "MAKE_ARGS=${MAKE_ARGS}"
	echo "---End Poudriere Port Flags/Env---"
	echo ""
	echo "---Begin OPTIONS List---"
	injail /usr/bin/make -C ${portdir} ${MAKE_ARGS} showconfig || :
	echo "---End OPTIONS List---"
	echo ""
	for var in ${wanted_vars}; do
		echo "--${var}--"
		eval "echo \"\${mk_${var}}\""
		echo "--End ${var}--"
		echo ""
	done
	echo "---Begin make.conf---"
	cat ${mnt}/etc/make.conf
	echo "---End make.conf---"
	if [ -f "${mnt}/etc/make.nxb.conf" ]; then
		echo "---Begin make.nxb.conf---"
		cat ${mnt}/etc/make.nxb.conf
		echo "---End make.nxb.conf---"
	fi

	echo "--Resource limits--"
	injail /bin/sh -c "ulimit -a" || :
	echo "--End resource limits--"
}

buildlog_stop() {
	[ $# -eq 3 ] || eargs buildlog_stop pkgname originspec build_failed
	local pkgname="$1"
	local originspec=$2
	local build_failed="$3"
	local log
	local buildtime

	_log_path log
	buildtime=$( \
		stat -f '%N %B' ${log}/logs/${pkgname}.log  | awk -v now=$(clock -epoch) \
		-f ${AWKPREFIX}/siginfo_buildtime.awk |
		awk -F'!' '{print $2}' \
	)

	echo "build of ${originspec} | ${pkgname} ended at $(date)"
	echo "build time: ${buildtime}"
	[ ${build_failed} -gt 0 ] && echo "!!! build failure encountered !!!"

	return 0
}

log_stop() {
	if [ ${OUTPUT_REDIRECTED:-0} -eq 1 ]; then
		exec 1>&3 3>&- 2>&4 4>&-
		OUTPUT_REDIRECTED=0
		unset OUTPUT_REDIRECTED_STDOUT
		unset OUTPUT_REDIRECTED_STDERR
	fi
	if [ -n "${tpid}" ]; then
		# Give tee a moment to flush buffers
		timed_wait_and_kill 5 $tpid 2>/dev/null || :
		unset tpid
	fi
}

attr_set() {
	local type="$1"
	local name="$2"
	local property="$3"
	local dstfile
	shift 3

	dstfile="${POUDRIERED}/${type}/${name}/${property}"
	mkdir -p "${dstfile%/*}"
	echo "$@" | write_cmp "${dstfile}" ||
		err $? "attr_set failed to write to ${dstfile}"
}

jset() { attr_set jails "$@" ; }
pset() { attr_set ports "$@" ; }

_attr_get() {
	[ $# -eq 4 ] || eargs _attr_get var_return type name property
	local var_return="$1"
	local type="$2"
	local name="$3"
	local property="$4"

	read_file "${var_return}" \
	    "${POUDRIERED}/${type}/${name}/${property}"
}

attr_get() {
	local attr_get_data

	if _attr_get attr_get_data "$@"; then
		[ -n "${attr_get_data}" ] && echo "${attr_get_data}"
		return 0
	fi
	return 1
}

jget() { attr_get jails "$@" ; }
_jget() {
	[ $# -eq 3 ] || eargs _jget var_return ptname property
	local var_return="$1"

	shift
	_attr_get "${var_return}" jails "$@"
}
pget() { attr_get ports "$@" ; }
_pget() {
	[ $# -eq 3 ] || eargs _pget var_return ptname property
	local var_return="$1"

	shift
	_attr_get "${var_return}" ports "$@"
}

#build getter/setter
_bget() {
	local var_return id property mnt log file READ_FILE_USE_CAT file

	var_return="$1"
	_log_path log
	shift
	if [ $# -eq 2 ]; then
		id="$1"
		shift
	fi
	file=".poudriere.${1}${id:+.${id}}"

	# Use cat(1) to read long list files.
	[ -z "${1##ports.*}" ] && READ_FILE_USE_CAT=1

	read_file "${var_return}" "${log}/${file}"
}

bget() {
	local bget_data

	if _bget bget_data "$@"; then
		[ -n "${bget_data}" ] && echo "${bget_data}"
		return 0
	fi
	return 1
}

bset() {
	was_a_bulk_run || return 0
	local id property mnt log file tmp ret

	_log_path log
	if [ $# -eq 3 ]; then
		id=$1
		shift
	fi
	property="$1"
	file=".poudriere.${property}${id:+.${id}}"
	shift
	[ "${property}" = "status" ] && \
	    echo "$@" >> ${log}/${file}.journal% || :
	tmp="$(TMPDIR="${log}" mktemp -t .bset)" || return
	ret=0
	echo "$@" > "${tmp}" || ret=$?
	if [ "${ret}" -eq 0 ]; then
		rename "${tmp}" "${log:?}/${file}" || return
	else
		rm -f "${tmp}"
	fi
	return "${ret}"
}

bset_job_status() {
	[ $# -eq 3 ] || eargs bset_job_status status originspec pkgname
	local status="$1"
	local originspec="$2"
	local pkgname="$3"

	bset ${MY_JOBID} status "${status}:${originspec}:${pkgname}:${TIME_START_JOB:-${TIME_START}}:$(clock -monotonic)"
}

badd() {
	local id property mnt log file
	_log_path log
	if [ $# -eq 3 ]; then
		id=$1
		shift
	fi
	file=.poudriere.${1}${id:+.${id}}
	shift
	echo "$@" >> ${log}/${file} || :
}

update_stats() {
	local type unused
	local -

	if [ -n "${update_stats_done}" ]; then
		return 0
	fi

	set +e

	lock_acquire update_stats || return 1

	for type in built failed ignored; do
		_bget '' "ports.${type}"
		bset "stats_${type}" ${_read_file_lines_read}
	done

	# Skipped may have duplicates in it
	bset stats_skipped $(bget ports.skipped | awk '{print $1}' | \
		sort -u | wc -l)

	lock_release update_stats
}

update_stats_queued() {
	[ $# -eq 0 ] || eargs update_stats_queued
	local nbq nbi nbs

	nbq=$(pkgqueue_list | wc -l)
	# Need to add in pre-build ignored/skipped
	_bget nbi stats_ignored || nbi=0
	_bget nbs stats_skipped || nbs=0
	nbq=$((nbq + nbi + nbs))

	# Add 1 for the main port to test
	was_a_testport_run && \
	    nbq=$((nbq + 1))
	bset stats_queued ${nbq##* }
}

sigpipe_handler() {
	EXIT_STATUS="sigpipe:"
	SIGNAL="SIGPIPE"
	sig_handler
}

sigint_handler() {
	EXIT_STATUS="sigint:"
	SIGNAL="SIGINT"
	sig_handler
}

sighup_handler() {
	EXIT_STATUS="sighup:"
	SIGNAL="SIGHUP"
	sig_handler
}

sigterm_handler() {
	EXIT_STATUS="sigterm:"
	SIGNAL="SIGTERM"
	sig_handler
}

sig_handler() {
	# Reset SIGTERM handler, just exit if another is received.
	trap - TERM
	# Ignore SIGPIPE for messages
	trap '' PIPE
	# Ignore SIGINT while cleaning up
	trap '' INT
	trap '' INFO
	trap '' HUP
	unset IFS
	err 1 "Signal ${SIGNAL} caught, cleaning up and exiting"
}

exit_handler() {
	case "${SHFLAGS}" in
	*x*) ;;
	*) local -; set +x ;;
	esac
	# Ignore errors while cleaning up
	set +e
	ERRORS_ARE_FATAL=0
	trap '' INFO
	# Avoid recursively cleaning up here
	trap - EXIT TERM
	# Ignore SIGPIPE for messages
	trap '' PIPE
	# Ignore SIGINT while cleaning up
	trap '' INT
	SUPPRESS_INT=1
	trap '' HUP
	unset IFS

	# stdin may be redirected if a signal interrupted the read builtin (or
	# any redirection to stdin).  Close it to avoid possibly referencing a
	# file in the jail like builders.pipe on socket 6.
	exec </dev/null

	if was_a_bulk_run; then
		log_stop
		# build_queue may have done cd MASTERMNT/.p/pool,
		# but some of the cleanup here assumes we are
		# PWD=MASTERMNT/.p.  Switch back if possible.
		# It will be changed to / in jail_cleanup
		if [ -d "${MASTERMNT}/.p" ]; then
			cd "${MASTERMNT}/.p"
		fi
	fi
	if was_a_jail_run; then
		# Don't use jail for any caching in cleanup
		SHASH_VAR_PATH="${SHASH_VAR_PATH_DEFAULT}"
	fi

	parallel_shutdown

	if was_a_bulk_run; then
		# build_queue socket
		exec 6>&- || :
		coprocess_stop pkg_cacher
	fi

	[ ${STATUS} -eq 1 ] && jail_cleanup

	if was_a_bulk_run; then
		coprocess_stop html_json
		if [ ${CREATED_JLOCK:-0} -eq 1 ]; then
			update_stats >/dev/null 2>&1 || :
			if [ ${DRY_RUN} -eq 1 ] && [ -n "${PACKAGES_ROOT}" ] &&
			    [ ${PACKAGES_MADE_BUILDING:-0} -eq 1 ] ; then
				rm -rf "${PACKAGES_ROOT}/.building" || :
			fi
		fi
	fi

	[ -n "${CLEANUP_HOOK-}" ] && ${CLEANUP_HOOK}

	if [ ${CREATED_JLOCK:-0} -eq 1 ]; then
		local jlock

		_jlock jlock
		rm -rf "${jlock}" 2>/dev/null || :
	fi
	rm -rf "${POUDRIERE_TMPDIR}" >/dev/null 2>&1 || :
}

build_url() {
	if [ -z "${URL_BASE}" ]; then
		setvar "$1" ""
		return 1
	fi
	setvar "$1" "${URL_BASE}/build.html?mastername=${MASTERNAME}&build=${BUILDNAME}"
}

log_url() {
	if [ -z "${URL_BASE}" ]; then
		setvar "$1" ""
		return 1
	fi
	setvar "$1" "${URL_BASE}/data/${MASTERNAME}/${BUILDNAME}/logs"
}

show_log_info() {
	local log build_url

	_log_path log
	msg "Logs: ${log}"
	build_url build_url && \
	    msg "WWW: ${build_url}"
	return 0
}

show_dry_run_summary() {
	[ ${DRY_RUN} -eq 1 ] || return 0
	local log

	_log_path log

	bset status "done:"
	msg "Dry run mode, cleaning up and exiting"
	tobuild=$(calculate_tobuild)
	if [ ${tobuild} -gt 0 ]; then
		[ ${PARALLEL_JOBS} -gt ${tobuild} ] &&
		    PARALLEL_JOBS=${tobuild##* }
		msg "Would build ${tobuild} packages using ${PARALLEL_JOBS} builders"

		if [ "${ALL}" -eq 0 ] || [ "${VERBOSE}" -ge 1 ]; then
			msg_n "Ports to build: "
			{
				if was_a_testport_run; then
					echo "${ORIGINSPEC}"
				fi
				cat "${log}/.poudriere.ports.queued"
			} | while mapfile_read_loop_redir originspec pkgname \
			    _ignored; do
				pkgqueue_contains "${pkgname}" || continue
				# Trim away DEPENDS_ARGS for display
				originspec_decode "${originspec}" origin '' \
				    flavor
				originspec_encode originspec "${origin}" '' \
				    "${flavor}"
				echo "${originspec}"
			done | sort | tr '\n' ' '
			echo
		fi
	else
		msg "No packages would be built"
	fi
	show_log_info
	exit 0
}

show_build_summary() {
	local status nbb nbf nbs nbi nbq ndone nbtobuild buildname
	local log now elapsed buildtime queue_width

	update_stats 2>/dev/null || return 0

	_bget nbq stats_queued || nbq=0
	_bget status status || status=unknown
	_bget nbf stats_failed || nbf=0
	_bget nbi stats_ignored || nbi=0
	_bget nbs stats_skipped || nbs=0
	_bget nbb stats_built || nbb=0
	ndone=$((nbb + nbf + nbi + nbs))
	nbtobuild=$((nbq - ndone))

	if [ ${nbq} -gt 9999 ]; then
		queue_width=5
	elif [ ${nbq} -gt 999 ]; then
		queue_width=4
	elif [ ${nbq} -gt 99 ]; then
		queue_width=3
	else
		queue_width=2
	fi

	_log_path log
	_bget buildname buildname || :
	now=$(clock -epoch)

	calculate_elapsed_from_log "${now}" "${log}" || return 1
	elapsed=${_elapsed_time}
	calculate_duration buildtime "${elapsed}"

	printf "[%s] [%s] [%s] \
Queued: %-${queue_width}d ${COLOR_SUCCESS}Built: %-${queue_width}d \
${COLOR_FAIL}Failed: %-${queue_width}d ${COLOR_SKIP}Skipped: \
%-${queue_width}d ${COLOR_IGNORE}Ignored: %-${queue_width}d${COLOR_RESET} \
Tobuild: %-${queue_width}d  Time: %s\n" \
	    "${MASTERNAME}" "${buildname}" "${status}" \
	    "${nbq}" "${nbb}" "${nbf}" "${nbs}" "${nbi}" "${nbtobuild}" "${buildtime}"
}

siginfo_handler() {
	trappedinfo=1
	in_siginfo_handler=1
	[ "${POUDRIERE_BUILD_TYPE}" != "bulk" ] && return 0
	local status
	local now
	local j elapsed elapsed_phase job_id_color
	local pkgname origin phase buildtime buildtime_phase started
	local started_phase format_origin_phase format_phase
	local -

	set +e

	trap '' INFO

	_bget status status || status=unknown
	if [ "${status}" = "index:" -o "${status#stopped:}" = "crashed:" ]; then
		enable_siginfo_handler
		return 0
	fi

	_bget nbq stats_queued || nbq=0
	if [ -z "${nbq}" ]; then
		enable_siginfo_handler
		return 0
	fi

	show_build_summary

	now=$(clock -monotonic)

	# Skip if stopping or starting jobs or stopped.
	if [ -n "${JOBS}" -a "${status#starting_jobs:}" = "${status}" \
	    -a "${status}" != "stopping_jobs:" -a -n "${MASTERMNT}" ] && \
	    ! status_is_stopped "${status}"; then
		for j in ${JOBS}; do
			# Ignore error here as the zfs dataset may not be cloned yet.
			_bget status ${j} status || :
			# Skip builders not started yet
			[ -z "${status}" ] && continue
			# Hide idle workers
			[ "${status}" = "idle:" ] && continue
			phase="${status%%:*}"
			status="${status#*:}"
			origin="${status%%:*}"
			status="${status#*:}"
			pkgname="${status%%:*}"
			status="${status#*:}"
			started="${status%%:*}"
			status="${status#*:}"
			started_phase="${status%%:*}"

			colorize_job_id job_id_color "${j}"

			# Must put colors in format
			format_origin_phase="\t[${job_id_color}%s${COLOR_RESET}]: ${COLOR_PORT}%-25s | %-25s ${COLOR_PHASE}%-15s${COLOR_RESET} (%s / %s)\n"
			format_phase="\t[${job_id_color}%s${COLOR_RESET}]: %53s ${COLOR_PHASE}%-15s${COLOR_RESET}\n"
			if [ -n "${pkgname}" ]; then
				elapsed=$((now - started))
				calculate_duration buildtime "${elapsed}"
				elapsed_phase=$((now - started_phase))
				calculate_duration buildtime_phase \
				    "${elapsed_phase}"
				printf "${format_origin_phase}" "${j}" \
				    "${origin}" "${pkgname}" "${phase}" \
				    "${buildtime_phase}" "${buildtime}"
			else
				printf "${format_phase}" "${j}" '' "${phase}"
			fi
		done
	fi

	show_log_info
	enable_siginfo_handler
}

jail_exists() {
	[ $# -ne 1 ] && eargs jail_exists jailname
	local jname=$1
	[ -d ${POUDRIERED}/jails/${jname} ] && return 0
	return 1
}

jail_runs() {
	[ $# -ne 1 ] && eargs jail_runs jname
	local jname=$1
	jls -j $jname >/dev/null 2>&1 && return 0
	return 1
}

porttree_list() {
	local name method p

	[ -d ${POUDRIERED}/ports ] || return 0
	for p in $(find ${POUDRIERED}/ports -type d -maxdepth 1 -mindepth 1 -print); do
		name=${p##*/}
		_pget mnt ${name} mnt || :
		_pget method ${name} method || :
		echo "${name} ${method:--} ${mnt}"
	done
}

porttree_exists() {
	[ $# -ne 1 ] && eargs porttree_exists portstree_name
	porttree_list |
		awk -v portstree_name=$1 '
		BEGIN { ret = 1 }
		$1 == portstree_name {ret = 0; }
		END { exit ret }
		' && return 0
	return 1
}

get_data_dir() {
	local data
	if [ -n "${POUDRIERE_DATA}" ]; then
		echo ${POUDRIERE_DATA}
		return
	fi

	if [ -z "${NO_ZFS}" ]; then
		data=$(zfs list -rt filesystem -H -o ${NS}:type,mountpoint ${ZPOOL}${ZROOTFS} 2>/dev/null |
		    awk '$1 == "data" { print $2; exit; }')
		if [ -n "${data}" ]; then
			echo "${data}"
			return
		fi
		# Manually created dataset may be missing type, set it and
		# don't add more child datasets.
		if zfs get mountpoint ${ZPOOL}${ZROOTFS}/data >/dev/null \
		    2>&1; then
			zfs set ${NS}:type=data ${ZPOOL}${ZROOTFS}/data
			zfs get -H -o value mountpoint ${ZPOOL}${ZROOTFS}/data
			return
		fi
		# Set properties on top dataset and let underlying ones inherit them
		# Explicitly set properties for values diverging from top dataset
		zfs create -p -o atime=off \
			-o compression=on \
			-o mountpoint=${BASEFS} \
			${ZPOOL}${ZROOTFS}
		zfs create ${ZPOOL}${ZROOTFS}/jails
		zfs create ${ZPOOL}${ZROOTFS}/ports
		zfs create -o ${NS}:type=data ${ZPOOL}${ZROOTFS}/data
		zfs create ${ZPOOL}${ZROOTFS}/data/.m
		zfs create -o compression=off ${ZPOOL}${ZROOTFS}/data/cache
		zfs create ${ZPOOL}${ZROOTFS}/data/images
		zfs create ${ZPOOL}${ZROOTFS}/data/logs
		zfs create -o compression=off ${ZPOOL}${ZROOTFS}/data/packages
		zfs create -o compression=off ${ZPOOL}${ZROOTFS}/data/wrkdirs
	else
		mkdir -p "${BASEFS}/data"
	fi
	echo "${BASEFS}/data"
}

fetch_file() {
	[ $# -ne 2 ] && eargs fetch_file destination source
	fetch -p -o $1 $2 || fetch -p -o $1 $2 || err 1 "Failed to fetch from $2"
}

# Export handling is different in builtin vs external
if [ "$(type mktemp)" = "mktemp is a shell builtin" ]; then
	MKTEMP_BUILTIN=1
fi
# Wrap mktemp to put most tmpfiles in mnt/.p/tmp rather than system /tmp.
mktemp() {
	if [ -z "${TMPDIR-}" ]; then
		if [ -n "${MASTERMNT}" -a ${STATUS} -eq 1 ]; then
			local mnt
			_my_path mnt
			TMPDIR="${mnt}/.p/tmp"
			[ -d "${TMPDIR}" ] || unset TMPDIR
		else
			TMPDIR="${POUDRIERE_TMPDIR}"
		fi
	fi
	if [ -n "${MKTEMP_BUILTIN-}" ]; then
		# No export needed here since TMPDIR is set above in scope.
		builtin mktemp "$@"
	else
		[ -n "${TMPDIR-}" ] && export TMPDIR
		command mktemp "$@"
	fi
}

unlink() {
	command unlink "$@" 2>/dev/null || :
}

common_mtree() {
	[ $# -eq 1 ] || eargs common_mtree mnt
	local mnt="${1}"
	local exclude nullpaths schgpaths dir

	cat <<-EOF
	./.npkg
	./.p
	./.poudriere-snap-*
	.${HOME}/.ccache
	./compat/linux/proc
	./dev
	./distfiles
	.${OVERLAYSDIR}
	./packages
	./portdistfiles
	./proc
	.${PORTSDIR}
	./usr/src
	./var/db/freebsd-update
	./var/db/etcupdate
	./var/db/ports
	./wrkdirs
	EOF
	nullpaths="$(nullfs_paths "${mnt}")"
	for dir in ${nullpaths}; do
		echo ".${dir}"
	done
	# Ignore schg files when not testing.
	if schg_immutable_base && [ "${PORTTESTING}" -eq 0 ]; then
		schgpaths="/ /usr /boot"
		for dir in ${schgpaths}; do
			[ -f "${MASTERMNT}${dir}/.cpignore" ] || continue
			sed -e "s,^,.${dir%/}/," "${MASTERMNT}${dir}/.cpignore"
		done
	fi
	for exclude in ${LOCAL_MTREE_EXCLUDES}; do
		echo ".${exclude#.}"
	done
}

markfs() {
	[ $# -ne 2 ] && eargs markfs name mnt
	local name=$1
	local mnt="${2}"
	local fs
	local dozfs=0
	local domtree=0
	local mtreefile
	local snapfile

	fs="$(zfs_getfs ${mnt})"

	msg_n "Recording filesystem state for ${name}..."

	case "${name}" in
	clean) [ -n "${fs}" ] && dozfs=1 ;;
	prepkg)
		[ -n "${fs}" ] && dozfs=1
		# Only create prepkg mtree in ref
		# Everything else may need to snapshot
		if [ "${mnt##*/}" = "ref" ]; then
			domtree=1
		else
			domtree=0
		fi
		;;
	prebuild|prestage) domtree=1 ;;
	preinst) domtree=1 ;;
	esac

	if [ $dozfs -eq 1 ]; then
		# remove old snapshot if exists
		zfs destroy -r ${fs}@${name} 2>/dev/null || :
		rollback_file "${mnt}" "${name}" snapfile
		unlink "${snapfile}" || :
		#create new snapshot
		zfs snapshot ${fs}@${name}
		# Mark that we are in this snapshot, which rollbackfs
		# will check for not existing when rolling back later.
		: > "${snapfile}"
	fi

	if [ $domtree -eq 0 ]; then
		echo " done"
		return 0
	fi
	mtreefile="${MASTERMNT}/.p/mtree.${name}exclude${PORTTESTING}"
	if [ ! -f "${mtreefile}" ]; then
		local mtreefiletmp

		mtreefiletmp="${mtreefile}.tmp${MY_JOBID:-ref}${PORTTESTING}"
		{
			common_mtree "${mnt}"
			case "${name}" in
				prebuild|prestage)
					cat <<-EOF
					.${HOME}
					./tmp
					./var/crash/*.core
					./var/tmp
					EOF
					;;
				preinst)
					cat <<-EOF
					./etc/group
					./etc/make.conf
					./etc/make.conf.bak
					./etc/master.passwd
					./etc/passwd
					./etc/pwd.db
					./etc/shells
					./etc/spwd.db
					./tmp
					./var/db/pkg
					./var/log
					./var/mail
					./var/run
					./var/tmp
					EOF
				;;
			esac
		} > "${mtreefiletmp}" && \
		    rename "${mtreefiletmp}" "${mtreefile}"
	fi
	( cd "${mnt}" && mtree -X "${mtreefile}" \
		-cn -k uid,gid,flags,mode,size \
		-p . ) > "${mnt}/.p/mtree.${name}"
	echo " done"
}

rm() {
	local arg

	for arg in "$@"; do
		[ "${arg}" = "/" ] && err 1 "Tried to rm /"
		[ "${arg%/}" = "/COPYRIGHT" ] && err 1 "Tried to rm /*"
		[ "${arg%/}" = "/bin" ] && err 1 "Tried to rm /*"
	done

	command rm "$@"
}

_update_relpaths() {
	[ $# -eq 2 ] || eargs _update_relpaths oldroot newroot
	local oldroot="$1"
	local newroot="$2"
	local varname

	for varname in ${RELATIVE_PATH_VARS}; do
		make_relative "${varname}" "${oldroot}" "${newroot}"
	done
}

add_relpath_var() {
	[ $# -eq 1 ] || eargs add_relpath_var varname
	local varname="$1"

	case " ${RELATIVE_PATH_VARS} " in
	*" ${varname} "*) ;;
	*) RELATIVE_PATH_VARS="${RELATIVE_PATH_VARS:+${RELATIVE_PATH_VARS} }${varname}" ;;
	esac
	make_relative "${varname}"
}

# Handle relative path change needs
cd() {
	local ret

	ret=0
	command cd "$@" || ret=$?
	# Handle fixing relative paths
	if [ "${OLDPWD}" != "${PWD}" ]; then
		_update_relpaths "${OLDPWD}" "${PWD}" || :
	fi
	return ${ret}
}

do_jail_mounts() {
	[ $# -ne 3 ] && eargs do_jail_mounts from mnt name
	local from="$1"
	local mnt="$2"
	local name="$3"
	local devfspath="null zero random urandom stdin stdout stderr fd fd/* pts pts/*"
	local srcpath nullpaths nullpath p arch

	# from==mnt is via jail -u

	# clone will inherit from the ref jail
	if [ ${mnt##*/} = "ref" ]; then
		mkdir -p ${mnt}/proc \
		    ${mnt}/dev \
		    ${mnt}/compat/linux/proc \
		    ${mnt}/usr/src
	fi

	# Mount some paths read-only from the ref-jail if possible.
	nullpaths="$(nullfs_paths "${mnt}")"
	echo ${nullpaths} | tr ' ' '\n' | sed -e "s,^/,${mnt}/," | \
	    xargs mkdir -p
	for nullpath in ${nullpaths}; do
		[ -d "${from}${nullpath}" -a "${from}" != "${mnt}" ] && \
		    ${NULLMOUNT} -o ro "${from}${nullpath}" "${mnt}${nullpath}"
	done

	# Mount /usr/src into target if it exists and not overridden
	_jget srcpath ${name} srcpath || srcpath="${from}/usr/src"
	[ -d "${srcpath}" -a "${from}" != "${mnt}" ] && \
	    ${NULLMOUNT} -o ro ${srcpath} ${mnt}/usr/src

	mount -t devfs devfs ${mnt}/dev
	if [ ${JAILED} -eq 0 ]; then
		devfs -m ${mnt}/dev rule apply hide
		for p in ${devfspath} ; do
			devfs -m ${mnt}/dev/ rule apply path "${p}" unhide
		done
	fi

	[ "${USE_FDESCFS}" = "yes" ] && \
	    [ ${JAILED} -eq 0 -o "${PATCHED_FS_KERNEL}" = "yes" ] && \
	    mount -t fdescfs fdesc "${mnt}/dev/fd"
	[ "${USE_PROCFS}" = "yes" ] && \
	    mount -t procfs proc "${mnt}/proc"

	if [ -z "${NOLINUX}" ] && [ -d "${mnt}/compat" ]; then
		_jget arch "${name}" arch || \
		    err 1 "Missing arch metadata for jail"
		[ "${arch}" = "i386" -o "${arch}" = "amd64" ] && \
		    mount -t linprocfs linprocfs "${mnt}/compat/linux/proc"
	fi

	run_hook jail mount ${mnt}

	return 0
}

# Interactive test mode
enter_interactive() {
	local stopmsg pkgname port originspec dep_args flavor packages
	local portdir one_package _log_path

	if [ ${ALL} -ne 0 ]; then
		msg "(-a) Not entering interactive mode."
		return 0
	fi

	print_phase_header "Interactive"
	bset status "interactive:"

	msg "Installing packages"
	echo "PACKAGES=/packages" >> ${MASTERMNT}/etc/make.conf
	echo "127.0.0.1 ${MASTERNAME}" >> ${MASTERMNT}/etc/hosts

	# Skip for testport as it has already installed pkg in the ref jail.
	if ! was_a_testport_run; then
		# Install pkg-static so full pkg package can install
		ensure_pkg_installed force_extract || \
		    err 1 "Unable to extract pkg."
		# Install the selected pkg package
		injail env USE_PACKAGE_DEPENDS_ONLY=1 \
		    /usr/bin/make -C \
		    ${PORTSDIR}/$(injail /usr/bin/make \
		    -f ${PORTSDIR}/Mk/bsd.port.mk -V PKGNG_ORIGIN) \
		    PKG_BIN="${PKG_BIN}" install-package
	fi

	# Enable all selected ports and their run-depends
	if ! was_a_testport_run; then
		packages="$(listed_pkgnames)"
	else
		packages="${PKGNAME}"
	fi
	one_package=0
	for pkgname in ${packages}; do
		one_package=$((one_package + 1))
		get_originspec_from_pkgname originspec "${pkgname}"
		originspec_decode "${originspec}" port dep_args flavor
		# Install run-depends since this is an interactive test
		msg "Installing run-depends for ${COLOR_PORT}${port}${flavor:+@${flavor}} | ${pkgname}"
		_lookup_portdir portdir "${port}"
		injail env USE_PACKAGE_DEPENDS_ONLY=1 \
		    /usr/bin/make -C "${portdir}" ${dep_args} \
		    ${flavor:+FLAVOR=${flavor}} run-depends ||
		    msg_warn "Failed to install ${COLOR_PORT}${port}${flavor:+@${flavor}} | ${pkgname}${COLOR_RESET} run-depends"
		msg "Installing ${COLOR_PORT}${port}${flavor:+@${flavor}} | ${pkgname}"
		# Only use PKGENV during install as testport will store
		# the package in a different place than dependencies
		injail /usr/bin/env ${PKGENV:+-S "${PKGENV}"} \
		    USE_PACKAGE_DEPENDS_ONLY=1 \
		    /usr/bin/make -C "${portdir}" ${dep_args} \
		    ${flavor:+FLAVOR=${flavor}} install-package ||
		    msg_warn "Failed to install ${COLOR_PORT}${port}${flavor:+@${flavor}} | ${pkgname}"
	done
	if [ "${one_package}" -gt 1 ]; then
		unset one_package
	fi

	# Create a pkg repo configuration, and disable FreeBSD
	msg "Installing local Pkg repository to ${LOCALBASE}/etc/pkg/repos"
	mkdir -p ${MASTERMNT}${LOCALBASE}/etc/pkg/repos
	cat > ${MASTERMNT}${LOCALBASE}/etc/pkg/repos/local.conf <<-EOF
	FreeBSD: {
		enabled: no
	}

	local: {
		url: "file:///packages",
		enabled: yes
	}
	EOF
	injail pkg update

	msg "Remounting ${PORTSDIR} ${OVERLAYS:+and ${OVERLAYSDIR} }read-write"
	remount_ports -o rw >/dev/null

	_log_path log_path
	msg "Mounting logs from: ${log_path}"
	mkdir -p "${MASTERMNT}/logs"
	${NULLMOUNT} -o ro "${log_path}/logs" "${MASTERMNT}/logs"

	if schg_immutable_base; then
		chflags noschg "${MASTERMNT}/root/.cshrc"
	fi
	cat >> "${MASTERMNT}/root/.cshrc" <<-EOF
	cd "${PORTSDIR}/${one_package:+${port:?}}"
	setenv PORTSDIR "${PORTSDIR}"
	EOF
	cat > "${MASTERMNT}/etc/motd" <<-EOF
	Welcome to Poudriere interactive mode!

	PORTSDIR:		${PORTSDIR}
	Work directories:	/wrkdirs
	Distfiles:		/distfiles
	Packages:		/packages
	Build logs:		/logs
	Lookup port var:	make -V WRKDIR

	EOF
	if [ -n "${one_package-}" ]; then
		local NL=$'\n'
		cat >> "${MASTERMNT}/etc/motd" <<-EOF
		ORIGIN:			${port:?}
		PORTDIR:		${PORTSDIR}/${port:?}
		WRKDIR:			$(injail make -C "${PORTSDIR}/${port:?}" -V WRKDIR)
		EOF
		if [ -n "${flavor-}" ]; then
			cat >> "${MASTERMNT}/etc/motd" <<-EOF
			FLAVOR:			${flavor}
			
			A FLAVOR was used to build but is not in the environment.
			Remember to pass FLAVOR to make:
				make FLAVOR=${flavor}

			EOF
		fi
	fi
	cat >> "${MASTERMNT}/etc/motd" <<-EOF
	Installed packages:	$(echo "${packages}" | sort -V | tr '\n' ' ')

	It is recommended to set these in the environment:
		setenv DEVELOPER 1
		setenv DEVELOPER_MODE yes

	Packages from /packages are loaded into 'pkg' and can be installed
	as needed.

	To see this again: cat /etc/motd
	EOF

	if [ ${INTERACTIVE_MODE} -eq 1 ]; then
		msg "Entering interactive test mode. Type 'exit' when done."
		JNETNAME="n" injail_tty env -i TERM=${SAVED_TERM} \
		    /usr/bin/login -fp root || :
	elif [ ${INTERACTIVE_MODE} -eq 2 ]; then
		# XXX: Not tested/supported with bulk yet.
		msg "Leaving jail ${MASTERNAME}-n running, mounted at ${MASTERMNT} for interactive run testing"
		msg "To enter jail: jexec ${MASTERNAME}-n env -i TERM=\$TERM /usr/bin/login -fp root"
		stopmsg="-j ${JAILNAME}"
		[ -n "${SETNAME}" ] && stopmsg="${stopmsg} -z ${SETNAME}"
		[ -n "${PTNAME#default}" ] && stopmsg="${stopmsg} -p ${PTNAME}"
		msg "To stop jail: poudriere jail -k ${stopmsg}"
		CLEANED_UP=1
		return 0
	fi
	print_phase_footer
}

use_options() {
	[ $# -ne 2 ] && eargs use_options mnt optionsdir
	local mnt=$1
	local optionsdir=$2

	if [ "${optionsdir}" = "-" ]; then
		optionsdir="${POUDRIERED}/options"
	else
		optionsdir="${POUDRIERED}/${optionsdir}-options"
	fi
	[ -d "${optionsdir}" ] || return 1
	optionsdir=$(realpath ${optionsdir} 2>/dev/null)
	msg "Copying /var/db/ports from: ${optionsdir}"
	do_clone "${optionsdir}" "${mnt}/var/db/ports" || \
	    err 1 "Failed to copy OPTIONS directory"

	return 0
}

remount_packages() {
	umountfs "${MASTERMNT}/packages"
	mount_packages "$@"
}

mount_packages() {
	local mnt

	_my_path mnt
	${NULLMOUNT} "$@" ${PACKAGES} \
		${mnt}/packages ||
		err 1 "Failed to mount the packages directory "
}

remount_ports() {
	local mnt

	_my_path mnt
	umountfs "${mnt}/${PORTSDIR}"
	umountfs "${mnt}/${OVERLAYSDIR}"
	mount_ports "$@"
}

mount_ports() {
	local mnt o portsdir ptname

	_my_path mnt
	ptname="${PTNAME:?}"
	_pget portsdir "${ptname}" mnt || err 1 "Missing mnt metadata for portstree"
	# Some ancient compat
	[ -d "${portsdir}/ports" ] && portsdir="${portsdir}/ports"
	msg "Mounting ports from: ${portsdir}"
	${NULLMOUNT} "$@" ${portsdir} ${mnt}${PORTSDIR} ||
	    err 1 "Failed to mount the ports directory "
	for o in ${OVERLAYS}; do
		_pget odir "${o}" mnt || err 1 "Missing mnt metadata for overlay ${o}"
		msg "Mounting ports overlay from: ${odir}"
		${NULLMOUNT} "$@" "${odir}" "${mnt}${OVERLAYSDIR}/${o}"
	done
}

do_portbuild_mounts() {
	[ $# -lt 3 ] && eargs do_portbuild_mounts mnt jname ptname setname
	local mnt=$1
	local jname=$2
	local ptname=$3
	local setname=$4
	local optionsdir opt o odir msgmount msgdev

	# clone will inherit from the ref jail
	if [ ${mnt##*/} = "ref" ]; then
		mkdir -p "${mnt}${PORTSDIR}" \
		    "${mnt}${OVERLAYSDIR}" \
		    "${mnt}/wrkdirs" \
		    "${mnt}/${LOCALBASE:-/usr/local}" \
		    "${mnt}/distfiles" \
		    "${mnt}/packages" \
		    "${mnt}/.npkg" \
		    "${mnt}/var/db/ports" \
		    "${mnt}${HOME}/.ccache" \
		    "${mnt}/usr/home"
		for o in ${OVERLAYS}; do
			mkdir -p "${mnt}${OVERLAYSDIR}/${o}"
		done
		ln -fs "usr/home" "${mnt}/home"
	fi
	# Create our data dirs
	mkdir -p "${mnt}/.p"
	[ ${TMPFS_DATA} -eq 1 -o ${TMPFS_ALL} -eq 1 ] &&
	    mnt_tmpfs data "${mnt}/.p"

	mkdir -p \
	    "${mnt}/.p/tmp" \
	    "${mnt}/.p/var/run"

	[ -d "${CCACHE_DIR:-/nonexistent}" ] &&
		${NULLMOUNT} ${CCACHE_DIR} ${mnt}${HOME}/.ccache
	[ -n "${MFSSIZE}" ] && mdmfs -t -S -o async -s ${MFSSIZE} md ${mnt}/wrkdirs
	[ ${TMPFS_WRKDIR} -eq 1 ] && mnt_tmpfs wrkdir ${mnt}/wrkdirs
	# Only show mounting messages once, not for every builder
	if [ ${mnt##*/} = "ref" ]; then
		msgmount="msg"
		msgdev="/dev/stdout"
	else
		msgmount=":"
		msgdev="/dev/null"
	fi
	[ -d "${CCACHE_DIR}" ] && \
	    ${msgmount} "Mounting ccache from: ${CCACHE_DIR}"

	mount_ports -o ro > "${msgdev}"
	${msgmount} "Mounting packages from: ${PACKAGES_ROOT}"
	mount_packages -o ro
	${msgmount} "Mounting distfiles from: ${DISTFILES_CACHE}"
	${NULLMOUNT} ${DISTFILES_CACHE} ${mnt}/distfiles ||
		err 1 "Failed to mount the distfiles cache directory"

	# Copy in the options for the ref jail, but just ro nullmount it
	# in builders.
	if [ "${mnt##*/}" = "ref" ]; then
		[ ${TMPFS_DATA} -eq 1 -o ${TMPFS_ALL} -eq 1 ] && \
		    mnt_tmpfs config "${mnt}/var/db/ports"
		optionsdir="${MASTERNAME}"
		[ -n "${setname}" ] && optionsdir="${optionsdir} ${jname}-${setname}"
		optionsdir="${optionsdir} ${jname}-${ptname}"
		[ -n "${setname}" ] && optionsdir="${optionsdir} ${ptname}-${setname} ${setname}"
		optionsdir="${optionsdir} ${ptname} ${jname} -"

		for opt in ${optionsdir}; do
			if use_options ${mnt} ${opt}; then
				break
			fi
		done
	else
		${NULLMOUNT} -o ro ${MASTERMNT}/var/db/ports \
		    ${mnt}/var/db/ports || \
		    err 1 "Failed to mount the options directory"
	fi

	return 0
}

# Convert the repository to the new format of links
# so that an atomic update can be done at the end
# of the build.
# This is done at the package repo level instead of the parent
# dir in DATA/packages because someone may have created a separate
# ZFS dataset / NFS mount for each dataset. Avoid cross-device linking.
convert_repository() {
	local pkgdir

	msg "Converting package repository to new format"

	pkgdir=.real_$(clock -epoch)
	mkdir ${PACKAGES}/${pkgdir}

	# Move all top-level dirs into .real
	find ${PACKAGES}/ -mindepth 1 -maxdepth 1 -type d ! -name ${pkgdir} |
	    xargs -J % mv % ${PACKAGES}/${pkgdir}
	# Symlink them over through .latest
	find ${PACKAGES}/${pkgdir} -mindepth 1 -maxdepth 1 -type d \
	    ! -name ${pkgdir} | while read directory; do
		dirname=${directory##*/}
		ln -s .latest/${dirname} ${PACKAGES}/${dirname}
	done

	# Now move+symlink any files in the top-level
	find ${PACKAGES}/ -mindepth 1 -maxdepth 1 -type f |
	    xargs -J % mv % ${PACKAGES}/${pkgdir}
	find ${PACKAGES}/${pkgdir} -mindepth 1 -maxdepth 1 -type f |
	    while read file; do
		fname=${file##*/}
		ln -s .latest/${fname} ${PACKAGES}/${fname}
	done

	# Setup current symlink which is how the build will atomically finish
	ln -s ${pkgdir} ${PACKAGES}/.latest
}

stash_packages() {

	PACKAGES_ROOT=${PACKAGES}

	[ "${ATOMIC_PACKAGE_REPOSITORY}" = "yes" ] || return 0

	[ -L ${PACKAGES}/.latest ] || convert_repository

	if [ -d ${PACKAGES}/.building ]; then
		# If the .building directory is still around, use it. The
		# previous build may have failed, but all of the successful
		# packages are still worth keeping for this build.
		msg "Using packages from previously failed build: ${PACKAGES}/.building"
	else
		msg "Stashing existing package repository"

		# Use a linked shadow directory in the package root, not
		# in the parent directory as the user may have created
		# a separate ZFS dataset or NFS mount for each package
		# set; Must stay on the same device for linking.

		mkdir -p ${PACKAGES}/.building
		PACKAGES_MADE_BUILDING=1
		# hardlink copy all top-level directories
		find ${PACKAGES}/.latest/ -mindepth 1 -maxdepth 1 -type d \
		    ! -name .building | xargs -J % cp -al % ${PACKAGES}/.building

		# Copy all top-level files to avoid appending
		# to real copy in pkg-repo, etc.
		find ${PACKAGES}/.latest/ -mindepth 1 -maxdepth 1 -type f |
		    xargs -J % cp -a % ${PACKAGES}/.building
	fi

	# From this point forward, only work in the shadow
	# package dir
	PACKAGES=${PACKAGES}/.building
}

commit_packages() {
	local pkgdir_old pkgdir_new stats_failed log

	# Link the latest-done path now that we're done
	_log_path log
	ln -sfh ${BUILDNAME} ${log%/*}/latest-done

	[ "${ATOMIC_PACKAGE_REPOSITORY}" = "yes" ] || return 0
	if [ "${COMMIT_PACKAGES_ON_FAILURE}" = "no" ] &&
	    _bget stats_failed stats_failed && [ ${stats_failed} -gt 0 ]; then
		msg_warn "Not committing packages to repository as failures were encountered"
		return 0
	fi

	pkgdir_new=.real_$(clock -epoch)
	msg "Committing packages to repository: ${PACKAGES_ROOT}/${pkgdir_new} via .latest symlink"
	bset status "committing:"

	# Find any new top-level files not symlinked yet. This is
	# mostly incase pkg adds a new top-level repo or the ports framework
	# starts creating a new directory
	find ${PACKAGES}/ -mindepth 1 -maxdepth 1 \
	    \( ! -name '.*' -o -name '.jailversion' -o -name '.buildname' \) |
	    while read path; do
		name=${path##*/}
		[ ! -L "${PACKAGES_ROOT}/${name}" ] || continue
		if [ -e "${PACKAGES_ROOT}/${name}" ]; then
			case "${name}" in
			.buildname|.jailversion|\
			meta.${PKG_EXT}|meta.txz|\
			digests.${PKG_EXT}|digests.txz|\
			filesite.${PKG_EXT}|filesite.txz|\
			packagesite.${PKG_EXT}|packagesite.txz|\
			All|Latest)
				# Auto fix pkg-owned files
				unlink "${PACKAGES_ROOT:?}/${name}"
				;;
			*)
				msg_error "${PACKAGES_ROOT}/${name}
shadows repository file in .latest/${name}. Remove the top-level one and
symlink to .latest/${name}"
				continue
				;;
			esac
		fi
		ln -s .latest/${name} ${PACKAGES_ROOT}/${name}
	done

	pkgdir_old=$(realpath ${PACKAGES_ROOT}/.latest 2>/dev/null || :)

	# Rename shadow dir to a production name
	mv ${PACKAGES_ROOT}/.building ${PACKAGES_ROOT}/${pkgdir_new}

	# XXX: Copy in packages that failed to build

	# Switch latest symlink to new build
	PACKAGES=${PACKAGES_ROOT}/.latest
	ln -s ${pkgdir_new} ${PACKAGES_ROOT}/.latest_new
	rename ${PACKAGES_ROOT}/.latest_new ${PACKAGES}

	# Look for broken top-level links and remove them, if they reference
	# the old directory
	find -L ${PACKAGES_ROOT}/ -mindepth 1 -maxdepth 1 \
	    \( ! -name '.*' -o -name '.jailversion' -o -name '.buildname' \) \
	    -type l |
	    while read path; do
		link=$(readlink ${path})
		# Skip if link does not reference inside latest
		[ "${link##.latest}" != "${link}" ] || continue
		unlink ${path}
	done


	msg "Removing old packages"

	if [ "${KEEP_OLD_PACKAGES}" = "yes" ]; then
		keep_cnt=$((KEEP_OLD_PACKAGES_COUNT + 1))
		find ${PACKAGES_ROOT}/ -type d -mindepth 1 -maxdepth 1 \
		    -name '.real_*' | sort -dr |
		    sed -n "${keep_cnt},\$p" |
		    xargs rm -rf 2>/dev/null || :
	else
		# Remove old and shadow dir
		[ -n "${pkgdir_old}" ] && rm -rf ${pkgdir_old} 2>/dev/null || :
	fi
}

show_build_results() {
	local failed built ignored skipped nbbuilt nbfailed nbignored nbskipped

	failed=$(bget ports.failed | awk '{print $1 ":" $3 }' | xargs echo)
	failed=$(bget ports.failed | \
	    awk -v color_phase="${COLOR_PHASE}" \
	    -v color_port="${COLOR_PORT}" \
	    '{print $1 ":" color_phase $3 color_port }' | xargs echo)
	built=$(bget ports.built | awk '{print $1}' | xargs echo)
	ignored=$(bget ports.ignored | awk '{print $1}' | xargs echo)
	skipped=$(bget ports.skipped | awk '{print $1}' | sort -u | xargs echo)
	_bget nbbuilt stats_built
	_bget nbfailed stats_failed
	_bget nbignored stats_ignored
	_bget nbskipped stats_skipped

	[ $nbbuilt -gt 0 ] && COLOR_ARROW="${COLOR_SUCCESS}" \
	    msg "${COLOR_SUCCESS}Built ports: ${COLOR_PORT}${built}"
	[ $nbfailed -gt 0 ] && COLOR_ARROW="${COLOR_FAIL}" \
	    msg "${COLOR_FAIL}Failed ports: ${COLOR_PORT}${failed}"
	[ $nbskipped -gt 0 ] && COLOR_ARROW="${COLOR_SKIP}" \
	    msg "${COLOR_SKIP}Skipped ports: ${COLOR_PORT}${skipped}"
	[ $nbignored -gt 0 ] && COLOR_ARROW="${COLOR_IGNORE}" \
	    msg "${COLOR_IGNORE}Ignored ports: ${COLOR_PORT}${ignored}"

	show_build_summary
	show_log_info

	return 0
}

write_usock() {
	[ $# -gt 1 ] || eargs write_usock socket msg
	local socket="$1"
	shift
	nc -U "${socket}" <<- EOF
	$@
	EOF
}

# If running as non-root, redirect this command to queue and exit
maybe_run_queued() {
	[ $(/usr/bin/id -u) -eq 0 ] && return 0
	local this_command

	# If poudriered not running then the command cannot be
	# satisfied.
	/usr/sbin/service poudriered onestatus >/dev/null 2>&1 || \
	    err 1 "This command requires root or poudriered running"

	this_command="${SCRIPTPATH##*/}"
	this_command="${this_command%.sh}"

	write_usock ${QUEUE_SOCKET} command: "${this_command}", arguments: "$@"
	exit
}

get_host_arch() {
	[ $# -eq 1 ] || eargs get_host_arch var_return
	local var_return="$1"
	local _arch

	_arch="$(uname -m).$(uname -p)"
	# If TARGET=TARGET_ARCH trim it away and just use TARGET_ARCH
	[ "${_arch%.*}" = "${_arch#*.}" ] && _arch="${_arch#*.}"
	setvar "${var_return}" "${_arch}"
}

check_emulation() {
	[ $# -eq 2 ] || eargs check_emulation real_arch wanted_arch
	local real_arch="${1}"
	local wanted_arch="${2}"

	if need_emulation "${wanted_arch}"; then
		msg "Cross-building ports for ${wanted_arch} on ${real_arch} requires QEMU"
		[ -x "${BINMISC}" ] || \
		    err 1 "Cannot find ${BINMISC}. Install ${BINMISC} and restart"
		EMULATOR=$(${BINMISC} lookup ${wanted_arch#*.} 2>/dev/null | \
		    awk '/interpreter:/ {print $2}')
		[ -x "${EMULATOR}" ] || \
		    err 1 "You need to install the qemu-user-static package or setup an emulator with binmiscctl(8) for ${wanted_arch#*.}"
		export QEMU_EMULATING=1
	fi
}

need_emulation() {
	[ $# -eq 1 ] || eargs need_emulation wanted_arch
	local wanted_arch="$1"
	local target_arch

	# kern.supported_archs is a list of TARGET_ARCHs.
	target_arch="${wanted_arch#*.}"

	# Check the list of supported archs from the kernel.
	# DragonFly does not have kern.supported_archs, fallback to
	# uname -m (advised by dillon)
	if { sysctl -n kern.supported_archs 2>/dev/null || uname -m; } | \
	    grep -qw "${target_arch}"; then
		return 1
	else
		# Returning 1 means no emulation required.
		return 0
	fi
}

need_cross_build() {
	[ $# -eq 2 ] || eargs need_cross_build real_arch wanted_arch
	local real_arch="$1"
	local wanted_arch="$2"

	# Check TARGET=i386 not TARGET_ARCH due to pc98/i386
	[ "${wanted_arch%.*}" = "i386" -a "${real_arch}" = "amd64" ] || \
	    [ "${wanted_arch#*.}" = "powerpc" -a \
	    "${real_arch#*.}" = "powerpc64" ] || \
	    need_emulation "${wanted_arch}"
}

_jlock() {
	setvar "$1" "${SHARED_LOCK_DIR}/poudriere.${MASTERNAME}.lock"
}

lock_jail() {
	local jlock jlockf jlockpid

	_jlock jlock
	jlockf="${jlock}/pid"
	mkdir -p "${SHARED_LOCK_DIR}" >/dev/null 2>&1 || :
	# Ensure no other processes are trying to start this jail
	if ! mkdir "${jlock}" 2>/dev/null; then
		if [ -d "${jlock}" ]; then
			jlockpid=
			if [ -f "${jlockf}" ]; then
				if locked_mkdir 5 "${jlock}.pid"; then
					read jlockpid < "${jlockf}" || :
					rmdir "${jlock}.pid"
				else
					# Something went wrong, just try again
					lock_jail
					return
				fi
			fi
			if [ -n "${jlockpid}" ]; then
				if ! kill -0 ${jlockpid} >/dev/null 2>&1; then
					# The process is dead;
					# the lock is stale
					rm -rf "${jlock}"
					# Try to get the lock again
					lock_jail
					return
				else
					# The lock is currently held
					err 1 "jail currently starting: ${MASTERNAME}"
				fi
			else
				# This shouldn't happen due to the
				# use of locking on the file, just
				# blow it away and try again.
				rm -rf "${jlock}"
				lock_jail
				return
			fi
		else
			err 1 "Unable to create jail lock ${jlock}"
		fi
	else
		# We're safe to start the jail and to later remove the lock.
		if locked_mkdir 5 "${jlock}.pid"; then
			CREATED_JLOCK=1
			echo "$$" > "${jlock}/pid"
			rmdir "${jlock}.pid"
			return 0
		else
			# Something went wrong, just try again
			lock_jail
			return
		fi
	fi
}

setup_ccache() {
	[ $# -eq 1 ] || eargs setup_ccache tomnt
	local tomnt="$1"

	if [ -d "${CCACHE_DIR:-/nonexistent}" ]; then
		cat >> "${tomnt}/etc/make.conf" <<-EOF
		WITH_CCACHE_BUILD=yes
		CCACHE_DIR=${HOME}/.ccache
		EOF
	fi
	# A static host version may have been requested.
	if [ -n "${CCACHE_STATIC_PREFIX}" ] && \
	    [ -x "${CCACHE_STATIC_PREFIX}/bin/ccache" ]; then
		file "${CCACHE_STATIC_PREFIX}/bin/ccache" | \
		    grep -q "statically linked" || \
		    err 1 "CCACHE_STATIC_PREFIX used but ${CCACHE_STATIC_PREFIX}/bin/ccache is not static."
		mkdir -p "${tomnt}${CCACHE_JAIL_PREFIX}/libexec/ccache/world" \
		    "${tomnt}${CCACHE_JAIL_PREFIX}/bin"
		msg "Copying host static ccache from ${CCACHE_STATIC_PREFIX}/bin/ccache"
		cp -f "${CCACHE_STATIC_PREFIX}/bin/ccache" \
		    "${CCACHE_STATIC_PREFIX}/bin/ccache-update-links" \
		    "${tomnt}${CCACHE_JAIL_PREFIX}/bin/"
		cp -f "${CCACHE_STATIC_PREFIX}/libexec/ccache/world/ccache" \
		    "${tomnt}${CCACHE_JAIL_PREFIX}/libexec/ccache/world/ccache"
		# Tell the ports framework that we don't need it to add
		# a BUILD_DEPENDS on everything for ccache.
		# Also set it up to look in our ccacheprefix location for the
		# wrappers.
		cat >> "${tomnt}/etc/make.conf" <<-EOF
		NO_CCACHE_DEPEND=1
		CCACHE_WRAPPER_PATH=	${CCACHE_JAIL_PREFIX}/libexec/ccache
		EOF
		# Link the wrapper update script to /sbin so that
		# any package trying to update the links will find it
		# rather than an actual ccache package in the jail.
		ln -fs "../${CCACHE_JAIL_PREFIX}/bin/ccache-update-links" \
		    "${tomnt}/sbin/ccache-update-links"
		# Fix the wrapper update script to always make the links
		# in the new prefix.
		sed -i '' -e "s,^\(PREFIX\)=.*,\1=\"${CCACHE_JAIL_PREFIX}\"," \
		    "${tomnt}${CCACHE_JAIL_PREFIX}/bin/ccache-update-links"
		# Create base compiler links
		injail "${CCACHE_JAIL_PREFIX}/bin/ccache-update-links"
	fi
}

# Copy in the latest version of the emulator.
qemu_install() {
	[ $# -eq 1 ] || eargs qemu_install mnt
	local mnt="$1"

	msg "Copying latest version of the emulator from: ${EMULATOR}"
	[ -n "${EMULATOR}" ] || err 1 "No EMULATOR set"
	mkdir -p "${mnt}${EMULATOR%/*}"
	cp -f "${EMULATOR}" "${mnt}${EMULATOR}"
}

setup_xdev() {
	[ $# -eq 2 ] || eargs setup_xdev mnt target
	local mnt="$1"
	local target="$2"
	local HLINK_FILES file

	[ -d "${mnt}/nxb-bin" ] || return 0

	msg_n "Setting up native-xtools environment in jail..."
	cat > "${mnt}/etc/make.nxb.conf" <<-EOF
	CC=/nxb-bin/usr/bin/cc
	CPP=/nxb-bin/usr/bin/cpp
	CXX=/nxb-bin/usr/bin/c++
	NM=/nxb-bin/usr/bin/nm
	LD=/nxb-bin/usr/bin/ld
	OBJCOPY=/nxb-bin/usr/bin/objcopy
	SIZE=/nxb-bin/usr/bin/size
	STRIPBIN=/nxb-bin/usr/bin/strip
	SED=/nxb-bin/usr/bin/sed
	RANLIB=/nxb-bin/usr/bin/ranlib
	YACC=/nxb-bin/usr/bin/yacc
	MAKE=/nxb-bin/usr/bin/make
	STRINGS=/nxb-bin/usr/bin/strings
	AWK=/nxb-bin/usr/bin/awk
	FLEX=/nxb-bin/usr/bin/flex
	EOF

	# as(1) has been removed in FreeBSD 13.0.  Just check if it's present
	# in the target environment's /nxb-bin and use it if it's there.
	if [ -f "${mnt}/nxb-bin/usr/bin/as" ]; then
		cat >> "${mnt}/etc/make.nxb.conf" <<-EOF
		AS=/nxb-bin/usr/bin/as
		EOF
	fi

	# hardlink these files to capture scripts and tools
	# that explicitly call them instead of using paths.
	HLINK_FILES="usr/bin/env usr/bin/gzip usr/bin/head usr/bin/id usr/bin/limits \
			usr/bin/make usr/bin/dirname usr/bin/diff \
			usr/bin/makewhatis \
			usr/bin/find usr/bin/gzcat usr/bin/awk \
			usr/bin/touch usr/bin/sed usr/bin/patch \
			usr/bin/install usr/bin/gunzip \
			usr/bin/readelf usr/bin/sort \
			usr/bin/tar usr/bin/wc usr/bin/xargs usr/sbin/chown bin/cp \
			bin/cat bin/chmod bin/echo bin/expr \
			bin/hostname bin/ln bin/ls bin/mkdir bin/mv \
			bin/realpath bin/rm bin/rmdir bin/sleep \
			sbin/sha256 sbin/sha512 sbin/md5 sbin/sha1"

	# Endian issues on mips/mips64 are not handling exec of 64bit shells
	# from emulated environments correctly.  This works just fine on ARM
	# because of the same issue, so allow it for now.
	[ ${target} = "mips" ] || \
	    HLINK_FILES="${HLINK_FILES} bin/sh bin/csh"

	for file in ${HLINK_FILES}; do
		if [ -f "${mnt}/nxb-bin/${file}" ]; then
			unlink "${mnt:?}/${file}"
			ln "${mnt}/nxb-bin/${file}" "${mnt:?}/${file}"
		fi
	done

	echo " done"
}

setup_ports_env() {
	[ $# -eq 2 ] || eargs setup_ports_env mnt __MAKE_CONF
	local mnt="$1"
	local __MAKE_CONF="$2"

	# Suck in ports environment to avoid redundant fork/exec for each
	# child.
	if [ -f "${mnt}${PORTSDIR}/Mk/Scripts/ports_env.sh" ]; then
		local make

		if [ -x "${mnt}/usr/bin/bmake" ]; then
			make=/usr/bin/bmake
		else
			make=/usr/bin/make
		fi
		{
			echo "#### /usr/ports/Mk/Scripts/ports_env.sh ####"
			injail env \
			    SCRIPTSDIR=${PORTSDIR}/Mk/Scripts \
			    PORTSDIR=${PORTSDIR} \
			    MAKE=${make} \
			    /bin/sh ${PORTSDIR}/Mk/Scripts/ports_env.sh | \
			    grep '^export [^;&]*' | \
			    sed -e 's,^export ,,' -e 's,=",=,' -e 's,"$,,'
			echo "#### Misc Poudriere ####"
			# This is not set by ports_env as older Poudriere
			# would not handle it right.
			echo "GID=0"
			echo "UID=0"
		} >> "${__MAKE_CONF}"
	fi
}

# Set specified version into login.conf
update_version_env() {
	[ $# -eq 5 ] || \
	    eargs update_version_env mnt host_arch arch version osversion
	local mnt="$1"
	local host_arch="$2"
	local arch="$3"
	local version="$4"
	local osversion="$5"
	local login_env

	login_env=",UNAME_r=${version% *},UNAME_v=FreeBSD ${version},OSVERSION=${osversion}"

	# Tell pkg(8) to not use /bin/sh for the ELF ABI since it is native.
	[ "${QEMU_EMULATING}" -eq 1 ] && \
	    login_env="${login_env},ABI_FILE=\/usr\/lib\/crt1.o"

	# Check TARGET=i386 not TARGET_ARCH due to pc98/i386
	need_cross_build "${host_arch}" "${arch}" && \
	    login_env="${login_env},UNAME_m=${arch%.*},UNAME_p=${arch#*.}"

	sed -i "" -e "s/,UNAME_r.*:/:/ ; s/:\(setenv.*\):/:\1${login_env}:/" \
	    "${mnt}/etc/login.conf"
	cap_mkdb "${mnt}/etc/login.conf" || \
	    err 1 "cap_mkdb for the jail failed."
}

export_cross_env() {
	[ $# -eq 2 ] || eargs cross_env arch version
	local arch="$1"
	local version="$2"

	export "UNAME_r=${version% *}"
	export "UNAME_v=FreeBSD ${version}"
	export "UNAME_m=${arch%.*}"
	export "UNAME_p=${arch#*.}"
}

unset_cross_env() {
	unset UNAME_r
	unset UNAME_v
	unset UNAME_m
	unset UNAME_p
}

jail_start() {
	[ $# -lt 2 ] && eargs jail_start name ptname setname
	local name=$1
	local ptname=$2
	local setname=$3
	local arch host_arch version
	local mnt
	local needfs="${NULLFSREF}"
	local needkld kldpair kld kldmodname
	local tomnt fs
<<<<<<< HEAD
	local portbuild_uid aarchld o
=======
	local portbuild_uid portbuild_gid aarchld
	local portbuild_gids portbuild_add_group _gid
>>>>>>> 13272d04

	lock_jail

	if [ -n "${MASTERMNT}" ]; then
		tomnt="${MASTERMNT}"
	else
		_mastermnt tomnt
	fi
	_jget arch ${name} arch || err 1 "Missing arch metadata for jail"
	get_host_arch host_arch
	_jget mnt ${name} mnt || err 1 "Missing mnt metadata for jail"
	_jget version ${name} version || \
	    err 1 "Missing version metadata for jail"

	# Protect ourselves from OOM
	madvise_protect $$ || :

	PORTSDIR="/usr/ports"

	JAIL_OSVERSION=$(awk '/\#define __FreeBSD_version/ { print $3 }' "${mnt}/usr/include/sys/param.h")

	[ ${JAIL_OSVERSION} -lt 900000 ] && needkld="${needkld} sem"

	if [ "${DISTFILES_CACHE}" != "no" -a ! -d "${DISTFILES_CACHE}" ]; then
		err 1 "DISTFILES_CACHE directory does not exist. (cf.  poudriere.conf)"
	fi
	schg_immutable_base && [ $(sysctl -n kern.securelevel) -ge 1 ] && \
	    err 1 "kern.securelevel >= 1. Poudriere requires no securelevel to be able to handle schg flags for IMMUTABLE_BASE=schg."
	[ ${TMPFS_ALL} -eq 0 ] && [ ${TMPFS_WRKDIR} -eq 0 ] \
	    && [ $(sysctl -n kern.securelevel) -ge 1 ] && \
	    err 1 "kern.securelevel >= 1. Poudriere requires no securelevel to be able to handle schg flags. USE_TMPFS with 'wrkdir' or 'all' values can avoid this."
	[ ${TMPFS_ALL} -eq 0 ] && [ ${TMPFS_LOCALBASE} -eq 0 ] \
	    && [ $(sysctl -n kern.securelevel) -ge 1 ] && \
	    err 1 "kern.securelevel >= 1. Poudriere requires no securelevel to be able to handle schg flags. USE_TMPFS with 'localbase' or 'all' values can avoid this."
	[ "${name#*.*}" = "${name}" ] ||
		err 1 "The jail name cannot contain a period (.). See jail(8)"
	[ "${ptname#*.*}" = "${ptname}" ] ||
		err 1 "The ports name cannot contain a period (.). See jail(8)"
	[ "${setname#*.*}" = "${setname}" ] ||
		err 1 "The set name cannot contain a period (.). See jail(8)"
	if [ -n "${HARDLINK_CHECK}" -a ! "${HARDLINK_CHECK}" = "00" ]; then
		case ${BUILD_AS_NON_ROOT} in
			[Yy][Ee][Ss])
				msg_warn "You have BUILD_AS_NON_ROOT set to '${BUILD_AS_NON_ROOT}' (cf. poudriere.conf),"
				msg_warn "    and 'security.bsd.hardlink_check_uid' or 'security.bsd.hardlink_check_gid' are not set to '0'."
				err 1 "Poudriere will not be able to stage some ports. Exiting."
				;;
			*)
				;;
		esac
	fi
	if [ -z "${NOLINUX}" ]; then
		if [ "${arch}" = "i386" -o "${arch}" = "amd64" ]; then
			needfs="${needfs} linprocfs"
			needkld="${needkld} linuxelf:linux"
			if [ "${arch}" = "amd64" ] && \
			    [ ${HOST_OSVERSION} -ge 1002507 ]; then
				needkld="${needkld} linux64elf:linux64"
			fi
		fi
	fi

	if [ ${JAILED} -eq 1 ]; then
		# Verify we have some of the needed configuration enabled
		# or advise how to fix it.
		local nested_perm

		[ $(sysctl -n security.jail.enforce_statfs) -eq 1 ] || \
		    nested_perm="${nested_perm:+${nested_perm} }enforce_statfs=1"
		[ $(sysctl -n security.jail.mount_allowed) -eq 1 ] || \
		    nested_perm="${nested_perm:+${nested_perm} }allow.mount"
		[ $(sysctl -n security.jail.mount_devfs_allowed) -eq 1 ] || \
		    nested_perm="${nested_perm:+${nested_perm} }allow.mount.devfs"
		[ $(sysctl -n security.jail.mount_nullfs_allowed) -eq 1 ] || \
		    nested_perm="${nested_perm:+${nested_perm} }allow.mount.nullfs"
		[ "${USE_TMPFS}" != "no" ] && \
		    [ $(sysctl -n security.jail.mount_tmpfs_allowed) -eq 0 ] && \
		    nested_perm="${nested_perm:+${nested_perm} }allow.mount.tmpfs (with USE_TMPFS=${USE_TMPFS})"
		[ -n "${nested_perm}" ] && \
		    err 1 "Nested jail requires these missing params: ${nested_perm}"
	fi
	[ "${USE_TMPFS}" != "no" ] && needfs="${needfs} tmpfs"
	[ "${USE_PROCFS}" = "yes" ] && needfs="${needfs} procfs"
	[ "${USE_FDESCFS}" = "yes" ] && \
	    [ ${JAILED} -eq 0 -o "${PATCHED_FS_KERNEL}" = "yes" ] && \
	    needfs="${needfs} fdescfs"
	for fs in ${needfs}; do
		if ! lsvfs $fs >/dev/null 2>&1; then
			if [ $JAILED -eq 0 ]; then
				kldload -n "$fs" || \
				    err 1 "Required kernel module '${fs}' not found"
			else
				err 1 "please load the $fs module on host using \"kldload $fs\""
			fi
		fi
	done
	for kldpair in ${needkld}; do
		kldmodname="${kldpair%:*}"
		kld="${kldpair#*:}"
		if ! kldstat -q -m "${kldmodname}" ; then
			if [ $JAILED -eq 0 ]; then
				kldload -n "${kld}" || \
				    err 1 "Required kernel module '${kld}' not found"
			else
				err 1 "Please load the ${kld} module on the host using \"kldload ${kld}\""
			fi
		fi
	done
	jail_exists ${name} || err 1 "No such jail: ${name}"
	jail_runs ${MASTERNAME} && err 1 "jail already running: ${MASTERNAME}"
	check_emulation "${host_arch}" "${arch}"

	# Block the build dir from being traversed by non-root to avoid
	# system blowup due to all of the extra mounts
	mkdir -p ${MASTERMNT%/ref}
	chmod 0755 ${POUDRIERE_DATA}/.m
	chmod 0711 ${MASTERMNT%/ref}

	export HOME=/root
	export USER=root

	# ----- No mounting should be done above this point (STATUS=1) -----

	# Only set STATUS=1 if not turned off
	# jail -s should not do this or jail will stop on EXIT
	[ ${SET_STATUS_ON_START-1} -eq 1 ] && export STATUS=1

	# Mount tmpfs at the root to avoid crossing tmpfs-zfs-tmpfs boundary
	# for cloning.
	if [ ${TMPFS_ALL} -eq 1 ]; then
		mnt_tmpfs all "${MASTERMNTROOT}"
	fi

	msg_n "Creating the reference jail..."
	if [ ${USE_CACHED} = "yes" ]; then
		export CACHESOCK=${MASTERMNT%/ref}/cache.sock
		export CACHEPID=${MASTERMNT%/ref}/cache.pid
		cached -s /${MASTERNAME} -p ${CACHEPID} -n ${MASTERNAME}
	fi
	clonefs ${mnt} ${tomnt} clean
	echo " done"

	pwd_mkdb -d "${tomnt}/etc" -p "${tomnt}/etc/master.passwd" || \
	    err 1 "pwd_mkdb for the jail failed."
	update_version_env "${tomnt}" "${host_arch}" "${arch}" \
	    "${version}" "${JAIL_OSVERSION}"

	if [ ${JAIL_OSVERSION} -gt ${HOST_OSVERSION} ]; then
		msg_warn "!!! Jail is newer than host. (Jail: ${JAIL_OSVERSION}, Host: ${HOST_OSVERSION}) !!!"
		msg_warn "This is not supported."
		msg_warn "Host kernel must be same or newer than jail."
		msg_warn "Expect build failures."
		sleep 1
	fi

	msg "Mounting system devices for ${MASTERNAME}"
	do_jail_mounts "${mnt}" "${tomnt}" "${name}"
	# do_portbuild_mounts depends on PACKAGES being set.
	# May already be set for pkgclean
	: ${PACKAGES:=${POUDRIERE_DATA:?}/packages/${MASTERNAME}}
	mkdir -p "${PACKAGES:?}/"
	was_a_bulk_run && stash_packages
	do_portbuild_mounts ${tomnt} ${name} ${ptname} ${setname}

	if [ "${tomnt##*/}" = "ref" ]; then
		mkdir -p "${MASTERMNT}/.p/var/cache"
		SHASH_VAR_PATH="${MASTERMNT}/.p/var/cache"
		# No prefix needed since we're unique in MASTERMNT.
		SHASH_VAR_PREFIX=
	fi

	# Handle special QEMU needs.
	if [ ${QEMU_EMULATING} -eq 1 ]; then
		setup_xdev "${tomnt}" "${arch%.*}"

		# QEMU is really slow. Extend the time significantly.
		msg "Raising MAX_EXECUTION_TIME and NOHANG_TIME for QEMU from QEMU_ values"
		MAX_EXECUTION_TIME=${QEMU_MAX_EXECUTION_TIME}
		NOHANG_TIME=${QEMU_NOHANG_TIME}
		# Setup native-xtools overrides.
		cat >> "${tomnt}/etc/make.conf" <<-EOF
		.sinclude "/etc/make.nxb.conf"
		EOF
		qemu_install "${tomnt}"
	fi
	# Handle special ARM64 needs
	if [ "${arch#*.}" = "aarch64" ] && ! [ -f "${tomnt}/usr/bin/ld" ]; then
		for aarchld in /usr/local/aarch64-*freebsd*/bin/ld; do
			case "${aarchld}" in
			"/usr/local/aarch64-*freebsd*/bin/ld")
				# empty dir
				err 1 "Arm64 requires aarch64-binutils to be installed."
				;;
			esac
			msg "Copying aarch64-binutils ld from '${aarchld}'"
			cp -f "${aarchld}" \
			    "${tomnt}/usr/bin/ld"
			if [ -d "${tomnt}/nxb-bin/usr/bin" ]; then
				# Create a symlink to satisfy the LD in
				# make.nxb.conf and because running
				# /nxb-bin/usr/bin/cc defaults to looking for
				# /nxb-bin/usr/bin/ld.
				ln -f "${tomnt}/usr/bin/ld" \
				    "${tomnt}/nxb-bin/usr/bin/ld"
			fi
		done
	fi

	cat >> "${tomnt}/etc/make.conf" <<-EOF
	USE_PACKAGE_DEPENDS=yes
	BATCH=yes
	WRKDIRPREFIX=/wrkdirs
	PORTSDIR=${PORTSDIR}
	PACKAGES=/packages
	DISTDIR=/distfiles
	EOF
	for o in ${OVERLAYS}; do
		echo "OVERLAYS+=${OVERLAYSDIR}/${o}"
	done >> "${tomnt}/etc/make.conf"
	[ -z "${NO_FORCE_PACKAGE}" ] && \
	    echo "FORCE_PACKAGE=yes" >> "${tomnt}/etc/make.conf"
	if [ -z "${NO_PACKAGE_BUILDING}" ]; then
		echo "PACKAGE_BUILDING=yes" >> "${tomnt}/etc/make.conf"
		export PACKAGE_BUILDING=yes
		echo "PACKAGE_BUILDING_FLAVORS=yes" >> "${tomnt}/etc/make.conf"
	fi

	setup_makeconf ${tomnt}/etc/make.conf ${name} ${ptname} ${setname}

	[ -n "${RESOLV_CONF}" ] && cp -v "${RESOLV_CONF}" "${tomnt}/etc/"
	msg "Starting jail ${MASTERNAME}"
	jstart
	if [ ${CREATED_JLOCK:-0} -eq 1 ]; then
		local jlock

		_jlock jlock
		rm -rf "${jlock}" 2>/dev/null || :
	fi
<<<<<<< HEAD
	injail id >/dev/null || \
	    err $? "Unable to execute id(1) in jail. Emulation or ABI wrong."
	portbuild_uid=$(injail id -u ${PORTBUILD_USER} 2>/dev/null || :)
=======
	injail id >/dev/null 2>&1 || \
	    err 1 "Unable to execute id(1) in jail. Emulation or ABI wrong."
	portbuild_gid=$(injail pw groupshow "${PORTBUILD_GROUP}" 2>/dev/null | cut -d : -f3 || :)
	if [ -z "${portbuild_gid}" ]; then
		msg_n "Creating group ${PORTBUILD_GROUP}"
		injail pw groupadd "${PORTBUILD_GROUP}" -g "${PORTBUILD_GID}" || \
		    err 1 "Unable to create group ${PORTBUILD_GROUP}"
		echo " done"
	else
		PORTBUILD_GID=${portbuild_gid}
	fi
	portbuild_uid=$(injail id -u "${PORTBUILD_USER}" 2>/dev/null || :)
>>>>>>> 13272d04
	if [ -z "${portbuild_uid}" ]; then
		msg_n "Creating user ${PORTBUILD_USER}"
		injail pw useradd "${PORTBUILD_USER}" -u "${PORTBUILD_UID}" \
		    -g "${PORTBUILD_GROUP}" -d /nonexistent -c "Package builder" || \
		    err 1 "Unable to create user ${PORTBUILD_USER}"
		echo " done"
	else
		PORTBUILD_UID=${portbuild_uid}
	fi
	portbuild_gids=$(injail id -G "${PORTBUILD_USER}" 2>/dev/null || :)
	portbuild_add_group=true
	for _gid in ${portbuild_gids}; do
		if [ "${_gid}" = "${PORTBUILD_GID}" ]; then
			portbuild_add_group=false
			break
		fi
	done
	if [ "$portbuild_add_group" = "true" ]; then
		msg_n "Adding user ${PORTBUILD_USER} to ${PORTBUILD_GROUP}"
		injail pw groupmod "${PORTBUILD_GROUP}" -m "${PORTBUILD_USER}" || \
		    err 1 "Unable to add user ${PORTBUILD_USER} to group ${PORTBUILD_GROUP}"
		echo " done"
	fi
	injail service ldconfig start >/dev/null || \
	    err 1 "Failed to set ldconfig paths."

	setup_ccache "${tomnt}"

	# We want this hook to run before any make -V executions in case
	# a hook modifies ports or the jail somehow relevant.
	run_hook jail start

	setup_ports_env "${tomnt}" "${tomnt}/etc/make.conf"

	if schg_immutable_base && [ "${tomnt}" = "${MASTERMNT}" ]; then
		msg "Setting schg on jail base paths"
		# The first few directories are allowed for ports to write to.
		find -x "${tomnt}" \
		    -mindepth 1 \
		    \( -depth 1 -name compat -prune \) -o \
		    \( -depth 1 -name etc -prune \) -o \
		    \( -depth 1 -name root -prune \) -o \
		    \( -depth 1 -name var -prune \) -o \
		    \( -depth 1 -name '.poudriere-snap*' -prune \) -o \
		    \( -depth 1 -name .ccache -prune \) -o \
		    \( -depth 1 -name .cpignore -prune \) -o \
		    \( -depth 1 -name .npkg -prune \) -o \
		    \( -depth 1 -name .p -prune \) -o \
		    \( -depth 1 -name distfiles -prune \) -o \
		    \( -depth 1 -name packages -prune \) -o \
		    \( -path "${tomnt}/${PORTSDIR}" -prune \) -o \
		    \( -depth 1 -name tmp -prune \) -o \
		    \( -depth 1 -name wrkdirs -prune \) -o \
		    \( -type d -o -type f -o -type l \) \
		    -exec chflags -fh schg {} +
		chflags noschg \
		    "${tomnt}${LOCALBASE:-/usr/local}" \
		    "${tomnt}${PREFIX:-/usr/local}" \
		    "${tomnt}/usr/home" \
		    "${tomnt}/boot/modules" \
		    "${tomnt}/boot/firmware" \
		    "${tomnt}/boot"
		if [ -n "${CCACHE_STATIC_PREFIX}" ] && \
			[ -x "${CCACHE_STATIC_PREFIX}/bin/ccache" ]; then
			# Need to allow ccache-update-links to work.
			chflags noschg \
			    "${tomnt}${CCACHE_JAIL_PREFIX}/libexec/ccache" \
			    "${tomnt}${CCACHE_JAIL_PREFIX}/libexec/ccache/world"
		fi
	fi


	return 0
}

load_blacklist() {
	[ $# -lt 2 ] && eargs load_blacklist name ptname setname
	local name=$1
	local ptname=$2
	local setname=$3
	local bl b bfile

	bl="- ${setname} ${ptname} ${name}"
	[ -n "${setname}" ] && bl="${bl} ${ptname}-${setname}"
	bl="${bl} ${name}-${ptname}"
	[ -n "${setname}" ] && bl="${bl} ${name}-${setname} \
		${name}-${ptname}-${setname}"
	# If emulating always load a qemu-blacklist as it has special needs.
	[ ${QEMU_EMULATING} -eq 1 ] && bl="${bl} qemu"
	for b in ${bl} ; do
		if [ "${b}" = "-" ]; then
			unset b
		fi
		bfile=${b:+${b}-}blacklist
		[ -f ${POUDRIERED}/${bfile} ] || continue
		for port in $(grep -h -v -E '(^[[:space:]]*#|^[[:space:]]*$)' \
		    ${POUDRIERED}/${bfile} | sed -e 's|[[:space:]]*#.*||'); do
			case " ${BLACKLIST} " in
			*\ ${port}\ *) continue;;
			esac
			msg_warn "Blacklisting (from ${POUDRIERED}/${bfile}): ${COLOR_PORT}${port}"
			BLACKLIST="${BLACKLIST:+${BLACKLIST} }${port}"
		done
	done
}

setup_makeconf() {
	[ $# -lt 3 ] && eargs setup_makeconf dst_makeconf name ptname setname
	local dst_makeconf=$1
	local name=$2
	local ptname=$3
	local setname=$4
	local makeconf opt plugin_dir
	local arch host_arch

	get_host_arch host_arch
	# The jail may be empty for poudriere-options.
	if [ -n "${name}" ]; then
		_jget arch "${name}" arch || \
		    err 1 "Missing arch metadata for jail"
	elif [ -n "${ARCH}" ]; then
		arch="${ARCH}"
	fi

	if [ -n "${arch}" ]; then
		if need_cross_build "${host_arch}" "${arch}"; then
			cat >> "${dst_makeconf}" <<-EOF
			MACHINE=${arch%.*}
			MACHINE_ARCH=${arch#*.}
			ARCH=\${MACHINE_ARCH}
			EOF
		fi
	fi

	makeconf="- ${setname} ${ptname} ${name}"
	[ -n "${setname}" ] && makeconf="${makeconf} ${ptname}-${setname}"
	makeconf="${makeconf} ${name}-${ptname}"
	[ -n "${setname}" ] && makeconf="${makeconf} ${name}-${setname} \
		    ${name}-${ptname}-${setname}"
	for opt in ${makeconf}; do
		append_make "${POUDRIERED}" "${opt}" "${dst_makeconf}"
	done

	# Check for and load plugin make.conf files
	if [ -d "${HOOKDIR}/plugins" ]; then
		for plugin_dir in ${HOOKDIR}/plugins/*; do
			# Check empty dir
			case "${plugin_dir}" in
			"${HOOKDIR}/plugins/*") break ;;
			esac
			append_make "${plugin_dir}" "-" "${dst_makeconf}"
		done
	fi

	# We will handle DEVELOPER for testing when appropriate
	if grep -q '^DEVELOPER=' ${dst_makeconf}; then
		msg_warn "DEVELOPER=yes ignored from make.conf. Use 'bulk -t' or 'testport' for testing instead."
		sed -i '' '/^DEVELOPER=/d' ${dst_makeconf}
	fi
}

include_poudriere_confs() {
	local -; set -f
	local files file flag args_hack debug
	local jail ptname setname

	# msg_debug is not properly setup this early for VERBOSE to be set
	# so spy on -v and set debug and use it locally instead.
	debug=${VERBOSE:-0}
	# Spy on cmdline arguments so this function is not needed in
	# every new sub-command file, which could lead to missing it.
	args_hack=$(echo " $@"|grep -Eo -- ' -[^jpvz ]*([jpz] ?[^ ]*|v+)'|tr '\n' ' '|sed -Ee 's, -[^jpvz ]*([jpz]|v+) ?([^ ]*),-\1 \2,g')
	set -- ${args_hack}
	while getopts "j:p:vz:" flag; do
		case ${flag} in
			j) jail="${OPTARG}" ;;
			p) ptname="${OPTARG}" ;;
			v) debug=$((debug+1)) ;;
			z) setname="${OPTARG}" ;;
			*) ;;
		esac
	done
	# Hack for tests
	if [ -n "${THISDIR-}" ]; then
		jail="${JAILNAME-}"
		ptname="${PTNAME-}"
		setname="${SETNAME-}"
		debug="${VERBOSE:-0}"
	fi

	if [ -r "${POUDRIERE_ETC}/poudriere.conf" ]; then
		. "${POUDRIERE_ETC}/poudriere.conf"
		[ ${debug} -gt 1 ] && msg_debug "Reading ${POUDRIERE_ETC}/poudriere.conf"
	elif [ -r "${POUDRIERED}/poudriere.conf" ]; then
		. "${POUDRIERED}/poudriere.conf"
		[ ${debug} -gt 1 ] && msg_debug "Reading ${POUDRIERED}/poudriere.conf"
	else
		err 1 "Unable to find a readable poudriere.conf in ${POUDRIERE_ETC} or ${POUDRIERED}"
	fi

	files="${setname} ${ptname} ${jail}"
	[ -n "${ptname}" -a -n "${setname}" ] && \
	    files="${files} ${ptname}-${setname}"
	[ -n "${jail}" -a -n "${ptname}" ] && \
	    files="${files} ${jail}-${ptname}"
	[ -n "${jail}" -a -n "${setname}" ] && \
	    files="${files} ${jail}-${setname}"
	[ -n "${jail}" -a -n "${setname}" -a -n "${ptname}" ] && \
	    files="${files} ${jail}-${ptname}-${setname}"
	for file in ${files}; do
		file="${POUDRIERED}/${file}-poudriere.conf"
		if [ -r "${file}" ]; then
			[ ${debug} -gt 1 ] && msg_debug "Reading ${file}"
			. "${file}"
		fi
	done

	return 0
}

jail_stop() {
	[ $# -ne 0 ] && eargs jail_stop
	local last_status

	# Make sure CWD is not inside the jail or MASTERMNT/.p, which may
	# cause EBUSY from umount.
	cd /tmp

	stop_builders >/dev/null || :
	if [ ${USE_CACHED} = "yes" ]; then
		pkill -15 -F ${CACHEPID} >/dev/null 2>&1 || :
	fi
	run_hook jail stop
	jstop || :
	msg "Unmounting file systems"
	destroyfs ${MASTERMNT} jail || :
	if [ ${TMPFS_ALL} -eq 1 ]; then
		if ! umount ${UMOUNT_NONBUSY} "${MASTERMNTROOT}" 2>/dev/null; then
			umount -f "${MASTERMNTROOT}" 2>/dev/null || :
		fi
	fi
	rm -rfx "${MASTERMNT:?}/../"
	export STATUS=0

	# Don't override if there is a failure to grab the last status.
	_bget last_status status || :
	[ -n "${last_status}" ] && bset status "stopped:${last_status}" \
	    2>/dev/null || :
}

jail_cleanup() {
	local wait_pids pid pidfile

	[ -n "${CLEANED_UP}" ] && return 0
	msg "Cleaning up"

	# Only bother with this if using jails as this may be being ran
	# from queue.sh or daemon.sh, etc.
	if [ -n "${MASTERMNT}" -a -n "${MASTERNAME}" ] && was_a_jail_run; then
		if [ -d ${MASTERMNT}/.p/var/run ]; then
			for pidfile in ${MASTERMNT}/.p/var/run/*.pid; do
				# Ensure there is a pidfile to read or break
				[ "${pidfile}" = \
				    "${MASTERMNT}/.p/var/run/*.pid" ] && \
				    break
				read pid < "${pidfile}"
				kill_job 1 "${pid}" || :
				wait_pids="${wait_pids} ${pid}"
			done
			_wait ${wait_pids} || :
		fi

		jail_stop

		rm -rf \
		    ${PACKAGES}/.npkg \
		    ${POUDRIERE_DATA}/packages/${MASTERNAME}/.latest/.npkg \
		    2>/dev/null || :

	fi

	export CLEANED_UP=1
}

download_from_repo_check_pkg() {
	[ $# -eq 5 ] || eargs download_from_repo_check_pkg pkgname \
	    remote_all_options remote_all_pkgs remote_all_deps output
	local pkgname="$1"
	local remote_all_options="$2"
	local remote_all_pkgs="$3"
	local remote_all_deps="$4"
	local output="$5"
	local pkgbase bpkg selected_options remote_options found
	local run_deps lib_deps raw_deps dep dep_pkgname local_deps remote_deps

	# The options checks here are not optimized because we lack goto.
	pkgbase="${pkgname%-*}"

	# Skip blacklisted packages
	for bpkg in ${PACKAGE_FETCH_BLACKLIST-}; do
		case "${pkgbase}" in
		${bpkg})
			msg_verbose "Package fetch: Skipping ${COLOR_PORT}${pkgname}${COLOR_RESET} (blacklisted)"
			return
			;;
		esac
	done
	found=$(awk -v pkgname="${pkgname}" -vpkgbase="${pkgbase}" \
	    '$1 == pkgbase {print $2}' "${remote_all_pkgs}")
	if [ -z "${found}" ]; then
		msg_verbose "Package fetch: Skipping ${COLOR_PORT}${pkgname}${COLOR_RESET} (not found in remote)"
		return
	fi
	# Version mismatch
	if [ "${found}" != "${pkgname}" ]; then
		msg_verbose "Package fetch: Skipping ${COLOR_PORT}${pkgname}${COLOR_RESET} (remote version mismatch: ${COLOR_PORT}${found}${COLOR_RESET})"
		return
	fi

	remote_options=$(awk -vpkgbase="${pkgbase}" ' \
	    $1 == pkgbase && $3 == "on" {print $2}' \
	    "${remote_all_options}" | sort | paste -s -d ' ' -)

	shash_get pkgname-options "${pkgname}" selected_options || \
	    selected_options=

	# Options mismatch
	case "${selected_options}" in
	${remote_options}) ;;
	*)
		msg_verbose "Package fetch: Skipping ${COLOR_PORT}${pkgname}${COLOR_RESET} (want options:   '${selected_options}')"
		msg_verbose "Package fetch: Skipping ${COLOR_PORT}${pkgname}${COLOR_RESET} (remote options: '${remote_options}')"
		return
		;;
	esac

	# Runtime dependency mismatch (for example DEFAULT_VERSIONS=ssl=openssl)
	shash_get pkgname-run_deps "${pkgname}" run_deps || run_deps=
	shash_get pkgname-lib_deps "${pkgname}" lib_deps || lib_deps=
	raw_deps="${run_deps:+${run_deps} }${lib_deps}"
	local_deps=$(for dep in ${raw_deps}; do
		get_pkgname_from_originspec "${dep#*:}" dep_pkgname || continue
		echo "${dep_pkgname}"
	done | sort -u | paste -s -d ' ' -)
	remote_deps=$(awk -vpkgbase="${pkgbase}" '$1 == pkgbase {print $2}' \
	    "${remote_all_deps}" | sort | paste -s -d ' ' -)
	case "${local_deps}" in
	${remote_deps}) ;;
	*)
		msg_verbose "Package fetch: Skipping ${COLOR_PORT}${pkgname}${COLOR_RESET} (want deps:   '${local_deps}')"
		msg_verbose "Package fetch: Skipping ${COLOR_PORT}${pkgname}${COLOR_RESET} (remote deps: '${remote_deps}')"
		return
		;;
	esac

	msg_verbose "Package fetch: Will fetch ${COLOR_PORT}${pkgname}${COLOR_RESET}"
	echo "${pkgname}" >> "${output}"
}

download_from_repo() {
	[ "${PWD}" = "${MASTERMNT}/.p" ] || \
	    err 1 "download_from_repo requires PWD=${MASTERMNT}/.p"
	local pkgname originspec listed ignored pkg_bin packagesite
	local packagesite_resolved
	local remote_all_pkgs remote_all_options wantedpkgs remote_all_deps
	local missing_pkgs pkg pkgbase cnt

	msg "Package fetch: Looking for missing packages to fetch"

	# only list packages which do not exists to prevent pkg
	# from overwriting prebuilt packages
	missing_pkgs=$(mktemp -t missing_pkgs)
	while mapfile_read_loop "all_pkgs" pkgname originspec listed \
	    ignored; do
		# Skip ignored ports
		if [ -n "${ignored}" ]; then
			continue
		fi
		# Skip listed packages when testing
		if [ "${PORTTESTING}" -eq 1 ]; then
			if [ "${CLEAN:-0}" -eq 1 ] || \
			    [ "${CLEAN_LISTED:-0}" -eq 1 ]; then
				case "${listed}" in
				listed) continue ;;
				esac
			fi
		fi
		if ! pkgqueue_contains "${pkgname}" ; then
			continue
		fi
		# XXX only work when PKG_EXT is the same as the upstream
		if [ -f "${PACKAGES}/All/${pkgname}.${PKG_EXT}" ]; then
			continue
		fi
		pkgbase="${pkgname%-*}"
		for pkg in ${PACKAGE_FETCH_WHITELIST-}; do
			case "${pkgbase}" in
			${pkg}) ;;
			*)
				msg_verbose "Package fetch: Skipping ${COLOR_PORT}${pkgname}${COLOR_RESET} (not in whitelist)" >&2
				continue 2
				;;
			esac
		done
		echo "${pkgname}"
	done > "${missing_pkgs}"
	if [ ! -s "${missing_pkgs}" ]; then
		msg "Package fetch: No eligible missing packages to fetch"
		rm -f "${missing_pkgs}"
		return
	fi

	if ensure_pkg_installed; then
		pkg_bin="${PKG_BIN}"
	else
		# Will bootstrap
		msg "Packge fetch: bootstrapping pkg"
		pkg_bin="pkg"
	fi
	packagesite="${PACKAGE_FETCH_URL:+${PACKAGE_FETCH_URL}/}${PACKAGE_FETCH_BRANCH}"
	cat >> "${MASTERMNT}/etc/pkg/poudriere.conf" <<-EOF
	FreeBSD: {
	        url: ${packagesite};
	}
	EOF

	# pkg insists on creating a local.sqlite even if we won't use it
	# (like pkg rquery -U), and it uses various locking that isn't needed
	# here. Grab all the options for comparison.
	remote_all_pkgs=$(mktemp -t remote_all_pkgs)
	remote_all_options=$(mktemp -t remote_all_options)
	remote_all_deps=$(mktemp -t remote_all_deps)
	# XXX: bootstrap+rquery could be done asynchronously during deps
	# Bootstrapping might occur here.
	# XXX: rquery is supposed to 'update' but it does not on first run.
	JNETNAME="n" injail env ASSUME_ALWAYS_YES=yes \
	    PACKAGESITE="${packagesite}" \
	    ${pkg_bin} update -f
	cnt=$(wc -l ${missing_pkgs} | awk '{print $1}')
	packagesite_resolved=$(injail ${pkg_bin} -vv | \
	    awk '/[[:space:]]*url[[:space:]]*:[[:space:]]*/ {
		    gsub(/^"|",$|,$/, "", $3)
		    print $3
	    }')
	msg "Package fetch: Will fetch ${cnt} packages from ${packagesite_resolved}"
	injail ${pkg_bin} rquery -U '%n %Ok %Ov' > "${remote_all_options}"
	injail ${pkg_bin} rquery -U '%n %n-%v %?O' > "${remote_all_pkgs}"
	injail ${pkg_bin} rquery -U '%n %dn-%dv' > "${remote_all_deps}"

	parallel_start
	wantedpkgs=$(mktemp -t wantedpkgs)
	while mapfile_read_loop "${missing_pkgs}" pkgname; do
		parallel_run download_from_repo_check_pkg \
		    "${pkgname}" \
		    "${remote_all_options}" "${remote_all_pkgs}" \
		    "${remote_all_deps}" "${wantedpkgs}"
	done
	parallel_stop
	rm -f "${missing_pkgs}" \
	    "${remote_all_pkgs}" "${remote_all_options}" "${remote_all_deps}"

	if [ ! -s "${wantedpkgs}" ]; then
		msg_verbose "Package fetch: No packages eligible to fetch"
		rm -f "${wantedpkgs}"
		return
	fi
	# Ensure we always fetch pkg as the *wanted* version may not
	# match the remote's returned one but we still want to use
	# what it sends back.
	echo "ports-mgmt/pkg" >> "${wantedpkgs}"

	remount_packages -o rw
	JNETNAME="n" injail xargs \
	    env ASSUME_ALWAYS_YES=yes \
	    ${pkg_bin} fetch -U -o /packages < "${wantedpkgs}"
	remount_packages -o ro
	rm -f "${wantedpkgs}"
	# Bootstrapped.  Need to setup symlinks.
	if [ "${pkg_bin}" = "pkg" ]; then
		pkgname=$(injail pkg query %n-%v pkg)
		mkdir -p "${PACKAGES}/Latest"
		# Avoid symlinking if remote PKG_SUFX does not match.
		if [ -f "${PACKAGES}/All/${pkgname}.${PKG_EXT}" ]; then
			ln -fhs "../All/${pkgname}.${PKG_EXT}" \
			    "${PACKAGES}/Latest/pkg.${PKG_EXT}"
		fi
	fi
}

validate_package_branch() {
	[ $# -eq 1 ] || eargs validate_package_branch PACKAGE_FETCH_BRANCH
	local PACKAGE_FETCH_BRANCH="$1"

	case "${PACKAGE_FETCH_BRANCH}" in
	latest|quarterly|release*) ;;
	*:*)
		unset PACKAGE_FETCH_URL
		;;
	*)
		err 1 "Invalid branch name for package fetching: ${PACKAGE_FETCH_BRANCH}"
	esac
}

# return 0 if the package dir exists and has packages, 0 otherwise
package_dir_exists_and_has_packages() {
	[ ! -d ${PACKAGES}/All ] && return 1
	dirempty ${PACKAGES}/All && return 1
	# Check for non-empty directory with no packages in it
	for pkg in ${PACKAGES}/All/*.${PKG_EXT}; do
		[ "${pkg}" = \
		    "${PACKAGES}/All/*.${PKG_EXT}" ] \
		    && return 1
		# Stop on first match
		break
	done
	return 0
}

sanity_check_pkg() {
	[ $# -eq 1 ] || eargs sanity_check_pkg pkg
	local pkg="$1"
	local compiled_deps_pkgnames pkgname dep_pkgname

	pkgname="${pkg##*/}"
	pkgname="${pkgname%.*}"
	# IGNORED and skipped packages are still deleted here so we don't
	# provide an inconsistent repository.
	pkgbase_is_needed "${pkgname}" || return 0
	pkg_get_dep_origin_pkgnames '' compiled_deps_pkgnames "${pkg}"
	for dep_pkgname in ${compiled_deps_pkgnames}; do
		if [ ! -e "${PACKAGES}/All/${dep_pkgname}.${PKG_EXT}" ]; then
			msg_debug "${pkg} needs missing ${PACKAGES}/All/${dep_pkgname}.${PKG_EXT}"
			msg "Deleting ${COLOR_PORT}${pkg##*/}${COLOR_RESET}: missing dependency: ${COLOR_PORT}${dep_pkgname}${COLOR_RESET}"
			delete_pkg "${pkg}"
			return 65	# Package deleted, need another pass
		fi
	done

	return 0
}

sanity_check_pkgs() {
	local ret=0

	package_dir_exists_and_has_packages || return 0

	parallel_start
	for pkg in ${PACKAGES}/All/*.${PKG_EXT}; do
		parallel_run sanity_check_pkg "${pkg}" || ret=$?
	done
	parallel_stop || ret=$?
	[ ${ret} -eq 0 ] && return 0	# Nothing deleted
	[ ${ret} -eq 65 ] && return 1	# Packages deleted
	err 1 "Failure during sanity check"
}

check_leftovers() {
	[ $# -eq 1 ] || eargs check_leftovers mnt
	local mnt="${1}"

	( cd "${mnt}" && \
	    mtree -X "${MASTERMNT}/.p/mtree.preinstexclude${PORTTESTING}" \
	    -f "${mnt}/.p/mtree.preinst" -p . ) | \
	    while mapfile_read_loop_redir l; do
		local changed read_again

		changed=
		while :; do
			read_again=0

			# Handle leftover read from changed paths
			case ${l} in
			*extra|*missing|extra:*|*changed|*:*)
				if [ -n "${changed}" ]; then
					echo "${changed}"
					changed=
				fi
				;;
			esac
			case ${l} in
			*extra)
				if [ -d "${mnt}/${l% *}" ]; then
					find "${mnt}/${l% *}" -exec echo "+ {}" \;
				else
					echo "+ ${mnt}/${l% *}"
				fi
				;;
			*missing)
				l="${l#./}"
				echo "- ${mnt}/${l% *}"
				;;
			*changed)
				changed="M ${mnt}/${l% *}"
				read_again=1
				;;
			extra:*)
				if [ -d "${mnt}/${l#* }" ]; then
					find "${mnt}/${l#* }" -exec echo "+ {}" \;
				else
					echo "+ ${mnt}/${l#* }"
				fi
				;;
			*:*)
				changed="M ${mnt}/${l%:*} ${l#*:}"
				read_again=1
				;;
			*)
				changed="${changed} ${l}"
				read_again=1
				;;
			esac
			# Need to read again to find all changes
			[ ${read_again} -eq 1 ] && read l && continue
			[ -n "${changed}" ] && echo "${changed}"
			break
		done
	done
}

check_fs_violation() {
	[ $# -eq 7 ] || eargs check_fs_violation mnt mtree_target originspec \
	    pkgname status_msg err_msg status_value
	local mnt="$1"
	local mtree_target="$2"
	local originspec="$3"
	local pkgname="$4"
	local status_msg="$5"
	local err_msg="$6"
	local status_value="$7"
	local tmpfile
	local ret=0

	tmpfile=$(mktemp -t check_fs_violation)
	msg_n "${status_msg}..."
	( cd "${mnt}" && \
		mtree -X "${MASTERMNT}/.p/mtree.${mtree_target}exclude${PORTTESTING}" \
		-f "${mnt}/.p/mtree.${mtree_target}" \
		-p . ) >> ${tmpfile}
	echo " done"

	if [ -s ${tmpfile} ]; then
		msg "Error: ${err_msg}"
		cat ${tmpfile}
		bset_job_status "${status_value}" "${originspec}" "${pkgname}"
		job_msg_verbose "Status   ${COLOR_PORT}${originspec} | ${pkgname}${COLOR_RESET}: ${status_value}"
		ret=1
	fi
	unlink ${tmpfile}

	return $ret
}

gather_distfiles() {
	[ $# -eq 6 ] || eargs gather_distfiles originspec_main pkgname_main \
	    originspec pkgname from to
	local originspec_main="$1"
	local pkgname_main="$2"
	local originspec="$3"
	local pkgname="$4"
	local from to
	local sub dists d specials special origin
	local dep_originspec pkgname flavor

	from=$(realpath "$5")
	to=$(realpath "$6")
	port_var_fetch_originspec "${originspec}" \
	    DIST_SUBDIR sub \
	    ALLFILES dists || \
	    err 1 "Failed to lookup distfiles for ${originspec}"

	originspec_decode "${originspec}" origin '' flavor
	if [ -z "${pkgname}" ]; then
		# Recursive gather_distfiles()
		shash_get originspec-pkgname "${originspec}" pkgname || \
		    err 1 "gather_distfiles: Could not find PKGNAME for ${originspec}"
	fi
	shash_get pkgname-depend_specials "${pkgname}" specials || specials=

	job_msg_dev "${COLOR_PORT}${origin}${flavor:+@${flavor}} | ${pkgname_main}${COLOR_RESET}: distfiles ${from} -> ${to}"
	for d in ${dists}; do
		[ -f ${from}/${sub}/${d} ] || continue
		do_clone "${from}/${sub}/${d}" "${to}/${sub}/${d}" || return 1
	done

	for special in ${specials}; do
		gather_distfiles "${originspec_main}" "${pkgname_main}" \
		    "${special}" "" \
		    "${from}" "${to}"
	done

	return 0
}

# Build+test port and return 1 on first failure
# Return 2 on test failure if PORTTESTING_FATAL=no
build_port() {
	[ $# -ne 2 ] && eargs build_port originspec pkgname
	local originspec="$1"
	local pkgname="$2"
	local port flavor portdir
	local mnt
	local log
	local network
	local hangstatus
	local pkgenv phaseenv jpkg
	local targets
	local jailuser JUSER
	local testfailure=0
	local max_execution_time allownetworking
	local _need_root NEED_ROOT PREFIX MAX_FILES

	_my_path mnt
	_log_path log

	originspec_decode "${originspec}" port '' flavor
	_lookup_portdir portdir "${port}"

	if [ "${BUILD_AS_NON_ROOT}" = "yes" ]; then
		_need_root="NEED_ROOT NEED_ROOT"
	fi
	port_var_fetch_originspec "${originspec}" \
	    ${PORT_FLAGS} \
	    PREFIX PREFIX \
	    ${_need_root}

	# Use bootstrap PKG when not building pkg itself.
	if false && [ ${QEMU_EMULATING} -eq 1 ]; then
		case "${port}" in
		ports-mgmt/pkg|ports-mgmt/pkg-devel) ;;
		*)
			if ensure_pkg_installed; then
				export PKG_BIN="/.p/pkg-static"
			fi
			;;
		esac
	fi

	allownetworking=0
	for jpkg in ${ALLOW_NETWORKING_PACKAGES}; do
		case "${pkgname%-*}" in
		${jpkg})
			job_msg_warn "ALLOW_NETWORKING_PACKAGES: Allowing full network access for ${COLOR_PORT}${port}${flavor:+@${flavor}} | ${pkgname}${COLOR_RESET}"
			msg_warn "ALLOW_NETWORKING_PACKAGES: Allowing full network access for ${COLOR_PORT}${port}${flavor:+@${flavor}} | ${pkgname}${COLOR_RESET}"
			allownetworking=1
			JNETNAME="n"
			break
			;;
		esac
	done

	# Must install run-depends as 'actual-package-depends' and autodeps
	# only consider installed packages as dependencies
	jailuser=root
	if [ "${BUILD_AS_NON_ROOT}" = "yes" ] && [ -z "${NEED_ROOT}" ]; then
		jailuser=${PORTBUILD_USER}
	fi
	# XXX: run-depends can come out of here with some bsd.port.mk
	# changes. Easier once pkg_install is EOL.
	targets="check-sanity pkg-depends fetch-depends fetch checksum \
		  extract-depends extract patch-depends patch build-depends \
		  lib-depends configure build run-depends stage package"
	# Do a install/deinstall cycle for testport/bulk -t.
	if [ "${PORTTESTING}" -eq 1 ]; then
		targets="${targets} install deinstall"
	fi

	# If not testing, then avoid rechecking deps in build/install;
	# When testing, check depends twice to ensure they depend on
	# proper files, otherwise they'll hit 'package already installed'
	# errors.
	if [ "${PORTTESTING}" -eq 0 ]; then
		PORT_FLAGS="${PORT_FLAGS:+${PORT_FLAGS} }NO_DEPENDS=yes"
	else
		PORT_FLAGS="${PORT_FLAGS:+${PORT_FLAGS} }STRICT_DEPENDS=yes"
	fi

	for phase in ${targets}; do
		max_execution_time=${MAX_EXECUTION_TIME}
		phaseenv=
		JUSER=${jailuser}
		bset_job_status "${phase}" "${originspec}" "${pkgname}"
		job_msg_verbose "Status   ${COLOR_PORT}${port}${flavor:+@${flavor}} | ${pkgname}${COLOR_RESET}: ${COLOR_PHASE}${phase}"
		[ "${PORTTESTING}" -eq 1 ] && \
		    phaseenv="${phaseenv:+${phaseenv} }DEVELOPER_MODE=yes"
		case ${phase} in
		check-sanity|patch)
			[ "${PORTTESTING}" -eq 1 ] && \
			    phaseenv="${phaseenv:+${phaseenv} }DEVELOPER=1"
			;;
		fetch)
			mkdir -p ${mnt}/portdistfiles
			if [ "${DISTFILES_CACHE}" != "no" ]; then
				echo "DISTDIR=/portdistfiles" >> ${mnt}/etc/make.conf
				gather_distfiles "${originspec}" "${pkgname}" \
				    "${originspec}" "${pkgname}" \
				    "${DISTFILES_CACHE}" \
				    "${mnt}/portdistfiles" || \
				    return 1
			fi
			JNETNAME="n"
			JUSER=root
			;;
		extract)
			max_execution_time=${MAX_EXECUTION_TIME_EXTRACT}
			if [ "${JUSER}" != "root" ]; then
				chown -R ${JUSER} ${mnt}/wrkdirs
			fi
			;;
		configure) [ "${PORTTESTING}" -eq 1 ] && markfs prebuild ${mnt} ;;
		run-depends)
			JUSER=root
			if [ "${PORTTESTING}" -eq 1 ]; then
				check_fs_violation "${mnt}" prebuild \
				    "${originspec}" "${pkgname}" \
				    "Checking for filesystem violations" \
				    "Filesystem touched during build:" \
				    "build_fs_violation" ||
				if [ "${PORTTESTING_FATAL}" != "no" ]; then
					return 1
				else
					testfailure=2
				fi
			fi
			;;
		checksum|*-depends) JUSER=root ;;
		stage) [ "${PORTTESTING}" -eq 1 ] && markfs prestage ${mnt} ;;
		install)
			max_execution_time=${MAX_EXECUTION_TIME_INSTALL}
			JUSER=root
			[ "${PORTTESTING}" -eq 1 ] && markfs preinst ${mnt} ;;
		package)
			max_execution_time=${MAX_EXECUTION_TIME_PACKAGE}
			if [ "${PORTTESTING}" -eq 1 ]; then
				check_fs_violation "${mnt}" prestage \
				    "${originspec}" "${pkgname}" \
				    "Checking for staging violations" \
				    "Filesystem touched during stage (files must install to \${STAGEDIR}):" \
				    "stage_fs_violation" || if [ "${PORTTESTING_FATAL}" != "no" ]; then
					return 1
				else
					testfailure=2
				fi
			fi
			;;
		deinstall)
			max_execution_time=${MAX_EXECUTION_TIME_DEINSTALL}
			JUSER=root
			# Skip for all linux ports, they are not safe
			if [ "${pkgname%%*linux*}" != "" ]; then
				msg "Checking shared library dependencies"
				# Not using PKG_BIN to avoid bootstrap issues.
				injail "${LOCALBASE}/sbin/pkg" query '%Fp' "${pkgname}" | \
				    injail xargs readelf -d 2>/dev/null | \
				    grep NEEDED | sort -u
			fi
			;;
		esac

		if [ "${phase}" = "package" ]; then
			echo "PACKAGES=/.npkg" >> ${mnt}/etc/make.conf
			# Create sandboxed staging dir for new package for this build
			rm -rf "${PACKAGES}/.npkg/${pkgname}"
			mkdir -p "${PACKAGES}/.npkg/${pkgname}"
			${NULLMOUNT} \
				"${PACKAGES}/.npkg/${pkgname}" \
				${mnt}/.npkg
			chown -R ${JUSER} ${mnt}/.npkg
			:> "${mnt}/.npkg_mounted"

			# Only set PKGENV during 'package' to prevent
			# testport-built packages from going into the main repo
			pkg_notes_get "${pkgname}" "${PKGENV}" pkgenv
			phaseenv="${phaseenv:+${phaseenv}${pkgenv:+ }}${pkgenv}"
		fi
		if [ "${phase#*-}" = "depends" ]; then
			phaseenv="${phaseenv:+${phaseenv} }USE_PACKAGE_DEPENDS_ONLY=1"
		else
			# No need for nohang or PORT_FLAGS for *-depends
			phaseenv="${phaseenv:+${phaseenv}${PORT_FLAGS:+ }}${PORT_FLAGS}"
		fi

		print_phase_header "${phase}" "${phaseenv}"


		if [ "${JUSER}" = "root" ]; then
			export UID=0
			export GID=0
		else
			export UID=${PORTBUILD_UID}
			export GID=${PORTBUILD_UID}
		fi

		if [ "${phase#*-}" = "depends" ]; then
			injail /usr/bin/env ${phaseenv:+-S "${phaseenv}"} \
			    /usr/bin/make -C ${portdir} ${MAKE_ARGS} \
			    ${phase} || return 1
		else

			nohang ${max_execution_time} ${NOHANG_TIME} \
				"${log}/logs/${pkgname}.log" \
				"${MASTERMNT}/.p/var/run/${MY_JOBID:-00}_nohang.pid" \
				injail /usr/bin/env ${phaseenv:+-S "${phaseenv}"} \
				/usr/bin/make -C ${portdir} ${MAKE_ARGS} \
				${phase}
			hangstatus=$? # This is done as it may return 1 or 2 or 3
			if [ $hangstatus -ne 0 ]; then
				# 1 = cmd failed, not a timeout
				# 2 = log timed out
				# 3 = cmd timeout
				if [ $hangstatus -eq 2 ]; then
					msg "Killing runaway build after ${NOHANG_TIME} seconds with no output"
					bset_job_status "${phase}/runaway" \
					    "${originspec}" "${pkgname}"
					job_msg_verbose "Status   ${COLOR_PORT}${port}${flavor:+@${flavor}} | ${pkgname}${COLOR_RESET}: ${COLOR_PHASE}runaway"
				elif [ $hangstatus -eq 3 ]; then
					msg "Killing timed out build after ${max_execution_time} seconds"
					bset_job_status "${phase}/timeout" \
					    "${originspec}" "${pkgname}"
					job_msg_verbose "Status   ${COLOR_PORT}${port}${flavor:+@${flavor}} | ${pkgname}${COLOR_RESET}: ${COLOR_PHASE}timeout"
				fi
				return 1
			fi
		fi

		if [ "${phase}" = "checksum" ] && \
		    [ ${allownetworking} -eq 0 ]; then
			JNETNAME=""
		fi
		print_phase_footer

		if [ "${phase}" = "checksum" -a "${DISTFILES_CACHE}" != "no" ]; then
			gather_distfiles "${originspec}" "${pkgname}" \
			    "${originspec}" "${pkgname}" \
			    "${mnt}/portdistfiles" "${DISTFILES_CACHE}" || \
			    return 1
		fi

		if [ "${phase}" = "stage" -a "${PORTTESTING}" -eq 1 ]; then
			local die=0

			bset_job_status "stage-qa" "${originspec}" "${pkgname}"
			if ! injail /usr/bin/env DEVELOPER=1 \
			    ${PORT_FLAGS:=-S "${PORT_FLAGS}"} \
			    /usr/bin/make -C ${portdir} ${MAKE_ARGS} \
			    stage-qa; then
				msg "Error: stage-qa failures detected"
				[ "${PORTTESTING_FATAL}" != "no" ] &&
					return 1
				die=1
			fi

			bset_job_status "check-plist" "${originspec}" \
			    "${pkgname}"
			if ! injail /usr/bin/env \
			    ${PORT_FLAGS:+-S "${PORT_FLAGS}"} \
			    DEVELOPER=1 \
			    /usr/bin/make -C ${portdir} ${MAKE_ARGS} \
			    check-plist; then
				msg "Error: check-plist failures detected"
				[ "${PORTTESTING_FATAL}" != "no" ] &&
					return 1
				die=1
			fi

			if [ ${die} -eq 1 ]; then
				testfailure=2
				die=0
			fi
		fi

		if [ "${phase}" = "deinstall" ]; then
			local add add1 del del1 mod mod1
			local die=0

			add=$(mktemp -t lo.add)
			add1=$(mktemp -t lo.add1)
			del=$(mktemp -t lo.del)
			del1=$(mktemp -t lo.del1)
			mod=$(mktemp -t lo.mod)
			mod1=$(mktemp -t lo.mod1)
			msg "Checking for extra files and directories"
			bset_job_status "leftovers" "${originspec}" \
			    "${pkgname}"

			if [ ! -f "${mnt}${PORTSDIR}/Mk/Scripts/check_leftovers.sh" ]; then
				msg "Obsolete ports tree is missing /usr/ports/Mk/Scripts/check_leftovers.sh"
				testfailure=2
				touch "${add}" "${del}" "${mod}" || :
			else
				check_leftovers ${mnt} | sed -e "s|${mnt}||" |
				    injail /usr/bin/env \
				    ${PORT_FLAGS:+-S "${PORT_FLAGS}"} \
				    PORTSDIR=${PORTSDIR} \
				    UID_FILES="${P_UID_FILES}" \
				    portdir="${portdir}" \
				    /bin/sh \
				    ${PORTSDIR}/Mk/Scripts/check_leftovers.sh \
				    ${port} | while \
				    mapfile_read_loop_redir modtype data; do
					case "${modtype}" in
						+) echo "${data}" >> ${add} ;;
						-) echo "${data}" >> ${del} ;;
						M) echo "${data}" >> ${mod} ;;
					esac
				done
			fi

			sort ${add} > ${add1}
			sort ${del} > ${del1}
			sort ${mod} > ${mod1}
			comm -12 ${add1} ${del1} >> ${mod1}
			comm -23 ${add1} ${del1} > ${add}
			comm -13 ${add1} ${del1} > ${del}
			if [ -s "${add}" ]; then
				msg "Error: Files or directories left over:"
				die=1
				grep -v "^@dirrm" ${add}
				grep "^@dirrm" ${add} | sort -r
			fi
			if [ -s "${del}" ]; then
				msg "Error: Files or directories removed:"
				die=1
				cat ${del}
			fi
			if [ -s "${mod}" ]; then
				msg "Error: Files or directories modified:"
				die=1
				cat ${mod1}
			fi
			[ ${die} -eq 1 -a "${PREFIX}" != "${LOCALBASE}" ] && \
			    was_a_testport_run && msg \
			    "This test was done with PREFIX!=LOCALBASE which \
may show failures if the port does not respect PREFIX."
			rm -f ${add} ${add1} ${del} ${del1} ${mod} ${mod1}
			[ $die -eq 0 ] || if [ "${PORTTESTING_FATAL}" != "no" ]; then
				return 1
			else
				testfailure=2
			fi
		fi
	done

	if [ -d "${PACKAGES}/.npkg/${pkgname}" ]; then
		# everything was fine we can copy the package to the package
		# directory
		find "${PACKAGES}/.npkg/${pkgname}" \
			-mindepth 1 \( -type f -or -type l \) | \
			while mapfile_read_loop_redir pkg_path; do
			pkg_file="${pkg_path#${PACKAGES}/.npkg/${pkgname}}"
			pkg_base="${pkg_file%/*}"
			mkdir -p "${PACKAGES:?}/${pkg_base}"
			mv "${pkg_path}" "${PACKAGES:?}/${pkg_base}"
		done
	fi

	bset_job_status "build_port_done" "${originspec}" "${pkgname}"
	return ${testfailure}
}

pkg_note_add() {
	[ $# -eq 3 ] || eargs pkg_note_add pkgname key value
	local pkgname="$1"
	local key="$2"
	local value="$3"
	local notes

	hash_set "pkgname-notes-${key}" "${pkgname}"  "${value}"
	hash_get pkgname-notes "${pkgname}" notes || notes=
	notes="${notes:+${notes} }${key}"
	hash_set pkgname-notes "${pkgname}" "${notes}"
}

pkg_notes_get() {
	[ $# -eq 3 ] || eargs pkg_notes_get pkgname PKGENV PKGENV_var
	local pkgname="$1"
	local _pkgenv="$2"
	local _pkgenv_var="$3"
	local notes key value

	hash_remove pkgname-notes "${pkgname}" notes || return 0
	_pkgenv="${_pkgenv:+${_pkgenv} }'PKG_NOTES=${notes}'"
	for key in ${notes}; do
		hash_remove "pkgname-notes-${key}" "${pkgname}" value || value=
		_pkgenv="${_pkgenv} 'PKG_NOTE_${key}=${value}'"
	done
	setvar "${_pkgenv_var}" "${_pkgenv}"
}

# Save wrkdir and return path to file
save_wrkdir() {
	[ $# -ne 5 ] && eargs save_wrkdir mnt originspec pkgname portdir phase
	local mnt=$1
	local originspec="$2"
	local pkgname="$3"
	local portdir="$4"
	local phase="$5"
	local tardir=${POUDRIERE_DATA}/wrkdirs/${MASTERNAME}/${PTNAME}
	local tarname=${tardir}/${pkgname}.${WRKDIR_ARCHIVE_FORMAT}
	local wrkdir

	[ "${SAVE_WRKDIR}" != "no" ] || return 0
	# Don't save pre-extract
	case ${phase} in
	check-sanity|pkg-depends|fetch-depends|fetch|checksum|extract-depends|extract) return 0 ;;
	esac

	job_msg "Saving ${COLOR_PORT}${originspec} | ${pkgname}${COLOR_RESET} wrkdir"
	bset ${MY_JOBID} status "save_wrkdir:"
	mkdir -p ${tardir}

	# Tar up the WRKDIR, and ignore errors
	case ${WRKDIR_ARCHIVE_FORMAT} in
	tar) COMPRESSKEY="" ;;
	tgz) COMPRESSKEY="z" ;;
	tbz) COMPRESSKEY="j" ;;
	txz) COMPRESSKEY="J" ;;
	tzst) COMPRESSKEY="-zstd" ;;
	esac
	unlink ${tarname}

	port_var_fetch_originspec "${originspec}" \
	    WRKDIR wrkdir || \
	    err 1 "Failed to lookup WRKDIR for ${originspec}"

	tar -s ",${mnt}${wrkdir%/*},," -cf "${tarname}" ${COMPRESSKEY:+-${COMPRESSKEY}} \
	    "${mnt}${wrkdir}" > /dev/null 2>&1

	job_msg "Saved ${COLOR_PORT}${originspec} | ${pkgname}${COLOR_RESET} wrkdir to: ${tarname}"
}

start_builder() {
	[ $# -eq 4 ] || eargs start_builder MY_JOBID jname ptname setname
	local id="$1"
	local jname="$2"
	local ptname="$3"
	local setname="$4"
	local mnt MY_JOBID

	MY_JOBID=${id}
	_my_path mnt

	# Jail might be lingering from previous build. Already recursively
	# destroyed all the builder datasets, so just try stopping the jail
	# and ignore any errors
	stop_builder "${id}"
	mkdir -p "${mnt}"
	clonefs ${MASTERMNT} ${mnt} prepkg
	markfs prepkg ${mnt} >/dev/null
	do_jail_mounts "${MASTERMNT}" "${mnt}" "${jname}"
	do_portbuild_mounts "${mnt}" "${jname}" "${ptname}" "${setname}"
	jstart
	bset ${id} status "idle:"
	run_hook builder start "${id}" "${mnt}"
}

start_builders() {
	[ $# -eq 3 ] || eargs start_builders jname ptname setname
	local jname="$1"
	local ptname="$2"
	local setname="$3"

	msg "Starting/Cloning builders"
	bset status "starting_jobs:"
	run_hook start_builders start

	bset builders "${JOBS}"
	bset status "starting_builders:"
	parallel_start
	for j in ${JOBS}; do
		parallel_run start_builder "${j}" \
		    "${jname}" "${ptname}" "${setname}"
	done
	parallel_stop

	run_hook start_builders stop
}

stop_builder() {
	[ $# -eq 1 ] || eargs stop_builder jobid
	local jobid="$1"
	local mnt MY_JOBID

	MY_JOBID="${jobid}"
	_my_path mnt
	run_hook builder stop "${jobid}" "${mnt}"
	jstop
	destroyfs "${mnt}" jail
}

stop_builders() {
	local PARALLEL_JOBS real_parallel_jobs

	# wait for the last running processes
	cat ${MASTERMNT}/.p/var/run/*.pid 2>/dev/null | xargs pwait 2>/dev/null

	if [ ${PARALLEL_JOBS} -ne 0 ]; then
		msg "Stopping ${PARALLEL_JOBS} builders"

		real_parallel_jobs=${PARALLEL_JOBS}
		if [ ${UMOUNT_BATCHING} -eq 0 ]; then
			# Limit builders
			PARALLEL_JOBS=2
		fi
		parallel_start
		for j in ${JOBS-$(jot -w %02d ${real_parallel_jobs})}; do
			parallel_run stop_builder "${j}"
		done
		parallel_stop
	fi

	# No builders running, unset JOBS
	JOBS=""
}

pkgqueue_sanity_check() {
	local always_fail=${1:-1}
	local crashed_packages dependency_cycles deps pkgname
	local failed_phase pwd dead_packages

	pwd="${PWD}"
	cd "${MASTERMNT}/.p"

	# If there are still packages marked as "building" they have crashed
	# and it's likely some poudriere or system bug
	crashed_packages=$( \
		find building -type d -mindepth 1 -maxdepth 1 | \
		sed -e "s,^building/,," | tr '\n' ' ' \
	)
	[ -z "${crashed_packages}" ] ||	\
		err 1 "Crashed package builds detected: ${crashed_packages}"

	# Check if there's a cycle in the need-to-build queue
	dependency_cycles=$(\
		find deps -mindepth 3 | \
		sed -e "s,^deps/[^/]*/,," -e 's:/: :' | \
		# Only cycle errors are wanted
		tsort 2>&1 >/dev/null | \
		sed -e 's/tsort: //' | \
		awk -f ${AWKPREFIX}/dependency_loop.awk \
	)

	if [ -n "${dependency_cycles}" ]; then
		err 1 "Dependency loop detected:
${dependency_cycles}"
	fi

	dead_packages=$(pkgqueue_find_dead_packages)

	if [ ${always_fail} -eq 0 ]; then
		if [ -n "${dead_packages}" ]; then
			err 1 "Packages stuck in queue (depended on but not in queue): ${dead_packages}"
		fi
		cd "${pwd}"
		return 0
	fi

	if [ -n "${dead_packages}" ]; then
		failed_phase="stuck_in_queue"
		for pkgname in ${dead_packages}; do
			crashed_build "${pkgname}" "${failed_phase}"
		done
		cd "${pwd}"
		return 0
	fi

	# No cycle, there's some unknown poudriere bug
	err 1 "Unknown stuck queue bug detected. Please submit the entire build output to poudriere developers.
$(find ${MASTERMNT}/.p/building ${MASTERMNT}/.p/pool ${MASTERMNT}/.p/deps ${MASTERMNT}/.p/cleaning)"
}

pkgqueue_empty() {
	[ "${PWD}" = "${MASTERMNT}/.p/pool" ] || \
	    err 1 "pkgqueue_empty requires PWD=${MASTERMNT}/.p/pool"
	local pool_dir dirs
	local n

	if [ -z "${ALL_DEPS_DIRS}" ]; then
		ALL_DEPS_DIRS=$(find ../deps -mindepth 1 -maxdepth 1 -type d)
	fi

	dirs="${ALL_DEPS_DIRS} ${POOL_BUCKET_DIRS}"

	n=0
	# Check twice that the queue is empty. This avoids racing with
	# pkgqueue_done() and balance_pool() moving files between the dirs.
	while [ ${n} -lt 2 ]; do
		for pool_dir in ${dirs}; do
			if ! dirempty ${pool_dir}; then
				return 1
			fi
		done
		n=$((n + 1))
	done

	# Queue is empty
	return 0
}

job_done() {
	[ "${PWD}" = "${MASTERMNT}/.p/pool" ] || \
	    err 1 "job_done requires PWD=${MASTERMNT}/.p/pool"
	[ $# -eq 1 ] || eargs job_done j
	local j="$1"
	local pkgname status

	# CWD is MASTERMNT/.p/pool

	# Failure to find this indicates the job is already done.
	hash_remove builder_pkgnames "${j}" pkgname || return 1
	hash_unset builder_pids "${j}"
	unlink "../var/run/${j}.pid"
	_bget status ${j} status
	rmdir "../building/${pkgname}"
	if [ "${status%%:*}" = "done" ]; then
		bset ${j} status "idle:"
	else
		# Try to cleanup and mark build crashed
		MY_JOBID="${j}" crashed_build "${pkgname}" "${status%%:*}"
		MY_JOBID="${j}" jkill
		bset ${j} status "crashed:"
	fi
}

build_queue() {
	[ "${PWD}" = "${MASTERMNT}/.p/pool" ] || \
	    err 1 "build_queue requires PWD=${MASTERMNT}/.p/pool"
	local j jobid pid pkgname builders_active queue_empty
	local builders_idle idle_only timeout log porttesting

	_log_path log

	run_hook build_queue start

	mkfifo ${MASTERMNT}/.p/builders.pipe
	exec 6<> ${MASTERMNT}/.p/builders.pipe
	unlink ${MASTERMNT}/.p/builders.pipe
	queue_empty=0

	msg "Hit CTRL+t at any time to see build progress and stats"

	idle_only=0
	while :; do
		builders_active=0
		builders_idle=0
		timeout=30
		for j in ${JOBS}; do
			# Check if pid is alive. A job will have no PID if it
			# is idle. idle_only=1 is a quick check for giving
			# new work only to idle workers.
			if hash_get builder_pids "${j}" pid; then
				if [ ${idle_only} -eq 1 ] ||
				    kill -0 ${pid} 2>/dev/null; then
					# Job still active or skipping busy.
					builders_active=1
					continue
				fi
				job_done "${j}"
				# Set a 0 timeout to quickly rescan for idle
				# builders to toss a job at since the queue
				# may now be unblocked.
				[ ${queue_empty} -eq 0 -a \
				    ${builders_idle} -eq 1 ] && timeout=0
			fi

			# This builder is idle and needs work.

			[ ${queue_empty} -eq 0 ] || continue

			pkgqueue_get_next pkgname porttesting || \
			    err 1 "Failed to find a package from the queue."

			if [ -z "${pkgname}" ]; then
				# Check if the ready-to-build pool and need-to-build pools
				# are empty
				pkgqueue_empty && queue_empty=1
				builders_idle=1
				continue
			fi
			builders_active=1
			MY_JOBID="${j}" spawn_job \
			    build_pkg "${pkgname}" "${porttesting}"
			pid=$!
			echo "${pid}" > "../var/run/${j}.pid"
			hash_set builder_pids "${j}" "${pid}"
			hash_set builder_pkgnames "${j}" "${pkgname}"
		done

		if [ ${queue_empty} -eq 1 ]; then
			if [ ${builders_active} -eq 1 ]; then
				# The queue is empty, but builds are still
				# going. Wait on them below.
				:
			else
				# All work is done
				pkgqueue_sanity_check 0
				break
			fi
		fi

		# If builders are idle then there is a problem.
		[ ${builders_active} -eq 1 ] || pkgqueue_sanity_check

		if [ "${HTML_TRACK_REMAINING}" = "yes" ]; then
			pkgqueue_remaining > \
			    "${log}/.poudriere.ports.remaining.tmp%"
			mv -f "${log}/.poudriere.ports.remaining.tmp%" \
			    "${log}/.poudriere.ports.remaining"
		fi

		# Wait for an event from a child. All builders are busy.
		unset jobid; until trappedinfo=; read -t ${timeout} jobid <&6 ||
			[ -z "$trappedinfo" ]; do :; done
		if [ -n "${jobid}" ]; then
			# A job just finished.
			if job_done "${jobid}"; then
				# Do a quick scan to try dispatching
				# ready-to-build to idle builders.
				idle_only=1
			else
				# The job is already done. It was found to be
				# done by a kill -0 check in a scan.
				:
			fi
		else
			# No event found. The next scan will check for
			# crashed builders and deadlocks by validating
			# every builder is really non-idle.
			idle_only=0
		fi
	done
	exec 6>&-

	run_hook build_queue stop
}

calculate_tobuild() {
	local nbq nbb nbf nbi nbs ndone nremaining

	_bget nbq stats_queued || nbq=0
	_bget nbb stats_built || nbb=0
	_bget nbf stats_failed || nbf=0
	_bget nbi stats_ignored || nbi=0
	_bget nbs stats_skipped || nbs=0

	ndone=$((nbb + nbf + nbi + nbs))
	nremaining=$((nbq - ndone))

	echo ${nremaining}
}

status_is_stopped() {
	[ $# -eq 1 ] || eargs status_is_stopped status
	local status="$1"
	case "${status}" in
		sigterm:|sigint:|crashed:|stop:|stopped:*) return 0 ;;
	esac
	return 1
}

calculate_elapsed_from_log() {
	[ $# -eq 2 ] || eargs calculate_elapsed_from_log now log
	local now="$1"
	local log="$2"
	local start_time start_end_time end_time

	[ -f "${log}/.poudriere.status" ] || return 1
	start_end_time=$(stat -f '%B %m' \
	    "${log}/.poudriere.status.journal%" 2>/dev/null || \
	    stat -f '%B %m' "${log}/.poudriere.status")
	start_time=${start_end_time% *}
	if status_is_stopped "${status}"; then
		end_time=${start_end_time#* }
	else
		end_time=${now}
	fi
	_start_time=${start_time}
	_end_time=${end_time}
	_elapsed_time=$((end_time - start_time))
	return 0
}

# Build ports in parallel
# Returns when all are built.
parallel_build() {
	local jname="$1"
	local ptname="$2"
	local setname="$3"
	local real_parallel_jobs=${PARALLEL_JOBS}
	local nremaining

	nremaining=$(calculate_tobuild)

	# Subtract the 1 for the main port to test
	was_a_testport_run && \
	    nremaining=$((nremaining - 1))

	# If pool is empty, just return
	[ ${nremaining} -eq 0 ] && return 0

	# Minimize PARALLEL_JOBS to queue size
	[ ${PARALLEL_JOBS} -gt ${nremaining} ] && PARALLEL_JOBS=${nremaining##* }

	msg "Building ${nremaining} packages using ${PARALLEL_JOBS} builders"
	JOBS="$(jot -w %02d ${PARALLEL_JOBS})"

	start_builders "${jname}" "${ptname}" "${setname}"

	# Ensure rollback for builders doesn't copy schg files.
	if schg_immutable_base; then
		chflags noschg \
		    "${MASTERMNT}/boot" \
		    "${MASTERMNT}/usr"
		find -xs "${MASTERMNT}" -mindepth 1 -maxdepth 1 \
		    -flags +schg -print | \
		    sed -e "s,^${MASTERMNT}/,," >> \
		    "${MASTERMNT}/.cpignore"

		# /usr has both schg and noschg paths (LOCALBASE).
		# XXX: This assumes LOCALBASE=/usr/local and does
		# not account for PREFIX either.
		find -xs "${MASTERMNT}/usr" -mindepth 1 -maxdepth 1 \
		    \( -depth 1 -name 'home' -prune \) -o \
		    \( -depth 1 -name 'local' -prune \) -o \
		    -flags +schg -print | \
		    sed -e "s,^${MASTERMNT}/usr/,," >> \
		    "${MASTERMNT}/usr/.cpignore"

		find -xs "${MASTERMNT}/boot" -mindepth 1 -maxdepth 1 \
		    \( -depth 1 -name 'modules' -prune \) -o \
		    \( -depth 1 -name 'firmware' -prune \) -o \
		    -flags +schg -print | \
		    sed -e "s,^${MASTERMNT}/boot/,," >> \
		    "${MASTERMNT}/boot/.cpignore"

		chflags schg \
		    "${MASTERMNT}/usr"
		# /boot purposely left writable but its
		# individual files are read-only.
	fi

	coprocess_start pkg_cacher

	bset status "parallel_build:"

	[ ! -d "${MASTERMNT}/.p/pool" ] && err 1 "Build pool is missing"
	cd "${MASTERMNT}/.p/pool"

	build_queue

	cd ..

	bset status "stopping_jobs:"
	stop_builders

	bset status "updating_stats:"
	update_stats || msg_warn "Error updating build stats"
	update_stats_done=1

	bset status "idle:"

	# Restore PARALLEL_JOBS
	PARALLEL_JOBS=${real_parallel_jobs}

	return 0
}

crashed_build() {
	[ $# -eq 2 ] || eargs crashed_build pkgname failed_phase
	local pkgname="$1"
	local failed_phase="$2"
	local origin originspec log

	_log_path log
	get_originspec_from_pkgname originspec "${pkgname}"
	originspec_decode "${originspec}" origin '' ''

	echo "Build crashed: ${failed_phase}" >> "${log}/logs/${pkgname}.log"

	# If the file already exists then all of this handling was done in
	# build_pkg() already; The port failed already. What crashed
	# came after.
	if ! [ -e "${log}/logs/errors/${pkgname}.log" ]; then
		# Symlink the buildlog into errors/
		ln -s "../${pkgname}.log" "${log}/logs/errors/${pkgname}.log"
		badd ports.failed \
		    "${originspec} ${pkgname} ${failed_phase} ${failed_phase}"
		COLOR_ARROW="${COLOR_FAIL}" job_msg \
		    "${COLOR_FAIL}Finished ${COLOR_PORT}${originspec} | ${pkgname}${COLOR_FAIL}: Failed: ${COLOR_PHASE}${failed_phase}"
		run_hook pkgbuild failed "${origin}" "${pkgname}" \
		    "${failed_phase}" \
		    "${log}/logs/errors/${pkgname}.log"
	fi
	clean_pool "${pkgname}" "${originspec}" "${failed_phase}"
	stop_build "${pkgname}" "${originspec}" 1 >> "${log}/logs/${pkgname}.log"
}

clean_pool() {
	[ $# -ne 3 ] && eargs clean_pool pkgname originspec clean_rdepends
	local pkgname=$1
	local originspec=$2
	local clean_rdepends="$3"
	local origin skipped_originspec skipped_origin

	[ -n "${MY_JOBID}" ] && bset ${MY_JOBID} status "clean_pool:"

	[ -z "${originspec}" -a -n "${clean_rdepends}" ] && \
	    get_originspec_from_pkgname originspec "${pkgname}"
	originspec_decode "${originspec}" origin '' ''

	# Cleaning queue (pool is cleaned here)
	pkgqueue_done "${pkgname}" "${clean_rdepends}" | \
	    while mapfile_read_loop_redir skipped_pkgname; do
		# Don't skip listed ports that are also IGNORED. They
		# should be accounted as IGNORED.
		if [ "${clean_rdepends}" = "ignored" ] && \
		    shash_exists pkgname-ignore "${skipped_pkgname}" && \
		    pkgname_is_queued "${skipped_pkgname}"; then
			continue
		fi
		get_originspec_from_pkgname skipped_originspec "${skipped_pkgname}"
		originspec_decode "${skipped_originspec}" skipped_origin '' ''
		badd ports.skipped "${skipped_originspec} ${skipped_pkgname} ${pkgname}"
		COLOR_ARROW="${COLOR_SKIP}" \
		    job_msg "${COLOR_SKIP}Skipping ${COLOR_PORT}${skipped_originspec} | ${skipped_pkgname}${COLOR_SKIP}: Dependent port ${COLOR_PORT}${originspec} | ${pkgname}${COLOR_SKIP} ${clean_rdepends}"
		run_hook pkgbuild skipped "${skipped_origin}" \
		    "${skipped_pkgname}" "${origin}" \
		    >&${OUTPUT_REDIRECTED_STDOUT:-1}
	done

	if [ "${clean_rdepends}" != "ignored" ]; then
		(
			cd "${MASTERMNT}/.p"
			balance_pool || :
		)
	fi
}

print_phase_header() {
	[ $# -le 2 ] || eargs print_phase_header phase [env]
	local phase="$1"
	local env="$2"

	printf "=======================<phase: %-15s>============================\n" "${phase}"
	if [ -n "${env}" ]; then
		printf "===== env: %s\n" "${env}"
	fi
}

print_phase_footer() {
	echo "==========================================================================="
}

build_pkg() {
	[ $# -ne 2 ] && eargs build_pkg pkgname PORTTESTING
	local pkgname="$1"
	PORTTESTING="$2"
	local port portdir
	local build_failed=0
	local name
	local mnt
	local failed_status failed_phase
	local clean_rdepends
	local log
	local errortype
	local ret=0
	local elapsed now pkgname_varname jpkg originspec

	_my_path mnt
	_my_name name
	_log_path log
	clean_rdepends=
	trap '' TSTP
	setproctitle "build_pkg (${pkgname})" || :

	# Don't show timestamps in msg() which goes to logs, only job_msg()
	# which goes to master
	NO_ELAPSED_IN_MSG=1
	TIME_START_JOB=$(clock -monotonic)
	colorize_job_id COLOR_JOBID "${MY_JOBID}"

	get_originspec_from_pkgname originspec "${pkgname}"
	originspec_decode "${originspec}" port DEPENDS_ARGS FLAVOR
	bset_job_status "starting" "${originspec}" "${pkgname}"
	if [ -z "${FLAVOR}" ]; then
		shash_remove pkgname-flavor "${pkgname}" FLAVOR || FLAVOR=
	fi
	job_msg "Building ${COLOR_PORT}${port}${FLAVOR:+@${FLAVOR}} | ${pkgname}${COLOR_RESET}"

	MAKE_ARGS="${DEPENDS_ARGS}${FLAVOR:+ FLAVOR=${FLAVOR}}"
	if [ -n "${DEPENDS_ARGS}" ]; then
		pkg_note_add "${pkgname}" depends_args "${DEPENDS_ARGS}"
	fi
	_lookup_portdir portdir "${port}"

	_gsub_var_name "${pkgname%-*}" pkgname_varname
	eval "MAX_FILES=\${MAX_FILES_${pkgname_varname}:-${DEFAULT_MAX_FILES}}"
	if [ -n "${MAX_MEMORY_BYTES}" -o -n "${MAX_FILES}" ]; then
		JEXEC_LIMITS=1
	fi

	if [ ${TMPFS_LOCALBASE} -eq 1 -o ${TMPFS_ALL} -eq 1 ]; then
		if [ -f "${mnt}/${LOCALBASE:-/usr/local}/.mounted" ]; then
			umount ${UMOUNT_NONBUSY} ${mnt}/${LOCALBASE:-/usr/local} || \
			    umount -f ${mnt}/${LOCALBASE:-/usr/local}
		fi
		mnt_tmpfs localbase ${mnt}/${LOCALBASE:-/usr/local}
		do_clone -r "${MASTERMNT:?}/${LOCALBASE:-/usr/local}" \
		    "${mnt:?}/${LOCALBASE:-/usr/local}"
		:> "${mnt}/${LOCALBASE:-/usr/local}/.mounted"
	fi

	[ -f ${mnt}/.need_rollback ] && rollbackfs prepkg ${mnt}
	[ -f ${mnt}/.need_rollback ] && \
	    err 1 "Failed to rollback ${mnt} to prepkg"
	:> ${mnt}/.need_rollback

	rm -rfx ${mnt}/wrkdirs/* || :

	log_start "${pkgname}" 0
	msg "Building ${port}"

	for jpkg in ${ALLOW_MAKE_JOBS_PACKAGES}; do
		case "${pkgname%-*}" in
		${jpkg})
			job_msg_verbose "Allowing MAKE_JOBS for ${COLOR_PORT}${port}${FLAVOR:+@${FLAVOR}} | ${pkgname}${COLOR_RESET}"
			sed -i '' '/DISABLE_MAKE_JOBS=poudriere/d' \
			    "${mnt}/etc/make.conf"
			break
			;;
		esac
	done

	buildlog_start "${pkgname}" "${originspec}"

	# Ensure /dev/null exists (kern/139014)
	[ ${JAILED} -eq 0 ] && ! [ -c "${mnt}/dev/null" ] && \
	    devfs -m ${mnt}/dev rule apply path null unhide

	build_port "${originspec}" "${pkgname}" || ret=$?
	if [ ${ret} -ne 0 ]; then
		build_failed=1
		# ret=2 is a test failure
		if [ ${ret} -eq 2 ]; then
			failed_phase=$(awk -f ${AWKPREFIX}/processonelog2.awk \
				"${log}/logs/${pkgname}.log" \
				2> /dev/null)
		else
			_bget failed_status ${MY_JOBID} status
			failed_phase=${failed_status%%:*}
		fi

		save_wrkdir "${mnt}" "${originspec}" "${pkgname}" \
		    "${portdir}" "${failed_phase}" || :
	elif [ -f ${mnt}/${portdir}/.keep ]; then
		save_wrkdir "${mnt}" "${originspec}" "${pkgname}" \
		    "${portdir}" "noneed" ||:
	fi

	now=$(clock -monotonic)
	elapsed=$((now - TIME_START_JOB))

	if [ ${build_failed} -eq 0 ]; then
		badd ports.built "${originspec} ${pkgname} ${elapsed}"
		COLOR_ARROW="${COLOR_SUCCESS}" job_msg "${COLOR_SUCCESS}Finished ${COLOR_PORT}${port}${FLAVOR:+@${FLAVOR}} | ${pkgname}${COLOR_SUCCESS}: Success"
		run_hook pkgbuild success "${port}" "${pkgname}" \
		    >&${OUTPUT_REDIRECTED_STDOUT:-1}
		# Cache information for next run
		pkg_cacher_queue "${port}" "${pkgname}" \
		    "${DEPENDS_ARGS}" "${FLAVOR}" || :
	else
		# Symlink the buildlog into errors/
		ln -s "../${pkgname}.log" \
		    "${log}/logs/errors/${pkgname}.log"
		errortype=$(/bin/sh ${SCRIPTPREFIX}/processonelog.sh \
			"${log}/logs/errors/${pkgname}.log" \
			2> /dev/null)
		badd ports.failed "${originspec} ${pkgname} ${failed_phase} ${errortype} ${elapsed}"
		COLOR_ARROW="${COLOR_FAIL}" job_msg "${COLOR_FAIL}Finished ${COLOR_PORT}${port}${FLAVOR:+@${FLAVOR}} | ${pkgname}${COLOR_FAIL}: Failed: ${COLOR_PHASE}${failed_phase}"
		run_hook pkgbuild failed "${port}" "${pkgname}" "${failed_phase}" \
			"${log}/logs/errors/${pkgname}.log" \
			>&${OUTPUT_REDIRECTED_STDOUT:-1}
		# ret=2 is a test failure
		if [ ${ret} -eq 2 ]; then
			clean_rdepends=
		else
			clean_rdepends="failed"
		fi
	fi

	msg "Cleaning up wrkdir"
	injail /usr/bin/make -C "${portdir}" -k \
	    -DNOCLEANDEPENDS clean ${MAKE_ARGS} || :
	rm -rfx ${mnt}/wrkdirs/* || :

	clean_pool "${pkgname}" "${originspec}" "${clean_rdepends}"

	stop_build "${pkgname}" "${originspec}" ${build_failed}

	log_stop

	bset ${MY_JOBID} status "done:"

	echo ${MY_JOBID} >&6
}

stop_build() {
	[ $# -eq 3 ] || eargs stop_build pkgname originspec build_failed
	local pkgname="$1"
	local originspec="$2"
	local build_failed="$3"
	local mnt

	if [ -n "${MY_JOBID}" ]; then
		_my_path mnt

		if [ -f "${mnt}/.npkg_mounted" ]; then
			umount ${UMOUNT_NONBUSY} "${mnt}/.npkg" || \
			    umount -f "${mnt}/.npkg"
			unlink "${mnt}/.npkg_mounted"
		fi
		rm -rf "${PACKAGES}/.npkg/${pkgname}"

		if [ "${PORTTESTING}" -eq 1 ]; then
			if jail_has_processes; then
				msg_warn "Leftover processes:"
				injail ps auxwwd | egrep -v '(ps auxwwd|jexecd)'
				jkill_wait
			fi
			if JNETNAME="n" jail_has_processes; then
				msg_warn "Leftover processes (network jail):"
				JNETNAME="n" injail ps auxwwd | egrep -v '(ps auxwwd|jexecd)'
				JNETNAME="n" jkill_wait
			fi
		else
			jkill
		fi
	fi

	buildlog_stop "${pkgname}" "${originspec}" ${build_failed}
}

: ${ORIGINSPEC_SEP:="@"}
: ${FLAVOR_DEFAULT:="-"}
: ${FLAVOR_ALL:="all"}

build_all_flavors() {
	[ $# -eq 1 ] || eargs build_all_flavors originspec
	local originspec="$1"
	local origin build_all

	[ "${ALL}" -eq 1 ] && return 0
	[ "${FLAVOR_DEFAULT_ALL}" = "yes" ] && return 0
	originspec_decode "${originspec}" origin '' ''
	shash_remove origin-flavor-all "${origin}" build_all || build_all=0
	[ "${build_all}" -eq 1 ] && return 0

	# bulk and testport
	return 1
}

# ORIGINSPEC is: ORIGIN@FLAVOR@DEPENDS_ARGS
originspec_decode() {
	local -; set +x -f
	[ $# -ne 4 ] && eargs originspec_decode originspec \
	    var_return_origin var_return_dep_args var_return_flavor
	local _originspec="$1"
	local var_return_origin="$2"
	local var_return_dep_args="$3"
	local var_return_flavor="$4"
	local __origin __dep_args __flavor IFS

	IFS="${ORIGINSPEC_SEP}"
	set -- ${_originspec}

	__origin="${1}"
	__flavor="${2-}"
	__dep_args="${3-}"

	if [ -n "${var_return_origin-}" ]; then
		setvar "${var_return_origin}" "${__origin}"
	fi
	if [ -n "${var_return_dep_args-}" ]; then
		setvar "${var_return_dep_args}" "${__dep_args}"
	fi
	if [ -n "${var_return_flavor-}" ]; then
		setvar "${var_return_flavor}" "${__flavor}"
	fi
}

# !!! NOTE that the encoded originspec may not match the parameter ordering.
originspec_encode() {
	local -; set +x
	[ $# -ne 4 ] && eargs originspec_encode var_return origin dep_args \
	    flavor
	local _var_return="$1"
	local _origin_in="$2"
	local _dep_args="$3"
	local _flavor="$4"
	local output

	output="${_origin_in}"
	# Only add in FLAVOR and DEPENDS_ARGS if they are needed,
	# if neither are then don't even add in the ORIGINSPEC_SEP.
	if [ -n "${_dep_args}" -o -n "${_flavor}" ]; then
		[ -n "${_dep_args}" -a -n "${_flavor}" ] && \
		    err 1 "originspec_encode: Origin ${origin} incorrectly trying to use FLAVOR=${_flavor} and DEPENDS_ARGS=${_dep_args}"
		output="${output}${ORIGINSPEC_SEP}${_flavor}${_dep_args:+${ORIGINSPEC_SEP}${_dep_args}}"
	fi
	setvar "${_var_return}" "${output}"
}

# Apply my (pkgname) own DEPENDS_ARGS to the given origin if I have any and
# the dep should be allowed to use it.
maybe_apply_my_own_dep_args() {
	[ $# -eq 4 ] || eargs maybe_apply_my_own_dep_args \
	    pkgname var_return_originspec originspec \
	    dep_args
	local pkgname="$1"
	local var_return_originspec="$2"
	local originspec="$3"
	local _my_dep_args="$4"
	local _my_origin _flavor

	# No DEPENDS_ARGS to apply.
	[ -n "${_my_dep_args}" ] || return 1
	originspec_decode "${originspec}" _my_origin '' _flavor
	origin_should_use_dep_args "${_my_origin}" || return 1
	# It's possible the originspec already had DEPENDS_ARGS due to earlier
	# calls to map_py_slave_port() in deps_fetch_vars().  Still overwrite
	# it though with our own.
	originspec_encode "${var_return_originspec}" \
	    "${_my_origin}" "${_my_dep_args}" "${_flavor}"
}

# Apply our own DEPENDS_ARGS to each of our dependencies,
# Also deal with py3 slave port hack first.
fixup_dependencies_dep_args() {
	[ $# -ne 4 ] && eargs fixup_dependencies_dep_args var_return \
	    pkgname raw_deps dep_args
	local var_return="$1"
	local pkgname="$2"
	local raw_deps="$3"
	local dep_args="$4"
	local _new_deps _dep _origin _pkgname _target

	have_ports_feature DEPENDS_ARGS || return 0
	[ -n "${raw_deps}" ] || return 0

	for _dep in ${raw_deps}; do
		# We either have <origin> or <*:origin[:*]>
		case "${_dep}" in
		*:*:*)
			_pkgname="${_dep%%:*}"
			_origin="${_dep%:*}"
			_origin="${_origin#*:}"
			_target="${_dep##*:}"
			;;
		*:*)
			_pkgname="${_dep%:*}"
			_origin="${_dep#*:}"
			_target=
			;;
		*)
			_pkgname=
			_origin="${_dep}"
			_target=
			;;
		esac
		case "${_origin}" in
		${PORTSDIR}/*)
			_origin="${_origin#${PORTSDIR}/}" ;;
		esac
		map_py_slave_port "${_origin}" _origin || :
		maybe_apply_my_own_dep_args "${pkgname}" \
		    _origin "${_origin}" "${dep_args}" || :
		_dep="${_pkgname:+${_pkgname}:}${_origin}${_target:+:${_target}}"
		_new_deps="${_new_deps:+${_new_deps} }${_dep}"
	done

	setvar "${var_return}" "${_new_deps}"
}

deps_fetch_vars() {
	[ $# -ne 7 ] && eargs deps_fetch_vars originspec deps_var \
	    pkgname_var dep_args_var flavor_var flavors_var ignore_var
	local originspec="$1"
	local deps_var="$2"
	local pkgname_var="$3"
	local dep_args_var="$4"
	local flavor_var="$5"
	local flavors_var="$6"
	local ignore_var="$7"
	local _pkgname _pkg_deps _lib_depends= _run_depends= _selected_options=
	local _changed_options= _changed_deps= _depends_args= _lookup_flavors=
	local _existing_origin _existing_originspec categories _ignore
	local _forbidden _default_originspec _default_pkgname
	local origin _origin_dep_args _dep_args _dep _new_pkg_deps
	local _origin_flavor _flavor _flavors _dep_arg _new_dep_args
	local _depend_specials=

	originspec_decode "${originspec}" origin _origin_dep_args \
	    _origin_flavor
	# If we were passed in a FLAVOR then we better have already looked up
	# the default for this port.  This is to avoid making the default port
	# become superfluous.  Bulk -a would have already visited from the
	# category Makefiles.  The main port would have been looked up
	# potentially by the 'metadata' hack.
	# DEPENDS_ARGS can fall into this as well but it is unlikely to
	# actually be superfluous due to the conditional application of
	# DEPENDS_ARGS in most cases.  So don't waste time looking it up
	# or enforcing the rule until it is found superfluous.  www/py-yarl
	# triggers this with www/py-multidict since it tries to add DEPENDS_ARGS
	# onto its multidict dependency but later finds that multidict is
	# already forcing Python 3 and the DEPENDS_ARGS does nothing.
	if [ ${ALL} -eq 0 ] && \
	    [ -n "${_origin_flavor}" ]; then
		originspec_encode _default_originspec "${origin}" '' ''
		shash_get originspec-pkgname "${_default_originspec}" \
		    _default_pkgname || \
		    err 1 "deps_fetch_vars: Lookup of ${originspec} failed to already have ${_default_originspec}"
	fi

	if [ "${CHECK_CHANGED_OPTIONS}" != "no" ] && \
	    have_ports_feature SELECTED_OPTIONS; then
		_changed_options="SELECTED_OPTIONS:O _selected_options"
	fi
	if [ "${CHECK_CHANGED_DEPS}" != "no" ]; then
		_changed_deps="LIB_DEPENDS _lib_depends RUN_DEPENDS _run_depends"
	fi
	if have_ports_feature FLAVORS; then
		_lookup_flavors="FLAVOR _flavor FLAVORS _flavors"
		[ -n "${_origin_dep_args}" ] && \
		    err 1 "deps_fetch_vars: Using FLAVORS but attempted lookup on ${originspec}"
	elif have_ports_feature DEPENDS_ARGS; then
		_depends_args="DEPENDS_ARGS _dep_args"
		[ -n "${_origin_flavor}" ] && \
		    err 1 "deps_fetch_vars: Using DEPENDS_ARGS but attempted lookup on ${originspec}"
	fi
	if ! port_var_fetch_originspec "${originspec}" \
	    PKGNAME _pkgname \
	    ${_depends_args} \
	    ${_lookup_flavors} \
	    '${_DEPEND_SPECIALS:C,^${PORTSDIR}/,,}' _depend_specials \
	    CATEGORIES categories \
	    IGNORE _ignore \
	    FORBIDDEN _forbidden \
	    ${_changed_deps} \
	    ${_changed_options} \
	    _PDEPS='${PKG_DEPENDS} ${EXTRACT_DEPENDS} ${PATCH_DEPENDS} ${FETCH_DEPENDS} ${BUILD_DEPENDS} ${LIB_DEPENDS} ${RUN_DEPENDS}' \
	    '${_PDEPS:C,([^:]*):([^:]*):?.*,\2,:C,^${PORTSDIR}/,,:O:u}' \
	    _pkg_deps; then
		msg_error "Error looking up dependencies for ${COLOR_PORT}${originspec}${COLOR_RESET}"
		return 1
	fi

	[ -n "${_pkgname}" ] || \
	    err 1 "deps_fetch_vars: failed to get PKGNAME for ${originspec}"

	# Validate CATEGORIES is proper to avoid:
	# - Pkg not registering the dependency
	# - Having delete_old_pkg later remove it due to the origin fetched
	#   from pkg-query not existing.
	if [ "${categories%% *}" != "${origin%%/*}" ]; then
		msg_error "${COLOR_PORT}${origin}${COLOR_RESET} has incorrect CATEGORIES, first should be '${origin%%/*}'.  Please contact maintainer of the port to fix this."
		return 1
	fi

	if have_ports_feature DEPENDS_ARGS; then
		# Determine if the port's claimed DEPENDS_ARGS even matter.
		# If it matches the PYTHON_DEFAULT_VERSION then we can ignore
		# it.  If it is for RUBY then it can be ignored as well since
		# it was never implemented in the tree.  If it is anything
		# else it is an error.
		_new_dep_args=
		for _dep_arg in ${_dep_args}; do
			case "${_dep_arg}" in
			"PYTHON_VERSION=${P_PYTHON_DEFAULT_VERSION}")
				# Matches the default, no reason to waste time
				# looking up dependencies with this bogus value.
				msg_debug "deps_fetch_vars: Trimmed superfluous DEPENDS_ARGS=${_dep_arg} for ${originspec}"
				_dep_arg=
				;;
			PYTHON_VERSION=*)
				# It wants to use a non-default Python.  We'll
				# allow it.
				;;
			RUBY_VER=*)
				# Ruby never used this so just trim it.
				_dep_arg=
				;;
			*WITH_*=yes)
				# dns/unbound had these but they do nothing
				# anymore, ignore.
				_dep_arg=
				;;
			'')
				# Blank value, great!
				;;
			*)
				err 1 "deps_fetch_vars: Unknown or invalid DEPENDS_ARGS (${_dep_arg}) for ${originspec}"
				;;
			esac
			_new_dep_args="${_new_dep_args}${_new_dep_args:+ }${_dep_arg}"
		done
		_dep_args="${_new_dep_args}"

		# Apply our own DEPENDS_ARGS to each of our dependencies,
		# Also deal with py3 slave port hack first.
		if [ -n "${_pkg_deps}" ]; then
			unset _new_pkg_deps
			for _dep in ${_pkg_deps}; do
				map_py_slave_port "${_dep}" _dep || :
				maybe_apply_my_own_dep_args "${_pkgname}" \
				    _dep "${_dep}" "${_dep_args}" || :
				_new_pkg_deps="${_new_pkg_deps:+${_new_pkg_deps} }${_dep}"
			done
			_pkg_deps="${_new_pkg_deps}"
		fi
	fi
	setvar "${pkgname_var}" "${_pkgname}"
	setvar "${deps_var}" "${_pkg_deps}"
	setvar "${dep_args_var}" "${_dep_args}"
	setvar "${flavor_var}" "${_flavor}"
	setvar "${flavors_var}" "${_flavors}"
	case " ${BLACKLIST} " in
	*\ ${origin}\ *) : ${_ignore:="Blacklisted"} ;;
	esac
	setvar "${ignore_var}" "${_ignore}"
	# Need all of the output vars set before potentially returning 2.

	# Check if this PKGNAME already exists, which is sometimes fatal.
	# Two different originspecs of the same origin but with
	# different DEPENDS_ARGS may result in the same PKGNAME.
	# It can happen if something like devel/foo@ does not
	# support python but is passed DEPENDS_ARGS=PYTHON_VERSION=3.2
	# from a reverse dependency. Just ignore it in that case.
	# Otherwise it is fatal due to duplicated PKGNAME.
	if ! noclobber shash_set pkgname-originspec "${_pkgname}" \
	    "${originspec}"; then
		shash_get pkgname-originspec "${_pkgname}" _existing_originspec
		[ "${_existing_originspec}" = "${originspec}" ] && \
		    err 1 "deps_fetch_vars: ${originspec} already known as ${pkgname}"
		originspec_decode "${_existing_originspec}" \
		    _existing_origin '' ''
		if [ "${_existing_origin}" = "${origin}" ]; then
			# We don't force having the main port looked up for
			# DEPENDS_ARGS uses, see explanation at first
			# originspec-pkgname lookup.
			if have_ports_feature DEPENDS_ARGS && \
			    [ -z "${_default_pkgname}" ] && \
			    [ -n "${_origin_dep_args}" ]; then
				originspec_encode _default_originspec \
				    "${origin}" '' ''
				shash_get originspec-pkgname \
				    "${_default_originspec}" \
				    _default_pkgname || \
				    err 1 "deps_fetch_vars: Lookup of ${originspec} failed to already have ${_default_originspec}"
			fi
			if [ "${_pkgname}" = "${_default_pkgname}" ]; then
				if have_ports_feature DEPENDS_ARGS && \
				    [ -n "${_origin_dep_args}" ]; then
					# If this port is IGNORE but the
					# main one was not then we're not
					# really superfluous.  This really
					# indicates an invalid py3 mapping
					# that needs ignored in
					# map_py_slave_port.
					if [ -n "${_ignore}" ] && \
					    ! shash_exists pkgname-ignore \
					    "${_pkgname}"; then
						err 1 "${originspec} is IGNORE but ${_existing_originspec} was not for ${_pkgname}: ${_ignore}"
					fi
					# Set this for later compute_deps lookups
					shash_set originspec-pkgname \
					    "${originspec}" "${_pkgname}"
				fi
				# This originspec is superfluous, just ignore.
				msg_debug "deps_fetch_vars: originspec ${originspec} is superfluous for PKGNAME ${_pkgname}"
				[ ${ALL} -eq 0 ] && return 2
				have_ports_feature DEPENDS_ARGS && \
				    [ -n "${_origin_dep_args}" ] && return 2
			fi
		fi
		err 1 "Duplicated origin for ${_pkgname}: ${COLOR_PORT}${originspec}${COLOR_RESET} AND ${COLOR_PORT}${_existing_originspec}${COLOR_RESET}. Rerun with -v to see which ports are depending on these."
	fi

	# Discovered a new originspec->pkgname mapping.
	msg_debug "deps_fetch_vars: discovered ${originspec} is ${_pkgname}"
	shash_set originspec-pkgname "${originspec}" "${_pkgname}"
	[ -n "${_flavor}" ] && \
	    shash_set pkgname-flavor "${_pkgname}" "${_flavor}"
	[ -n "${_flavors}" ] && \
	    shash_set pkgname-flavors "${_pkgname}" "${_flavors}"
	[ -n "${_ignore}" ] && \
	    shash_set pkgname-ignore "${_pkgname}" "${_ignore}"
	[ -n "${_forbidden}" ] && \
	    shash_set pkgname-forbidden "${_pkgname}" "${_forbidden}"
	if [ -n "${_depend_specials}" ]; then
		fixup_dependencies_dep_args _depend_specials \
		    "${_pkgname}" \
		    "${_depend_specials}" \
		    "${_dep_args}"
		shash_set pkgname-depend_specials "${_pkgname}" \
		    "${_depend_specials}"
	fi
	shash_set pkgname-deps "${_pkgname}" "${_pkg_deps}"
	# Store for delete_old_pkg with CHECK_CHANGED_DEPS==yes
	if [ -n "${_lib_depends}" ]; then
		fixup_dependencies_dep_args _lib_depends \
		    "${_pkgname}" \
		    "${_lib_depends}" \
		    "${_dep_args}"
		shash_set pkgname-lib_deps "${_pkgname}" "${_lib_depends}"
	fi
	if [ -n "${_run_depends}" ]; then
		fixup_dependencies_dep_args _run_depends \
		    "${_pkgname}" \
		    "${_run_depends}" \
		    "${_dep_args}"
		shash_set pkgname-run_deps "${_pkgname}" "${_run_depends}"
	fi
	if [ -n "${_selected_options}" ]; then
		shash_set pkgname-options "${_pkgname}" "${_selected_options}"
	fi
}

ensure_pkg_installed() {
	local force="$1"
	local host_ver injail_ver mnt pkg_ext

	_my_path mnt
	[ -z "${force}" ] && [ -x "${mnt}${PKG_BIN}" ] && return 0
	# Hack, speed up QEMU usage on pkg-repo.
	if [ ${QEMU_EMULATING} -eq 1 ] && \
	    [ -f /usr/local/sbin/pkg-static ] && \
	    for pkg_ext in ${PKG_EXT} txz; do [ -r "${MASTERMNT}/packages/Latest/pkg.${pkg_ext}" ] || continue && injail_ver=$( basename `realpath "${MASTERMNT}/packages/Latest/pkg.${pkg_ext}"` | sed -e 's/pkg-//' -e "s/\.${pkg_ext}//" -e 's/\.pkg//' ); done && \
	    host_ver=$( /usr/local/sbin/pkg-static -v ) && \
	    [ ${host_ver} = ${injail_ver} ]; then
		cp -f /usr/local/sbin/pkg-static "${mnt}/.p/pkg-static"
		return 0
	fi
	for pkg_ext in ${PKG_EXT} txz; do
		[ -r "${MASTERMNT}/packages/Latest/pkg.${pkg_ext}" ] || \
		    continue
		injail tar xf "/packages/Latest/pkg.${pkg_ext}" -C / \
		    -s ",/.*/,.p/,g" "*/pkg-static"
		return
	done
	return 1 #pkg missing
}

delete_pkg() {
	[ $# -ne 1 ] && eargs delete_pkg pkg
	local pkg="$1"

	# Delete the package and the depsfile since this package is being deleted,
	# which will force it to be recreated
	unlink "${pkg}"
	clear_pkg_cache "${pkg}"
}

# Keep in sync with delete_pkg
delete_pkg_xargs() {
	[ $# -ne 2 ] && eargs delete_pkg listfile pkg
	local listfile="$1"
	local pkg="$2"
	local pkg_cache_dir

	get_pkg_cache_dir pkg_cache_dir "${pkg}" 0

	# Delete the package and the depsfile since this package is being deleted,
	# which will force it to be recreated
	{
		echo "${pkg}"
		echo "${pkg_cache_dir}"
	} >> "${listfile}"
	# XXX: May need clear_pkg_cache here if shash changes from file.
}

delete_old_pkg() {
	[ $# -eq 1 ] || eargs delete_old_pkg pkgname
	local pkg="$1"
	local mnt pkgfile pkgname new_pkgname
	local origin v v2 compiled_options current_options current_deps
	local td d key dpath dir found raw_deps compiled_deps
	local pkg_origin compiled_deps_pkgnames compiled_deps_pkgbases
	local compiled_deps_pkgname compiled_deps_origin compiled_deps_new
	local pkgbase new_pkgbase flavor pkg_flavor originspec
	local dep_pkgname dep_pkgbase dep_origin dep_flavor dep_dep_args
	local ignore new_origin stale_pkg dep_args pkg_dep_args

	pkgfile="${pkg##*/}"
	pkgname="${pkgfile%.*}"

	# Some expensive lookups are delayed until the last possible
	# moment as cheaper checks may weed out this package before.

	# Delete FORBIDDEN packages
	if shash_remove pkgname-forbidden "${pkgname}" ignore; then
		shash_get pkgname-ignore "${pkgname}" ignore || \
		    ignore="is forbidden"
		msg "Deleting ${COLOR_PORT}${pkgfile}${COLOR_RESET}: ${ignore}"
		delete_pkg "${pkg}"
		return 0
	fi

	pkg_flavor=
	pkg_dep_args=
	originspec=
	if ! pkg_get_origin origin "${pkg}"; then
		msg "Deleting ${COLOR_PORT}${pkgfile}${COLOR_RESET}: corrupted package"
		delete_pkg "${pkg}"
		return 0
	fi
	if ! pkgbase_is_needed_and_not_ignored "${pkgname}"; then
		# We don't expect this PKGBASE but it may still be an
		# origin that is expected and just renamed.  Need to
		# get the origin and flavor out of the package to
		# determine that.
		if have_ports_feature FLAVORS; then
			pkg_get_flavor pkg_flavor "${pkg}"
		elif have_ports_feature DEPENDS_ARGS; then
			pkg_get_dep_args pkg_dep_args "${pkg}"
		fi
		originspec_encode originspec "${origin}" "${pkg_dep_args}" \
		    "${pkg_flavor}"
		if ! originspec_is_needed_and_not_ignored "${originspec}"; then
			if [ ${ALL} -eq 1 ]; then
				msg "Deleting ${COLOR_PORT}${pkgfile}${COLOR_RESET}: no longer needed"
				delete_pkg "${pkg}"
			else
				msg_debug "delete_old_pkg: Skip unqueued ${COLOR_PORT}${pkg} | ${originspec}${COLOR_RESET}"
			fi
			return 0
		fi
		# Apparently we expect this package via its origin and flavor.
	fi

	if shash_get origin-moved "${origin}" new_origin; then
		if [ "${new_origin%% *}" = "EXPIRED" ]; then
			msg "Deleting ${pkgfile}: ${COLOR_PORT}${origin}${COLOR_RESET} ${new_origin#EXPIRED }"
		else
			msg "Deleting ${pkgfile}: ${COLOR_PORT}${origin}${COLOR_RESET} moved to ${COLOR_PORT}${new_origin}${COLOR_RESET}"
		fi
		delete_pkg "${pkg}"
		return 0
	fi

	_my_path mnt

	if ! test_port_origin_exist "${origin}"; then
		msg "Deleting ${COLOR_PORT}${pkgfile}${COLOR_RESET}: stale package: nonexistent origin ${COLOR_PORT}${origin}${COLOR_RESET}"
		delete_pkg "${pkg}"
		return 0
	fi

	if [ -z "${originspec}" ]; then
		if have_ports_feature FLAVORS; then
			pkg_get_flavor pkg_flavor "${pkg}"
		elif have_ports_feature DEPENDS_ARGS; then
			pkg_get_dep_args pkg_dep_args "${pkg}"
		fi
		originspec_encode originspec "${origin}" "${pkg_dep_args}" \
		    "${pkg_flavor}"
	fi

	v="${pkgname##*-}"
	# Check if any packages were queried for this origin to map it to a
	# new pkgname/version.
	stale_pkg=0
	if have_ports_feature FLAVORS && \
	    ! get_pkgname_from_originspec "${originspec}" new_pkgname; then
		stale_pkg=1
	elif have_ports_feature DEPENDS_ARGS; then
		map_py_slave_port "${originspec}" originspec || :
		if ! shash_get originspec-pkgname "${originspec}" \
		    new_pkgname; then
			stale_pkg=1
		fi
	fi
	if [ ${stale_pkg} -eq 1 ]; then
		# This origin was not looked up in gather_port_vars.  It is
		# a stale package with the same PKGBASE as one we want, but
		# with a different origin.  Such as lang/perl5.20 vs
		# lang/perl5.22 both with 'perl5' as PKGBASE.  A pkgclean
		# would handle removing this.
		msg "Deleting ${COLOR_PORT}${pkgfile}${COLOR_RESET}: stale package: unwanted origin ${COLOR_PORT}${originspec}${COLOR_RESET}"
		delete_pkg "${pkg}"
		return 0
	fi
	pkgbase="${pkgname%-*}"
	new_pkgbase="${new_pkgname%-*}"

	# Check for changed PKGNAME before version as otherwise a new
	# version may show for a stale package that has been renamed.
	# XXX: Check if the pkgname has changed and rename in the repo
	if [ "${pkgbase}" != "${new_pkgbase}" ]; then
		msg "Deleting ${COLOR_PORT}${pkgfile}${COLOR_RESET}: package name changed to '${COLOR_PORT}${new_pkgbase}${COLOR_RESET}'"
		delete_pkg "${pkg}"
		return 0
	fi

	v2=${new_pkgname##*-}
	if [ "$v" != "$v2" ]; then
		msg "Deleting ${COLOR_PORT}${pkgfile}${COLOR_RESET}: new version: ${v2}"
		delete_pkg "${pkg}"
		return 0
	fi

	if have_ports_feature FLAVORS; then
		shash_get pkgname-flavor "${pkgname}" flavor || flavor=
		if [ "${pkg_flavor}" != "${flavor}" ]; then
			msg "Deleting ${COLOR_PORT}${pkgfile}${COLOR_RESET}: FLAVOR changed to '${flavor}' from '${pkg_flavor}'"
			delete_pkg "${pkg}"
			return 0
		fi
	fi

	# Detect ports that have new dependencies that the existing packages
	# do not have and delete them.
	if [ "${CHECK_CHANGED_DEPS}" != "no" ]; then
		current_deps=""
		# FIXME: Move into Infrastructure/scripts and 
		# 'make actual-run-depends-list' after enough testing,
		# which will avoida all of the injail hacks

		for td in lib run; do
			shash_remove pkgname-${td}_deps "${new_pkgname}" raw_deps || raw_deps=
			for d in ${raw_deps}; do
				key="${d%:*}"
				# Technically we need to apply our own
				# DEPENDS_ARGS to all of the current_deps but
				# it has no practical impact since
				# map_py_slave_port will apply it as
				# needed.
				found=
				case "${td}" in
				lib)
					case "${key}" in
					lib*)
						# libfoo.so
						# libfoo.so.x
						# libfoo.so.x.y
						for dir in /lib /usr/lib ; do
							if injail test -f "${dir}/${key}"; then
								found=yes
								break
							fi
						done
						;;
					*.*)
						# foo.x
						# Unsupported since r362031 / July 2014
						# Keep for backwards-compatibility
						[ -n "${CHANGED_DEPS_LIBLIST}" ] || \
						    err 1 "CHANGED_DEPS_LIBLIST not set"
						case " ${CHANGED_DEPS_LIBLIST} " in
							*\ ${key}\ *)
								found=yes
								;;
							*) ;;
						esac
						;;
					*)
						for dir in /lib /usr/lib ; do
							if injail test -f "${dir}/lib${key}.so"; then
								found=yes
								break
							fi
						done
						;;
					esac
					;;
				run)
					case "${key}" in
					/*) [ -e ${mnt}/${key} ] && found=yes ;;
					*) [ -n "$(injail which ${key})" ] && \
					    found=yes
					esac
					;;
				esac
				if [ -z "${found}" ]; then
					dpath="${d#*:}"
					case "${dpath}" in
					${PORTSDIR}/*)
						dpath="${dpath#${PORTSDIR}/}"
						;;
					esac
					[ -n "${dpath}" ] || \
					    err 1 "Invalid dependency for ${pkgname}: ${d}"
					current_deps="${current_deps} ${dpath}"
				fi
			done
		done
		if [ -n "${current_deps}" ]; then
			pkg_get_dep_origin_pkgnames \
			    compiled_deps compiled_deps_pkgnames "${pkg}"
			for compiled_deps_pkgname in \
			    ${compiled_deps_pkgnames}; do
				compiled_deps_pkgbases="${compiled_deps_pkgbases:+${compiled_deps_pkgbases} }${compiled_deps_pkgname%-*}"
			done
			# Handle MOVED
			for compiled_deps_origin in ${compiled_deps}; do
				shash_get origin-moved \
				    "${compiled_deps_origin}" \
				    new_origin && \
				    compiled_deps_origin="${new_origin}"
				[ "${compiled_deps_origin%% *}" = \
				    "EXPIRED" ] && \
				    continue
				compiled_deps_new="${compiled_deps_new:+${compiled_deps_new} }${compiled_deps_origin}"
			done
			compiled_deps="${compiled_deps_new}"
		fi
		# To handle FLAVOR/DEPENDS_ARGS here we can't just use
		# a simple origin comparison, which is what is in deps now.
		# We need to map all of the deps to PKGNAMEs which is
		# relatively expensive.  First try to match on an origin
		# and then verify the PKGNAME is a match which assumes
		# that is enough to account for FLAVOR/DEPENDS_ARGS.
		for d in ${current_deps}; do
			dep_pkgname=
			case " ${compiled_deps} " in
			# Matches an existing origin (no FLAVOR/DEPENDS_ARGS)
			*\ ${d}\ *) ;;
			*)
				# Unknown, but if this origin has a FLAVOR or
				# DEPENDS_ARGS then we need to fallback to a
				# PKGBASE comparison first.
				originspec_decode "${d}" dep_origin \
				    dep_dep_args dep_flavor
				if [ -n "${dep_dep_args}" ] || \
				    [ -n "${dep_flavor}" ]; then
					get_pkgname_from_originspec \
					    "${d}" dep_pkgname || \
					    err 1 "delete_old_pkg: Failed to lookup PKGNAME for ${COLOR_PORT}${d}${COLOR_RESET}"
					dep_pkgbase="${dep_pkgname%-*}"
					# Now need to map all of the package's
					# dependencies to PKGBASES.
					case " ${compiled_deps_pkgbases} " in
					# Matches an existing pkgbase
					*\ ${dep_pkgbase}\ *) continue ;;
					# New dep
					*) ;;
					esac
				fi
				msg "Deleting ${COLOR_PORT}${pkgfile}${COLOR_RESET}: new dependency: ${COLOR_PORT}${d}${COLOR_RESET}"
				delete_pkg "${pkg}"
				return 0
				;;
			esac
		done
	fi

	# Check if the compiled options match the current options from make.conf and /var/db/ports
	if [ "${CHECK_CHANGED_OPTIONS}" != "no" ]; then
		if have_ports_feature SELECTED_OPTIONS; then
			shash_remove pkgname-options "${new_pkgname}" \
			    current_options || current_options=
			# pretty-print-config has a trailing space, so
			# pkg_get_options does as well.  Add in for compat.
			if [ -n "${current_options}" ]; then
				current_options="${current_options} "
			fi
		else
			# Backwards-compat: Fallback on pretty-print-config.
			# XXX: If we know we can use bmake then this would work
			# make _SELECTED_OPTIONS='${ALL_OPTIONS:@opt@${PORT_OPTIONS:M${opt}}@} ${MULTI GROUP SINGLE RADIO:L:@otype@${OPTIONS_${otype}:@m@${OPTIONS_${otype}_${m}:@opt@${PORT_OPTIONS:M${opt}}@}@}@}' -V _SELECTED_OPTIONS:O
			current_options=$(injail /usr/bin/make -C \
			    ${PORTSDIR}/${origin} \
			    pretty-print-config | tr ' ' '\n' | \
			    sed -n 's/^\+\(.*\)/\1/p' | sort -u | tr '\n' ' ')
		fi
		pkg_get_options compiled_options "${pkg}"

		if [ "${compiled_options}" != "${current_options}" ]; then
			msg "Deleting ${COLOR_PORT}${pkgfile}${COLOR_RESET}: changed options"
			if [ "${CHECK_CHANGED_OPTIONS}" = "verbose" ]; then
				msg "Pkg: ${compiled_options}"
				msg "New: ${current_options}"
			fi
			delete_pkg "${pkg}"
			return 0
		fi
	fi
}

delete_old_pkgs() {

	msg "Checking packages for incremental rebuild needs"
	run_hook delete_old_pkgs start

	if package_dir_exists_and_has_packages; then
		parallel_start
		for pkg in ${PACKAGES}/All/*.${PKG_EXT}; do
			parallel_run delete_old_pkg "${pkg}"
		done
		parallel_stop
	fi

	run_hook delete_old_pkgs stop
}

## Pick the next package from the "ready to build" queue in pool/
## Then move the package to the "building" dir in building/
## This is only ran from 1 process
pkgqueue_get_next() {
	[ "${PWD}" = "${MASTERMNT}/.p/pool" ] || \
	    err 1 "pkgqueue_get_next requires PWD=${MASTERMNT}/.p/pool"
	[ $# -eq 2 ] || eargs pkgqueue_get_next pkgname_var porttesting_var
	local pkgname_var="$1"
	local porttesting_var="$2"
	local p _pkgname ret

	# CWD is MASTERMNT/.p/pool

	p=$(find ${POOL_BUCKET_DIRS} -type d -depth 1 -empty -print -quit || :)
	if [ -n "$p" ]; then
		_pkgname=${p##*/}
		if ! rename "${p}" "../building/${_pkgname}" \
		    2>/dev/null; then
			# Was the failure from /unbalanced?
			if [ -z "${p%%*unbalanced/*}" ]; then
				# We lost the race with a child running
				# balance_pool(). The file is already
				# gone and moved to a bucket. Try again.
				ret=0
				pkgqueue_get_next "$@" || ret=$?
				return ${ret}
			else
				# Failure to move a balanced item??
				err 1 "pkgqueue_get_next: Failed to mv ${p} to ${MASTERMNT}/.p/building/${_pkgname}"
			fi
		fi
		# Update timestamp for buildtime accounting
		touch "../building/${_pkgname}"
	fi

	setvar "${pkgname_var}" "${_pkgname}"
	# XXX: All of this should be passed in the queue rather than determined
	# here.
	setvar "${porttesting_var}" $(get_porttesting "${_pkgname}")
}

pkgqueue_init() {
	mkdir -p "${MASTERMNT}/.p/building" \
		"${MASTERMNT}/.p/pool" \
		"${MASTERMNT}/.p/pool/unbalanced" \
		"${MASTERMNT}/.p/deps" \
		"${MASTERMNT}/.p/rdeps" \
		"${MASTERMNT}/.p/cleaning/deps" \
		"${MASTERMNT}/.p/cleaning/rdeps"
}

pkgqueue_contains() {
	[ "${PWD}" = "${MASTERMNT}/.p" ] || \
	    err 1 "pkgqueue_contains requires PWD=${MASTERMNT}/.p"
	[ $# -eq 1 ] || eargs pkgqueue_contains pkgname
	local pkgname="$1"
	local pkg_dir_name

	pkgqueue_dir pkg_dir_name "${pkgname}"
	[ -d "deps/${pkg_dir_name}" ]
}

pkgqueue_add() {
	[ "${PWD}" = "${MASTERMNT}/.p" ] || \
	    err 1 "pkgqueue_add requires PWD=${MASTERMNT}/.p"
	[ $# -eq 1 ] || eargs pkgqueue_add pkgname
	local pkgname="$1"
	local pkg_dir_name

	pkgqueue_dir pkg_dir_name "${pkgname}"
	mkdir -p "deps/${pkg_dir_name}"
}

pkgqueue_add_dep() {
	[ "${PWD}" = "${MASTERMNT}/.p" ] || \
	    err 1 "pkgqueue_add_dep requires PWD=${MASTERMNT}/.p"
	[ $# -eq 2 ] || eargs pkgqueue_add_dep pkgname dep_pkgname
	local pkgname="$1"
	local dep_pkgname="$2"
	local pkg_dir_name

	pkgqueue_dir pkg_dir_name "${pkgname}"
	:> "deps/${pkg_dir_name}/${dep_pkgname}"
}

# Remove myself from the remaining list of dependencies for anything
# depending on this package. If clean_rdepends is set, instead cleanup
# anything depending on me and skip them.
pkgqueue_clean_rdeps() {
	[ "${PWD}" = "${MASTERMNT}/.p" ] || \
	    err 1 "pkgqueue_clean_rdeps requires PWD=${MASTERMNT}/.p"
	[ $# -eq 2 ] || eargs pkgqueue_clean_rdeps clean_rdepends
	local pkgname="$1"
	local clean_rdepends="$2"
	local dep_dir dep_pkgname pkg_dir_name
	local deps_to_check deps_to_clean
	local rdep_dir rdep_dir_name

	rdep_dir="cleaning/rdeps/${pkgname}"

	# Exclusively claim the rdeps dir or return, another pkgqueue_done()
	# owns it or there were no reverse deps for this package.
	pkgqueue_dir rdep_dir_name "${pkgname}"
	rename "rdeps/${rdep_dir_name}" "${rdep_dir}" 2>/dev/null ||
	    return 0

	# Cleanup everything that depends on my package
	# Note 2 loops here to avoid rechecking clean_rdepends every loop.
	if [ -n "${clean_rdepends}" ]; then
		# Recursively cleanup anything that depends on my package.
		for dep_dir in ${rdep_dir}/*; do
			# May be empty if all my reverse deps are now skipped.
			case "${dep_dir}" in "${rdep_dir}/*") break ;; esac
			dep_pkgname=${dep_dir##*/}

			# clean_pool() in common.sh will pick this up and add to SKIPPED
			echo "${dep_pkgname}"

			pkgqueue_clean_pool ${dep_pkgname} "${clean_rdepends}"
		done
	else
		for dep_dir in ${rdep_dir}/*; do
			dep_pkgname=${dep_dir##*/}
			pkgqueue_dir pkg_dir_name "${dep_pkgname}"
			deps_to_check="${deps_to_check} deps/${pkg_dir_name}"
			deps_to_clean="${deps_to_clean} deps/${pkg_dir_name}/${pkgname}"
		done

		# Remove this package from every package depending on this.
		# This is removing: deps/<dep_pkgname>/<this pkg>.
		# Note that this is not needed when recursively cleaning as
		# the entire /deps/<pkgname> for all my rdeps will be removed.
		echo ${deps_to_clean} | xargs rm -f >/dev/null 2>&1 || :

		# Look for packages that are now ready to build. They have no
		# remaining dependencies. Move them to /unbalanced for later
		# processing.
		echo ${deps_to_check} | \
		    xargs -J % \
		    find % -type d -maxdepth 0 -empty 2>/dev/null | \
		    xargs -J % mv % "pool/unbalanced" \
		    2>/dev/null || :
	fi

	rm -rf "${rdep_dir}" >/dev/null 2>&1 &

	return 0
}

# Remove my /deps/<pkgname> dir and any references to this dir in /rdeps/
pkgqueue_clean_deps() {
	[ "${PWD}" = "${MASTERMNT}/.p" ] || \
	    err 1 "pkgqueue_clean_deps requires PWD=${MASTERMNT}/.p"
	[ $# -eq 2 ] || eargs pkgqueue_clean_deps clean_rdepends
	local pkgname="$1"
	local clean_rdepends="$2"
	local dep_dir rdep_pkgname pkg_dir_name
	local deps_to_check rdeps_to_clean
	local dir rdep_dir_name

	dep_dir="cleaning/deps/${pkgname}"

	# Exclusively claim the deps dir or return, another pkgqueue_done()
	# owns it
	pkgqueue_dir pkg_dir_name "${pkgname}"
	rename "deps/${pkg_dir_name}" "${dep_dir}" 2>/dev/null ||
	    return 0

	# Remove myself from all my dependency rdeps to prevent them from
	# trying to skip me later

	for dir in ${dep_dir}/*; do
		rdep_pkgname=${dir##*/}
		pkgqueue_dir rdep_dir_name "${rdep_pkgname}"
		rdeps_to_clean="${rdeps_to_clean} rdeps/${rdep_dir_name}/${pkgname}"
	done

	echo ${rdeps_to_clean} | xargs rm -f >/dev/null 2>&1 || :

	rm -rf "${dep_dir}" >/dev/null 2>&1 &

	return 0
}

pkgqueue_clean_pool() {
	[ "${PWD}" = "${MASTERMNT}/.p" ] || \
	    err 1 "pkgqueue_clean_pool requires PWD=${MASTERMNT}/.p"
	[ $# -eq 2 ] || eargs pkgqueue_clean_pool clean_rdepends
	local pkgname="$1"
	local clean_rdepends="$2"

	pkgqueue_clean_rdeps "${pkgname}" "${clean_rdepends}"

	# Remove this pkg from the needs-to-build list. It will not exist
	# if this build was sucessful. It only exists if pkgqueue_clean_pool is
	# being called recursively to skip items and in that case it will
	# not be empty.
	[ -n "${clean_rdepends}" ] &&
	    pkgqueue_clean_deps "${pkgname}" "${clean_rdepends}"

	return 0
}

pkgqueue_done() {
	[ $# -eq 2 ] || eargs pkgqueue_done pkgname clean_rdepends
	local pkgname="$1"
	local clean_rdepends="$2"

	(
		cd "${MASTERMNT}/.p"
		pkgqueue_clean_pool "${pkgname}" "${clean_rdepends}"
	) | sort -u

	# Outputs skipped_pkgnames
}

pkgqueue_list() {
	[ "${PWD}" = "${MASTERMNT}/.p" ] || \
	    err 1 "pkgqueue_list requires PWD=${MASTERMNT}/.p"
	[ $# -eq 0 ] || eargs pkgqueue_list

	find deps -type d -depth 2 | cut -d / -f 3
}

# Create a pool of ready-to-build from the deps pool
pkgqueue_move_ready_to_pool() {
	[ "${PWD}" = "${MASTERMNT}/.p" ] || \
	    err 1 "pkgqueue_move_ready_to_pool requires PWD=${MASTERMNT}/.p"
	[ $# -eq 0 ] || eargs pkgqueue_move_ready_to_pool

	find deps -type d -depth 2 -empty | \
	    xargs -J % mv % pool/unbalanced
}

# Remove all packages from queue sent in STDIN
pkgqueue_remove_many_pipe() {
	[ "${PWD}" = "${MASTERMNT}/.p" ] || \
	    err 1 "pkgqueue_remove_many_pipe requires PWD=${MASTERMNT}/.p"
	[ $# -eq 0 ] || eargs pkgqueue_remove_many_pipe [pkgnames stdin]
	local pkgname

	while mapfile_read_loop_redir pkgname; do
		pkgqueue_find_all_pool_references "${pkgname}"
	done | while mapfile_read_loop_redir deppath; do
		echo "${deppath}"
		case "${deppath}" in
		deps/*/*/*|rdeps/*) ;;
		deps/*/*)
			msg_debug "Unqueueing ${deppath##*/}" >&2
			;;
		*) ;;
		esac
	done | xargs rm -rf
}

# Compute back references for quickly finding things to skip if this job
# fails.
pkgqueue_compute_rdeps() {
	[ "${PWD}" = "${MASTERMNT}/.p" ] || \
	    err 1 "pkgqueue_compute_rdeps requires PWD=${MASTERMNT}/.p"
	[ $# -eq 1 ] || eargs pkgqueue_compute_rdeps pkg_deps
	local pkg_deps="$1"
	local job rdep_dir_name dep

	bset status "computingrdeps:"
	# cd into rdeps to allow xargs mkdir to have more args.
	(
		cd "rdeps"
		awk '{print $2}' "../${pkg_deps}" | sort -u | \
		    while mapfile_read_loop_redir job; do
			pkgqueue_dir rdep_dir_name "${job}"
			echo "${rdep_dir_name}"
		done | xargs mkdir -p
		awk '{print $2 " " $1}' "../${pkg_deps}" | \
		    while mapfile_read_loop_redir job dep; do
			pkgqueue_dir rdep_dir_name "${job}"
			echo "${rdep_dir_name}/${dep}"
		done | xargs touch
	)
}

pkgqueue_remaining() {
	[ "${PWD}" = "${MASTERMNT}/.p/pool" ] || \
	    err 1 "pkgqueue_remaining requires PWD=${MASTERMNT}/.p/pool"
	[ $# -eq 0 ] || eargs pkgqueue_remaining
	{
		# Find items in pool ready-to-build
		find . -type d -depth 2 | \
		    sed -e 's,$, ready-to-build,'
		# Find items in queue not ready-to-build.
		( cd ..; pkgqueue_list ) | \
		    sed -e 's,$, waiting-on-dependency,'
	} 2>/dev/null | sed -e 's,.*/,,'
}

# Return directory name for given job
pkgqueue_dir() {
	[ $# -eq 2 ] || eargs pkgqueue_dir var_return dir
	local var_return="$1"
	local dir="$2"

	setvar "${var_return}" "$(printf "%.1s/%s" "${dir}" "${dir}")"
}

_lock_acquire() {
	[ $# -eq 2 -o $# -eq 3 ] || eargs _lock_acquire lockpath lockname \
	    [waittime]
	local lockname="$1"
	local lockpath="$2"
	local waittime="${3:-30}"
	local have_lock

	# Delay TERM/INT while holding the lock
	critical_start

	hash_get have_lock "${lockname}" have_lock || have_lock=0
	if [ "${have_lock}" -eq 0 ] &&
		! locked_mkdir "${waittime}" "${lockpath}" "$$"; then
		msg_warn "Failed to acquire ${lockname} lock"
		critical_end
		return 1
	fi
	hash_set have_lock "${lockname}" $((have_lock + 1))
}

# Acquire local build lock
lock_acquire() {
	[ $# -eq 1 -o $# -eq 2 ] || eargs lock_acquire lockname [waittime]
	local lockname="$1"
	local waittime="$2"
	local lockpath

	lockpath="${POUDRIERE_TMPDIR}/lock-${MASTERNAME}-${lockname}"
	_lock_acquire "${lockname}" "${lockpath}" "${waittime}"
}

# Acquire system wide lock
slock_acquire() {
	[ $# -eq 1 -o $# -eq 2 ] || eargs slock_acquire lockname [waittime]
	local lockname="$1"
	local waittime="$2"
	local lockpath

	mkdir -p "${SHARED_LOCK_DIR}" >/dev/null 2>&1 || :
	lockpath="${SHARED_LOCK_DIR}/lock-poudriere-shared-${lockname}"
	_lock_acquire "${lockname}" "${lockpath}" "${waittime}"
}

_lock_release() {
	[ $# -eq 2 ] || eargs _lock_release lockname lockpath
	local lockname="$1"
	local lockpath="$2"
	local have_lock pid

	hash_get have_lock "${lockname}" have_lock ||
		err 1 "Releasing unheld lock ${lockname}"
	if [ "${have_lock}" -gt 1 ]; then
		hash_set have_lock "${lockname}" $((have_lock - 1))
	else
		hash_unset have_lock "${lockname}" ||
			err 1 "Releasing unheld lock ${lockname}"
		if read pid < "${lockpath}.pid" 2>/dev/null &&
			[ "${pid}" != "$$" ]; then
			err 1 "I am not owner for ${lockpath} pid ${pid} is"
		fi
		rmdir "${lockpath}" 2>/dev/null ||
			err 1 "Held lock dir not found: ${lockpath}"
	fi
	# Restore and deliver INT/TERM signals
	critical_end
}

# Release local build lock
lock_release() {
	[ $# -eq 1 ] || eargs lock_release lockname
	local lockname="$1"
	local lockpath

	lockpath="${POUDRIERE_TMPDIR}/lock-${MASTERNAME}-${lockname}"
	_lock_release "${lockname}" "${lockpath}"
}

# Release system wide lock
slock_release() {
	[ $# -eq 1 ] || eargs slock_release lockname
	local lockname="$1"
	local lockpath

	lockpath="${SHARED_LOCK_DIR}/lock-poudriere-shared-${lockname}"
	_lock_release "${lockname}" "${lockpath}"
}

lock_have() {
	[ $# -ne 1 ] && eargs lock_have lockname
	local lockname="$1"

	hash_isset have_lock "${lockname}"
}

have_ports_feature() {
	[ -z "${P_PORTS_FEATURES%%*${1}*}" ]
}

# Fetch vars from the Makefile and set them locally.
# port_var_fetch ports-mgmt/pkg PKGNAME pkgname PKGBASE pkgbase ...
# Assignments are supported as well, without a subsequent variable for storage.
port_var_fetch() {
	local -; set +x -f
	[ $# -ge 3 ] || eargs port_var_fetch origin PORTVAR var_set ...
	local origin="$1"
	local _make_origin _makeflags _vars ret
	local _portvar _var _line _errexit shiftcnt varcnt
	# Use a tab rather than space to allow FOO='BLAH BLAH' assignments
	# and lookups like -V'${PKG_DEPENDS} ${BUILD_DEPENDS}'
	local IFS sep=$'\t'
	# Use invalid shell var character '!' to ensure we
	# don't setvar it later.
	local assign_var="!"
	local portdir

	if [ -n "${origin}" ]; then
		_lookup_portdir portdir "${origin}"
		_make_origin="-C${sep}${portdir}"
	else
		_make_origin="-f${sep}${PORTSDIR}/Mk/bsd.port.mk${sep}PORTSDIR=${PORTSDIR}"
	fi

	shift

	while [ $# -gt 0 ]; do
		_portvar="$1"
		_var="$2"
		if [ -z "${_portvar%%*=*}" ]; then
			# This is an assignment, no associated variable
			# for storage.
			_makeflags="${_makeflags}${_makeflags:+${sep}}${_portvar}"
			_vars="${_vars}${_vars:+ }${assign_var}"
			shift 1
		else
			[ $# -eq 1 ] && break
			_makeflags="${_makeflags}${_makeflags:+${sep}}-V${_portvar}"
			_vars="${_vars}${_vars:+ }${_var}"
			shift 2
		fi
	done

	[ $# -eq 0 ] || eargs port_var_fetch origin PORTVAR var_set ...

	_errexit="!errexit!"
	ret=0

	set -- ${_vars}
	varcnt=$#
	shiftcnt=0
	while IFS= read -r _line; do
		if [ "${_line% *}" = "${_errexit}" ]; then
			ret=${_line#* }
			# Encountered an error, abort parsing anything further.
			# Cleanup already-set vars of 'make: stopped in'
			# stuff in case the caller is ignoring our non-0
			# return status.  The shiftcnt handler can deal with
			# this all itself.
			shiftcnt=0
			break
		fi
		# This var was just an assignment, no actual value to read from
		# stdout.  Shift until we find an actual -V var.
		while [ "${1}" = "${assign_var}" ]; do
			shift
			shiftcnt=$((shiftcnt + 1))
		done
		# We may have more lines than expected on an error, but our
		# errexit output is last, so keep reading until then.
		if [ $# -gt 0 ]; then
			setvar "$1" "${_line}" || return $?
			shift
			shiftcnt=$((shiftcnt + 1))
		fi
	done <<-EOF
	$(IFS="${sep}"; injail /usr/bin/make ${_make_origin} ${_makeflags} || echo "${_errexit} $?")
	EOF

	# If the entire output was blank, then $() ate all of the excess
	# newlines, which resulted in some vars not getting setvar'd.
	# This could also be cleaning up after the errexit case.
	if [ ${shiftcnt} -ne ${varcnt} ]; then
		set -- ${_vars}
		# Be sure to start at the last setvar'd value.
		if [ ${shiftcnt} -gt 0 ]; then
			shift ${shiftcnt}
		fi
		while [ $# -gt 0 ]; do
			# Skip assignment vars
			while [ "${1}" = "${assign_var}" ]; do
				shift
			done
			if [ $# -gt 0 ]; then
				setvar "$1" "" || return $?
				shift
			fi
		done
	fi

	return ${ret}
}

port_var_fetch_originspec() {
	local -; set +x
	[ $# -ge 3 ] || eargs port_var_fetch_originspec originspec \
	    PORTVAR var_set ...
	local originspec="$1"
	shift
	local origin dep_args flavor

	originspec_decode "${originspec}" origin dep_args flavor
	if [ -n "${dep_args}" ]; then
		msg_debug "port_var_fetch_originspec: processing ${originspec}"
	fi
	port_var_fetch "${origin}" "$@" ${dep_args} ${flavor:+FLAVOR=${flavor}}
}

get_originspec_from_pkgname() {
	[ $# -ne 2 ] && eargs get_originspec_from_pkgname var_return pkgname
	local var_return="$1"
	local pkgname="$2"

	shash_get pkgname-originspec "${pkgname}" "${var_return}"
}

# Look for PKGNAME and strip away @DEFAULT if it is the default FLAVOR.
get_pkgname_from_originspec() {
	[ $# -eq 2 ] || eargs get_pkgname_from_originspec originspec var_return
	local _originspec="$1"
	local var_return="$2"
	local _pkgname _origin _dep_args _flavor _default_flavor _flavors

	# This function is primarily for FLAVORS handling.
	if ! have_ports_feature FLAVORS; then
		shash_get originspec-pkgname "${_originspec}" \
		    "${var_return}" || return 1
		return 0
	fi

	# Trim away FLAVOR_DEFAULT if present
	originspec_decode "${_originspec}" _origin _dep_args _flavor
	if [ "${_flavor}" = "${FLAVOR_DEFAULT}" ]; then
		_flavor=
		originspec_encode _originspec "${_origin}" '' "${_flavor}"
	fi
	shash_get originspec-pkgname "${_originspec}" "${var_return}" && \
	    return 0
	# If the FLAVOR is empty then it is fatal to not have a result yet.
	[ -z "${_flavor}" ] && return 1
	# See if the FLAVOR is the default and lookup that PKGNAME if so.
	originspec_encode _originspec "${_origin}" "${_dep_args}" ''
	shash_get originspec-pkgname "${_originspec}" _pkgname || return 1
	# Great, compare the flavors and validate we had the default.
	shash_get pkgname-flavors "${_pkgname}" _flavors || return 1
	[ -z "${_flavors}" ] && return 1
	_default_flavor="${_flavors%% *}"
	[ "${_default_flavor}" = "${_flavor}" ] || return 1
	# Yup, this was the default FLAVOR
	setvar "${var_return}" "${_pkgname}"
}

set_dep_fatal_error() {
	[ -n "${DEP_FATAL_ERROR}" ] && return 0
	DEP_FATAL_ERROR=1
	# Mark the fatal error flag. Must do it like this as this may be
	# running in a sub-shell.
	: > ${DEP_FATAL_ERROR_FILE}
}

clear_dep_fatal_error() {
	unset DEP_FATAL_ERROR
	unlink ${DEP_FATAL_ERROR_FILE} || :
	export ERRORS_ARE_DEP_FATAL=1
}

check_dep_fatal_error() {
	unset ERRORS_ARE_DEP_FATAL
	[ -n "${DEP_FATAL_ERROR}" ] || [ -f ${DEP_FATAL_ERROR_FILE} ]
}

gather_port_vars() {
	[ "${PWD}" = "${MASTERMNT}/.p" ] || \
	    err 1 "gather_port_vars requires PWD=${MASTERMNT}/.p"
	local origin qorigin log originspec dep_args flavor rdep qlist

	# A. Lookup all port vars/deps from the given list of ports.
	# B. For every dependency found (depqueue):
	#   1. Add it into the depqueue, which will then process
	#      each dependency into the gatherqueue if it was not
	#      already gathered by the previous iteration.
	# C. Lookup all port vars/deps from the gatherqueue
	# D. If the depqueue is empty, done, otherwise go to B.
	#
	# This 2-queue solution is to avoid excessive races that cause
	# make -V to be ran multiple times per port.  We only want to
	# process each port once without explicit locking.
	# For the -a case the depqueue is only used for non-default originspecs
	# as the default originspecs will be visited once in the first pass
	# and make it into the gatherqueue.
	#
	# This idea was extended with a flavorqueue that allows originspec
	# items to be processed.  It is possible that a DEPENDS_ARGS or
	# FLAVOR argument to an origin matches the default, and thus we
	# just want to ignore it.  If it provides a new unique PKGNAME though
	# we want to keep it.  This separate queue is done to again avoid
	# processing the same origin concurrently in the previous queues.
	# For the -a case the flavorqueue is not needed since all ports
	# are visited in the gatherqueue for *their default* originspec
	# before processing any dependencies.

	msg "Gathering ports metadata"
	bset status "gatheringportvars:"
	run_hook gather_port_vars start

	if was_a_testport_run; then
		local dep_originspec dep_origin dep_flavor dep_ret

		[ -z "${ORIGINSPEC}" ] && \
		    err 1 "testport+gather_port_vars requires ORIGINSPEC set"
		if have_ports_feature FLAVORS; then
			# deps_fetch_vars really wants to have the main port
			# cached before being given a FLAVOR.
			originspec_decode "${ORIGINSPEC}" dep_origin \
			    '' dep_flavor
			if [ -n "${dep_flavor}" ]; then
				deps_fetch_vars "${dep_origin}" LISTPORTS \
				    PKGNAME DEPENDS_ARGS FLAVOR FLAVORS \
				    IGNORE
			fi
		fi
		dep_ret=0
		deps_fetch_vars "${ORIGINSPEC}" LISTPORTS PKGNAME \
		    DEPENDS_ARGS FLAVOR FLAVORS IGNORE || dep_ret=$?
		case ${dep_ret} in
		0) ;;
		# Non-fatal duplicate should be ignored
		2) ;;
		# Fatal error
		*)
			err ${dep_ret} "deps_fetch_vars failed for ${ORIGINSPEC}"
			;;
		esac
		if have_ports_feature FLAVORS; then
			if [ -n "${FLAVORS}" ] && \
			    [ "${FLAVOR_DEFAULT_ALL}" = "yes" ]; then
				msg_warn "Only testing first flavor '${FLAVOR}', use 'bulk -t' to test all flavors: ${FLAVORS}"
			fi
			if [ -n "${dep_flavor}" ]; then
				# Is it even a valid FLAVOR though?
				case " ${FLAVORS} " in
				*\ ${dep_flavor}\ *) ;;
				*)
					err 1 "Invalid FLAVOR '${dep_flavor}' for ${COLOR_PORT}${ORIGIN}${COLOR_RESET}"
					;;
				esac
			fi
		fi
		deps_sanity "${ORIGINSPEC}" "${LISTPORTS}" || \
		    err 1 "Error processing dependencies"
	fi

	:> "all_pkgs"
	[ ${ALL} -eq 0 ] && :> "all_pkgbases"

	rm -rf gqueue dqueue mqueue fqueue 2>/dev/null || :
	mkdir gqueue dqueue mqueue fqueue
	qlist=$(mktemp -t poudriere.qlist)

	clear_dep_fatal_error
	parallel_start
	for originspec in $(listed_ports show_moved); do
		originspec_decode "${originspec}" origin dep_args flavor
		rdep="listed"
		# For -a we skip the initial gatherqueue
		if [ ${ALL} -eq 1 ]; then
			[ -n "${flavor}" ] && \
			    err 1 "Flavor ${originspec} with ALL=1"
			parallel_run \
			    prefix_stderr_quick \
			    "(${COLOR_PORT}${originspec}${COLOR_RESET})" \
			    gather_port_vars_port "${originspec}" \
			    "${rdep}" || \
			    set_dep_fatal_error
			continue
		fi
		# Otherwise let's utilize the gatherqueue to simplify
		# FLAVOR handling.
		qorigin="gqueue/${origin%/*}!${origin#*/}"

		# For FLAVOR=all cache that request somewhere for
		# gather_port_vars_port to use later.  Other
		# methods of passing it down the queue are too complex.
		if [ "${flavor}" = "${FLAVOR_ALL}" ]; then
			unset flavor
			if [ "${FLAVOR_DEFAULT_ALL}" != "yes" ]; then
				shash_set origin-flavor-all "${origin}" 1
			fi
		fi

		# If we were passed a FLAVOR-specific origin, we
		# need to delay it into the flavorqueue because
		# it is possible the list has multiple FLAVORS
		# of the origin specified or even the main port.
		# We want to ensure that the main port is looked up
		# first and then FLAVOR-specific ones are processed.
		if [ -n "${flavor}" ] || [ -n "${dep_args}" ]; then
			# We will delay the FLAVOR-specific into
			# the flavorqueue and process the main port
			# here as long as it hasn't already.
			# Don't worry about duplicates from user list.
			mkdir -p \
			    "fqueue/${originspec%/*}!${originspec#*/}"
			echo "${rdep}" > \
			    "fqueue/${originspec%/*}!${originspec#*/}/rdep"
			msg_debug "queueing ${originspec} into flavorqueue (rdep=${rdep})"
			# For DEPENDS_ARGS we can skip bothering with
			# the gatherqueue just simply delay into the
			# flavorqueue.
			if [ -n "${dep_args}" ]; then
				continue
			fi

			# Testport already looked up the main FLAVOR
			if was_a_testport_run && \
			    [ -n "${ORIGIN}" ] && \
			    [ "${origin}" = "${ORIGIN}" ]; then
				continue
			fi

			# Now handle adding the main port without
			# FLAVOR.  Only do this if the main port
			# wasn't already listed.  The 'metadata'
			# will cause gather_port_vars_port to not
			# actually queue it for build unless it
			# is discovered to be the default.
			if [ -d "${qorigin}" ]; then
				rdep=
			elif [ -n "${flavor}" ]; then
				rdep="metadata ${flavor} listed"
			fi
		fi

		# Duplicate are possible from a user list, it's fine.
		mkdir -p "${qorigin}"
		msg_debug "queueing ${origin} into gatherqueue (rdep=${rdep})"
		[ -n "${rdep}" ] && echo "${rdep}" > "${qorigin}/rdep"
	done
	if ! parallel_stop || check_dep_fatal_error; then
		err 1 "Fatal errors encountered gathering initial ports metadata"
	fi

	until dirempty dqueue && dirempty gqueue && dirempty mqueue && \
	    dirempty fqueue; do
		# Process all newly found deps into the gatherqueue
		if ! dirempty dqueue; then
			msg_debug "Processing depqueue"
			:> "${qlist}"
			clear_dep_fatal_error
			parallel_start
			for qorigin in dqueue/*; do
				case "${qorigin}" in
				"dqueue/*") break ;;
				esac
				echo "${qorigin}" >> "${qlist}"
				origin="${qorigin#*/}"
				# origin is really originspec, but fixup
				# the substitued '/'
				originspec="${origin%!*}/${origin#*!}"
				parallel_run \
				    gather_port_vars_process_depqueue \
				    "${originspec}" || \
				    set_dep_fatal_error
			done
			if ! parallel_stop || check_dep_fatal_error; then
				err 1 "Fatal errors encountered processing gathered ports metadata"
			fi
			cat "${qlist}" | tr '\n' '\000' | xargs -0 rmdir
		fi

		# Now process the gatherqueue

		# Now rerun until the work queue is empty
		# XXX: If the initial run were to use an efficient work queue then
		#      this could be avoided.
		if ! dirempty gqueue; then
			msg_debug "Processing gatherqueue"
			:> "${qlist}"
			clear_dep_fatal_error
			parallel_start
			for qorigin in gqueue/*; do
				case "${qorigin}" in
				"gqueue/*") break ;;
				esac
				echo "${qorigin}" >> "${qlist}"
				origin="${qorigin#*/}"
				# origin is really originspec, but fixup
				# the substitued '/'
				originspec="${origin%!*}/${origin#*!}"
				read_line rdep "${qorigin}/rdep" || \
				    err 1 "gather_port_vars: Failed to read rdep for ${originspec}"
				parallel_run \
				    prefix_stderr_quick \
				    "(${COLOR_PORT}${originspec}${COLOR_RESET})" \
				    gather_port_vars_port \
				    "${originspec}" "${rdep}" || \
				    set_dep_fatal_error
			done
			if ! parallel_stop || check_dep_fatal_error; then
				err 1 "Fatal errors encountered gathering ports metadata"
			fi
			cat "${qlist}" | tr '\n' '\000' | xargs -0 rm -rf
		fi

		if ! dirempty gqueue || ! dirempty dqueue; then
			continue
		fi
		if ! dirempty mqueue; then
			msg_debug "Processing metaqueue"
			find mqueue -depth 1 -print0 | \
			    xargs -J % -0 mv % gqueue/ || \
			    err 1 "Failed moving mqueue items to gqueue"
		fi
		if ! dirempty gqueue; then
			continue
		fi
		# Process flavor queue to lookup newly discovered originspecs
		if ! dirempty fqueue; then
			msg_debug "Processing flavorqueue"
			# Just move all items to the gatherqueue.  We've
			# looked up the default flavor for each of these
			# origins already and can now try to identify alt
			# flavors for the origins.
			find fqueue -depth 1 -print0 | \
			    xargs -J % -0 mv % gqueue/ || \
			    err 1 "Failed moving fqueue items to gqueue"
		fi
	done

	if ! rmdir gqueue || ! rmdir dqueue || ! rmdir mqueue || \
	    ! rmdir fqueue; then
		ls gqueue dqueue mqueue fqueue 2>/dev/null || :
		err 1 "Gather port queues not empty"
	fi
	unlink "${qlist}" || :
	run_hook gather_port_vars stop
}

# Dependency policy/assertions.
deps_sanity() {
	[ "${PWD}" = "${MASTERMNT}/.p" ] || \
	    err 1 "deps_sanity requires PWD=${MASTERMNT}/.p"
	[ $# -eq 2 ] || eargs deps_sanity originspec deps
	local originspec="${1}"
	local deps="${2}"
	local origin dep_originspec dep_origin dep_flavor ret
	local new_origin moved_reason

	originspec_decode "${originspec}" origin '' ''

	ret=0
	for dep_originspec in ${deps}; do
		originspec_decode "${dep_originspec}" dep_origin '' dep_flavor
		msg_verbose "${COLOR_PORT}${originspec}${COLOR_RESET} depends on ${COLOR_PORT}${dep_originspec}"
		if [ "${origin}" = "${dep_origin}" ]; then
			msg_error "${COLOR_PORT}${originspec}${COLOR_RESET} incorrectly depends on itself. Please contact maintainer of the port to fix this."
			ret=1
		fi
		# Detect bad cat/origin/ dependency which pkg will not register properly
		if ! [ "${dep_origin}" = "${dep_origin%/}" ]; then
			msg_error "${COLOR_PORT}${originspec}${COLOR_RESET} depends on bad origin '${COLOR_PORT}${dep_origin}${COLOR_RESET}'; Please contact maintainer of the port to fix this."
			ret=1
		fi
		if ! test_port_origin_exist "${dep_origin}"; then
			# Was it moved? We cannot map it here due to the ports
			# framework not supporting it later on, and the
			# PKGNAME would be wrong, but we can at least
			# advise the user about it.
			shash_get origin-moved "${dep_origin}" \
			    new_origin || new_origin=
			if [ "${new_origin%% *}" = "EXPIRED" ]; then
				moved_reason="port EXPIRED: ${new_origin#EXPIRED }"
			elif [ -n "${new_origin}" ]; then
				moved_reason="moved to ${COLOR_PORT}${new_origin}${COLOR_RESET}"
			else
				unset moved_reason
			fi
			msg_error "${COLOR_PORT}${originspec}${COLOR_RESET} depends on nonexistent origin '${COLOR_PORT}${dep_origin}${COLOR_RESET}'${moved_reason:+ (${moved_reason})}; Please contact maintainer of the port to fix this."
			ret=1
		fi
		if have_ports_feature FLAVORS && [ -z "${dep_flavor}" ] && \
		    [ "${dep_originspec}" != "${dep_origin}" ]; then
			msg_error "${COLOR_PORT}${originspec}${COLOR_RESET} has dependency on ${COLOR_PORT}${dep_origin}${COLOR_RESET} with invalid empty FLAVOR; Please contact maintainer of the port to fix this."
			ret=1
		fi
	done
	return ${ret}
}

gather_port_vars_port() {
	[ "${SHASH_VAR_PATH}" = "var/cache" ] || \
	    err 1 "gather_port_vars_port requires SHASH_VAR_PATH=var/cache"
	[ "${PWD}" = "${MASTERMNT}/.p" ] || \
	    err 1 "gather_port_vars_port requires PWD=${MASTERMNT}/.p"
	[ $# -eq 2 ] || eargs gather_port_vars_port originspec rdep
	local originspec="$1"
	local rdep="$2"
	local dep_origin deps pkgname dep_args dep_originspec
	local dep_ret log flavor flavors dep_flavor
	local origin origin_dep_args origin_flavor default_flavor
	local ignore

	msg_debug "gather_port_vars_port (${originspec}): LOOKUP"
	originspec_decode "${originspec}" origin origin_dep_args origin_flavor
	[ -n "${origin_dep_args}" ] && ! have_ports_feature DEPENDS_ARGS && \
	    err 1 "gather_port_vars_port: Looking up ${originspec} without DEPENDS_ARGS support in ports"
	[ -n "${origin_flavor}" ] && ! have_ports_feature FLAVORS && \
	    err 1 "gather_port_vars_port: Looking up ${originspec} without FLAVORS support in ports"

	# Trim away FLAVOR_DEFAULT and restore it later
	if [ "${origin_flavor}" = "${FLAVOR_DEFAULT}" ]; then
		originspec_encode originspec "${origin}" "${origin_dep_args}" \
		    ''
	fi

	# A metadata lookup may have been queued for this port that is no
	# longer needed.
	if [ ${ALL} -eq 0 ] && [ "${rdep%% *}" != "metadata" ] && \
	    [ -d "mqueue/${originspec%/*}!${originspec#*/}" ]; then
		rm -rf "mqueue/${originspec%/*}!${originspec#*/}"
	fi
	if shash_get originspec-pkgname "${originspec}" pkgname; then
		# We already fetched the vars for this port, but did
		# we actually queue it? We only care if the rdep isn't
		# currently 'metadata' (which can't happen here) and
		# if not -a since it can't happen in that case either.
		# This is the opposite of the check later.
		is_failed_metadata_lookup "${pkgname}" "${rdep}" || \
		    err 1 "gather_port_vars_port: Already had ${originspec} (rdep=${rdep})"

		shash_get pkgname-deps "${pkgname}" deps || deps=
		shash_get pkgname-flavor "${pkgname}" flavor || flavor=
		shash_get pkgname-flavors "${pkgname}" flavors || flavors=
		shash_get pkgname-ignore "${pkgname}" ignore || ignore=
		# DEPENDS_ARGS not fetched since it is not possible to be
		# in this situation with them.  The 'metadata' hack is
		# only used for FLAVOR lookups.
	else
		dep_ret=0
		deps_fetch_vars "${originspec}" deps pkgname dep_args flavor \
		    flavors ignore || dep_ret=$?
		case ${dep_ret} in
		0) ;;
		# Non-fatal duplicate should be ignored
		2)
			# If this a superfluous DEPENDS_ARGS then there's
			# nothing more to do - it's already queued.
			[ -n "${origin_dep_args}" ] && return 0
			# The previous depqueue run may have readded
			# this originspec into the flavorqueue.
			# Expunge it.
			if [ -d \
			    "fqueue/${originspec%/*}!${originspec#*/}" ]; then
				rm -rf "fqueue/${originspec%/*}!${originspec#*/}"
			fi
			# If this is the default FLAVOR and we're not already
			# queued then we're the victim of the 'metadata' hack.
			# Fix it.
			default_flavor="${flavors%% *}"
			[ "${origin_flavor}" = "${FLAVOR_DEFAULT}" ] && \
			    origin_flavor="${default_flavor}"
			if ! [ -n "${flavors}" -a \
			    "${origin_flavor}" = "${default_flavor}" ]; then
				# Not the default FLAVOR.
				# Is it even a valid FLAVOR though?
				case " ${flavors} " in
				*\ ${origin_flavor}\ *)
					# A superfluous valid FLAVOR, nothing
					# more to do.
					return 0
					;;
				esac
				# The FLAVOR is invalid.  It will be marked
				# IGNORE but we process it far too late.
				# There is no unique PKGNAME for this lookup
				# so we must fail now.
				err 1 "Invalid FLAVOR '${origin_flavor}' for ${COLOR_PORT}${origin}${COLOR_RESET}"
			fi
			if pkgname_is_queued "${pkgname}"; then
				# Nothing more do to.
				return 0
			fi
			msg_debug "gather_port_vars_port: Fixing up from metadata hack on ${originspec}"
			# Queue us as the main port
			originspec_encode originspec "${origin}" \
			    "${origin_dep_args}" ''
			# Having $origin_flavor set prevents looping later.
			;;
		# Fatal error
		*)
			# An error is printed from deps_fetch_vars
			set_dep_fatal_error
			return 1
			;;
		esac
	fi

	# If this originspec was added purely for metadata lookups then
	# there's nothing more to do.  Unless it is the default FLAVOR
	# which is also listed to build since the FLAVOR-specific one
	# will be found superfluous later.  None of this is possible with -a
	if [ ${ALL} -eq 0 ] && [ "${rdep%% *}" = "metadata" ]; then
		# rdep is: metadata flavor original_rdep
		if [ -z "${flavors}" ]; then
			msg_debug "SKIPPING ${originspec} - no FLAVORS"
			return 0
		fi
		local queued_flavor queuespec

		default_flavor="${flavors%% *}"
		rdep="${rdep#* }"
		queued_flavor="${rdep% *}"
		[ "${queued_flavor}" = "${FLAVOR_DEFAULT}" ] && \
		    queued_flavor="${default_flavor}"
		# Check if we have the default FLAVOR sitting in the
		# flavorqueue and don't skip if so.
		if [ "${queued_flavor}" != "${default_flavor}" ]; then
			msg_debug "SKIPPING ${originspec} - metadata lookup queued=${queued_flavor} default=${default_flavor}"
			return 0
		fi
		# We're keeping this metadata lookup as its original rdep
		# but we need to prevent forcing all FLAVORS to build
		# later, so reset our flavor and originspec.
		rdep="${rdep#* }"
		origin_flavor="${queued_flavor}"
		originspec_encode queuespec "${origin}" "${origin_dep_args}" \
		    "${origin_flavor}"
		msg_debug "gather_port_vars_port: Fixing up ${originspec} to be ${queuespec}"
		if [ -d "fqueue/${queuespec%/*}!${queuespec#*/}" ]; then
			rm -rf "fqueue/${queuespec%/*}!${queuespec#*/}"
		fi
		# Remove the @FLAVOR_DEFAULT too
		originspec_encode queuespec "${origin}" "${origin_dep_args}" \
		    "${FLAVOR_DEFAULT}"
		if [ -d "fqueue/${queuespec%/*}!${queuespec#*/}" ]; then
			rm -rf "fqueue/${queuespec%/*}!${queuespec#*/}"
		fi
	fi

	msg_debug "WILL BUILD ${originspec}"
	echo "${pkgname} ${originspec} ${rdep} ${ignore}" >> "all_pkgs"
	[ ${ALL} -eq 0 ] && echo "${pkgname%-*}" >> "all_pkgbases"

	# Add all of the discovered FLAVORS into the flavorqueue if
	# this was the default originspec and this originspec was
	# listed to build.
	if [ "${rdep}" = "listed" -a \
	    -z "${origin_flavor}" -a -n "${flavors}" ] && \
	    build_all_flavors "${originspec}"; then
		msg_verbose "Will build all flavors for ${COLOR_PORT}${originspec}${COLOR_RESET}: ${flavors}"
		for dep_flavor in ${flavors}; do
			# Skip default FLAVOR
			[ "${flavor}" = "${dep_flavor}" ] && continue
			originspec_encode dep_originspec "${origin}" \
			    "${origin_dep_args}" "${dep_flavor}"
			msg_debug "gather_port_vars_port (${originspec}): Adding to flavorqueue FLAVOR=${dep_flavor}${dep_args:+ (DEPENDS_ARGS=${dep_args})}"
			mkdir -p "fqueue/${dep_originspec%/*}!${dep_originspec#*/}" || \
				err 1 "gather_port_vars_port: Failed to add ${dep_originspec} to flavorqueue"
			# Copy our own reverse dep over.  This should always
			# just be "listed" in this case ($rdep == listed) but
			# use the actual value to reduce maintenance.
			echo "${rdep}" > \
			    "fqueue/${dep_originspec%/*}!${dep_originspec#*/}/rdep"
		done

	fi

	# If there are no deps for this port then there's nothing left to do.
	[ -z "${deps}" ] && return 0

	# Assert some policy before proceeding to process these deps
	# further.
	if ! deps_sanity "${originspec}" "${deps}"; then
		set_dep_fatal_error
		return 1
	fi

	# In the -a case, there's no need to use the depqueue to add
	# dependencies into the gatherqueue for those without a DEPENDS_ARGS
	# for them since the default ones will be visited from the category
	# Makefiles anyway.
	if [ ${ALL} -eq 0 ] || [ -n "${dep_args}" ] ; then
		msg_debug "gather_port_vars_port (${originspec}): Adding to depqueue${dep_args:+ (DEPENDS_ARGS=${dep_args})}"
		mkdir "dqueue/${originspec%/*}!${originspec#*/}" || \
			err 1 "gather_port_vars_port: Failed to add ${originspec} to depqueue"
	fi
}

# Annoying hack for dealing with FLAVORs not queueing properly due
# to shoehorning the main port in the 'metadata' lookup hack.  This is
# just common code.
is_failed_metadata_lookup() {
	[ $# -eq 2 ] || eargs is_failed_metadata_lookup pkgname rdep
	local pkgname="$1"
	local rdep="$2"

	if ! have_ports_feature FLAVORS || \
	    [ ${ALL} -eq 1 ] || [ "${rdep%% *}" = "metadata" ] || \
	    pkgname_is_queued "${pkgname}"; then
		return 1
	else
		return 0
	fi
}

gather_port_vars_process_depqueue_enqueue() {
	[ "${SHASH_VAR_PATH}" = "var/cache" ] || \
	    err 1 "gather_port_vars_process_depqueue_enqueue requires SHASH_VAR_PATH=var/cache"
	[ "${PWD}" = "${MASTERMNT}/.p" ] || \
	    err 1 "gather_port_vars_process_depqueue_enqueue requires PWD=${MASTERMNT}/.p"
	[ $# -ne 4 ] && eargs gather_port_vars_process_depqueue_enqueue \
	    originspec dep_originspec queue rdep
	local originspec="$1"
	local dep_originspec="$2"
	local queue="$3"
	local rdep="$4"
	local origin dep_pkgname

	# Add this origin into the gatherqueue if not already done.
	if shash_get originspec-pkgname "${dep_originspec}" dep_pkgname; then
		if ! is_failed_metadata_lookup "${dep_pkgname}" "${rdep}" || \
		    shash_exists pkgname-ignore "${dep_pkgname}"; then
			msg_debug "gather_port_vars_process_depqueue_enqueue (${originspec}): Already had ${dep_originspec}, not enqueueing into ${queue} (rdep=${rdep})"
			return 0
		fi
		# The package isn't queued but is needed and already known.
		# That means we did a 'metadata' lookup hack on it already.
		# Ensure we process it.
	fi

	msg_debug "gather_port_vars_process_depqueue_enqueue (${originspec}): Adding ${dep_originspec} into the ${queue} (rdep=${rdep})"
	# Another worker may have created it
	if mkdir "${queue}/${dep_originspec%/*}!${dep_originspec#*/}" \
	    2>&${fd_devnull}; then
		originspec_decode "${originspec}" origin '' ''

		echo "${rdep}" > \
		    "${queue}/${dep_originspec%/*}!${dep_originspec#*/}/rdep"
	fi
}

gather_port_vars_process_depqueue() {
	[ "${SHASH_VAR_PATH}" = "var/cache" ] || \
	    err 1 "gather_port_vars_process_depqueue requires SHASH_VAR_PATH=var/cache"
	[ "${PWD}" = "${MASTERMNT}/.p" ] || \
	    err 1 "gather_port_vars_process_depqueue requires PWD=${MASTERMNT}/.p"
	[ $# -ne 1 ] && eargs gather_port_vars_process_depqueue originspec
	local originspec="$1"
	local origin pkgname deps dep_origin
	local dep_args dep_originspec dep_flavor queue rdep
	local fd_devnull

	msg_debug "gather_port_vars_process_depqueue (${originspec})"

	# Add all of this origin's deps into the gatherqueue to reprocess
	shash_get originspec-pkgname "${originspec}" pkgname || \
	    err 1 "gather_port_vars_process_depqueue failed to find pkgname for origin ${originspec}"
	shash_get pkgname-deps "${pkgname}" deps || \
	    err 1 "gather_port_vars_process_depqueue failed to find deps for pkg ${pkgname}"

	# Open /dev/null in case gather_port_vars_process_depqueue_enqueue
	# uses it, to avoid opening for every dependency.
	if [ -n "${deps}" ]; then
		exec 5>/dev/null
		fd_devnull=5
	fi

	originspec_decode "${originspec}" origin '' ''
	for dep_originspec in ${deps}; do
		originspec_decode "${dep_originspec}" dep_origin \
		    dep_args dep_flavor
		# First queue the default origin into the gatherqueue if
		# needed.  For the -a case we're guaranteed to already
		# have done this via the category Makefiles.
		if [ ${ALL} -eq 0 ] && [ -z "${dep_args}" ]; then
			if [ -n "${dep_flavor}" ]; then
				queue=mqueue
				rdep="metadata ${dep_flavor} ${originspec}"
			else
				queue=gqueue
				rdep="${originspec}"
			fi

			msg_debug "Want to enqueue default ${dep_origin} rdep=${rdep} into ${queue}"
			gather_port_vars_process_depqueue_enqueue \
			    "${originspec}" "${dep_origin}" "${queue}" \
			    "${rdep}"
		fi

		# And place any DEPENDS_ARGS-specific origin into the
		# flavorqueue
		if [ -n "${dep_args}" -o -n "${dep_flavor}" ]; then
			# For the -a case we can skip the flavorqueue since
			# we've already processed all default origins
			if [ ${ALL} -eq 1 ]; then
				queue=gqueue
			else
				queue=fqueue
			fi
			msg_debug "Want to enqueue ${dep_originspec} rdep=${origin} into ${queue}"
			gather_port_vars_process_depqueue_enqueue \
			    "${originspec}" "${dep_originspec}" "${queue}" \
			    "${originspec}"
		fi
	done

	if [ -n "${deps}" ]; then
		exec 5>&-
		unset fd_devnull
	fi
}


compute_deps() {
	[ "${PWD}" = "${MASTERMNT}/.p" ] || \
	    err 1 "compute_deps requires PWD=${MASTERMNT}/.p"
	local pkgname originspec dep_pkgname _ignored

	msg "Calculating ports order and dependencies"
	bset status "computingdeps:"
	run_hook compute_deps start

	:> "pkg_deps.unsorted"

	clear_dep_fatal_error
	parallel_start
	while mapfile_read_loop "all_pkgs" pkgname originspec _ignored; do
		parallel_run compute_deps_pkg "${pkgname}" "${originspec}" \
		    "pkg_deps.unsorted" || set_dep_fatal_error
	done
	if ! parallel_stop || check_dep_fatal_error; then
		err 1 "Fatal errors encountered calculating dependencies"
	fi

	sort -u "pkg_deps.unsorted" > "pkg_deps"
	unlink "pkg_deps.unsorted"

	pkgqueue_compute_rdeps "pkg_deps"

	run_hook compute_deps stop
	return 0
}

compute_deps_pkg() {
	[ "${SHASH_VAR_PATH}" = "var/cache" ] || \
	    err 1 "compute_deps_pkg requires SHASH_VAR_PATH=var/cache"
	[ "${PWD}" = "${MASTERMNT}/.p" ] || \
	    err 1 "compute_deps_pkg requires PWD=${MASTERMNT}/.p"
	[ $# -ne 3 ] && eargs compute_deps_pkg pkgname originspec pkg_deps
	local pkgname="$1"
	local originspec="$2"
	local pkg_deps="$3"
	local deps dep_pkgname dep_originspec dep_origin dep_flavor
	local raw_deps d key dpath dep_real_pkgname err_type

	# Safe to remove pkgname-deps now, it won't be needed later.
	shash_remove pkgname-deps "${pkgname}" deps || \
	    err 1 "compute_deps_pkg failed to find deps for ${pkgname}"

	msg_debug "compute_deps_pkg: Will build ${pkgname}"
	pkgqueue_add "${pkgname}" || \
	    err 1 "compute_deps_pkg: Error creating queue entry for ${pkgname}: There may be a duplicate origin in a category Makefile"

	for dep_originspec in ${deps}; do
		if ! get_pkgname_from_originspec "${dep_originspec}" \
		    dep_pkgname; then
			originspec_decode "${dep_originspec}" dep_origin '' \
			    dep_flavor
			if [ ${ALL} -eq 0 ]; then
				msg_error "compute_deps_pkg failed to lookup pkgname for ${dep_originspec} processing package ${pkgname} from ${originspec} -- Does ${dep_origin} provide the '${dep_flavor}' FLAVOR?"
			else
				msg_error "compute_deps_pkg failed to lookup pkgname for ${dep_originspec} processing package ${pkgname} from ${originspec} -- Is SUBDIR+=${dep_originspec#*/} missing in ${dep_originspec%/*}/Makefile and does the port provide the '${dep_flavor}' FLAVOR?"
			fi
			set_dep_fatal_error
			continue
		fi
		msg_debug "compute_deps_pkg: Will build ${dep_originspec} for ${pkgname}"
		pkgqueue_add_dep "${pkgname}" "${dep_pkgname}"
		echo "${pkgname} ${dep_pkgname}"
		if [ "${CHECK_CHANGED_DEPS}" != "no" ]; then
			# Cache for call later in this func
			hash_set compute_deps_originspec-pkgname \
			    "${dep_originspec}" "${dep_pkgname}"
		fi
	done >> "${pkg_deps}"

	# Check for invalid PKGNAME dependencies which break later incremental
	# 'new dependency' detection.  This is done here rather than
	# delete_old_pkgs since that only covers existing packages, but we
	# need to detect the problem for all new package builds.
	if [ "${CHECK_CHANGED_DEPS}" != "no" ]; then
		if [ "${BAD_PKGNAME_DEPS_ARE_FATAL}" = "yes" ]; then
			err_type="msg_error"
		else
			err_type="msg_warn"
		fi
		shash_get pkgname-run_deps "${pkgname}" raw_deps || raw_deps=
		for d in ${raw_deps}; do
			key="${d%:*}"
			# Validate that there is not an incorrect
			# PKGNAME dependency that does not match the
			# actual PKGNAME.  This would otherwise cause
			# the next build to delete the package due
			# to having a 'new dependency' since pkg would
			# not record it due to being invalid.
			case "${key}" in
			*\>*|*\<*|*=*)
				dep_pkgname="${key%%[><=]*}"
				dpath="${d#*:}"
				case "${dpath}" in
				${PORTSDIR}/*)
					dpath=${dpath#${PORTSDIR}/} ;;
				esac
				if [ -z "${dpath}" ]; then
					msg_error "Invalid dependency line for ${pkgname}: ${d}"
					set_dep_fatal_error
					continue
				fi
				if ! hash_get \
				    compute_deps_originspec-pkgname \
				    "${dpath}" dep_real_pkgname; then
					msg_error "compute_deps_pkg failed to lookup existing pkgname for ${dpath} processing package ${pkgname}"
					set_dep_fatal_error
					continue
				fi
				case "${dep_real_pkgname%-*}" in
				"${dep_pkgname}") ;;
				*)
					${err_type} "${COLOR_PORT}${originspec}${COLOR_WARN} dependency on ${COLOR_PORT}${dpath}${COLOR_WARN} has wrong PKGNAME of '${dep_pkgname}' but should be '${dep_real_pkgname%-*}'"
					if [ \
					    "${BAD_PKGNAME_DEPS_ARE_FATAL}" = \
					    "yes" ]; then
						set_dep_fatal_error
						continue
					fi
					;;
				esac
				;;
			*) ;;
			esac
		done
	fi

	return 0
}

test_port_origin_exist() {
	[ $# -eq 1 ] || eargs test_port_origin_exist origin
	local _origin="$1"
	local o

	for o in ${OVERLAYS}; do
		if [ -d "${MASTERMNTREL}${OVERLAYSDIR:?}/${o}/${_origin}" ]; then
			return 0
		fi
	done
	if [ -d "${MASTERMNTREL}/${PORTSDIR:?}/${_origin}" ]; then
		return 0
	fi
	return 1
}

# Before Poudriere added DEPENDS_ARGS and FLAVORS support many slave ports
# were added that are now redundant.  Replace them with the proper main port
# dependency.
map_py_slave_port() {
	[ $# -eq 2 ] || eargs map_py_slave_port originspec \
	    var_return_originspec
	local _originspec="$1"
	local var_return_originspec="$2"
	local origin dep_args flavor mapped_origin pyreg pyver
	local pymaster_prefix

	originspec_decode "${_originspec}" origin dep_args flavor

	have_ports_feature DEPENDS_ARGS || return 1
	have_ports_feature FLAVORS && return 1
	[ "${P_PYTHON_MAJOR_VER}" = "2" ] || return 1

	# If there's already a DEPENDS_ARGS or FLAVOR just assume it
	# is working with the new framework or is not in need of
	# remapping.
	if [ -n "${dep_args}" ] || [ -n "${flavor}" ]; then
		return 1
	fi

	# Some ports don't need mapping.  They need to be renamed in ports.
	case "${origin}" in
		accessibility/py3-speech-dispatcher)	return 1 ;;
		devel/py*-setuptools)			return 1 ;;
		devel/py3-threema-msgapi)		return 1 ;;
		net-mgmt/py3-dnsdiag)			return 1 ;;
		textproc/py3-asciinema)			return 1 ;;
		textproc/py3-pager)			return 1 ;;
	esac

	# These ports need to have their main port properly made into
	# a variable port - which comes naturally with the FLAVORS
	# conversion.  They have no MASTERDIR now but seemingly do --
	# OR they have a MASTERDIR that is not otherwise a dependency
	# for anything and does not cause a DEPENDS_ARGS-generated py3
	# package.
	case "${origin}" in
		accessibility/py3-atspi)	return 1 ;;
		audio/py3-pylast)		return 1 ;;
		devel/py3-babel)		return 1 ;;
		devel/py3-dbus)			return 1 ;;
		devel/py3-gobject3)		return 1 ;;
		devel/py3-jsonschema)		return 1 ;;
		devel/py3-libpeas)		return 1 ;;
		devel/py3-vcversioner)		return 1 ;;
		devel/py3-xdg)			return 1 ;;
		graphics/py3-cairo)		return 1 ;;
		multimedia/py3-gstreamer1)	return 1 ;;
		sysutils/py3-iocage)		return 1 ;;
		textproc/py3-libxml2)		return 1 ;;
		# It only supports up to 3.3
		devel/py3-enum34)		return 1 ;;
	esac

	[ -n "${P_PYTHON3_DEFAULT}" ] || \
	    err 1 "P_PYTHON3_DEFAULT not set"

	case "${origin}" in
		*/py3-*)
			pyver="${P_PYTHON3_DEFAULT}"
			pyreg='/py3-'
			pymaster_prefix='py-'
			;;
		*/py3[0-9]-*)
			pyreg='/py3[0-9]-'
			pyver="${origin#*py3}"
			pyver="3.${pyver%%-*}"
			pymaster_prefix='py-'
			;;
		*) return 1 ;;
	esac
	mapped_origin="${origin%%${pyreg}*}/${pymaster_prefix}${origin#*${pyreg}}"
	# Verify the port even exists or else we need a special case above.
	test_port_origin_exist "${mapped_origin}" || \
	    err 1 "map_py_slave_port: Mapping ${_originspec} found no existing ${mapped_origin}"
	dep_args="PYTHON_VERSION=python${pyver}"
	msg_debug "Mapping ${origin} to ${mapped_origin} with DEPENDS_ARGS=${dep_args}"
	originspec_encode "${var_return_originspec}" "${mapped_origin}" \
	    "${dep_args}" ''
	return 0
}

origin_should_use_dep_args() {
	[ $# -eq 1 ] || eargs _origin_should_use_dep_args origin
	local origin="${1}"

	have_ports_feature DEPENDS_ARGS || return 1
	have_ports_feature FLAVORS && return 1
	[ "${P_PYTHON_MAJOR_VER}" = "2" ] || return 1

	case "${origin}" in
	# Only use DEPENDS_ARGS on py- ports where it will
	# make an impact.  It can still result in superfluous
	# PKGNAMES as some py- ports are really 3+.  This
	# matching is done to at least reduce the number of
	# superfluous lookups for optimization.
	*/python*) ;;
	*/py-*) return 0 ;;
	esac
	return 1
}

listed_ports() {
	if have_ports_feature DEPENDS_ARGS; then
		_listed_ports "$@" | \
		    while mapfile_read_loop_redir originspec; do
			map_py_slave_port "${originspec}" originspec || :
			echo "${originspec}"
		done
		return
	fi
	_listed_ports "$@"
}

_list_ports_dir() {
	[ $# -eq 2 ] || eargs _list_ports_dir ptdir overlay
	local ptdir="$1"
	local overlay="$2"
	local cat

	# skip overlays with no categories listed
	[ -f "${ptdir}/Makefile" ] || return
	(
		cd "${ptdir}"
		ptdir="."
		for cat in $(awk -F= '$1 ~ /^[[:space:]]*SUBDIR[[:space:]]*\+/ {gsub(/[[:space:]]/, "", $2); print $2}' "${ptdir}/Makefile"); do
			# skip overlays with no ports hooked to the build
			[ -f "${ptdir}/${cat}/Makefile" ] || continue
			awk -F= -v cat=${cat} '$1 ~ /^[[:space:]]*SUBDIR[[:space:]]*\+/ {gsub(/[[:space:]]/, "", $2); print cat"/"$2}' "${ptdir}/${cat}/Makefile"
		done | while mapfile_read_loop_redir origin; do
			if ! [ -d "${ptdir:?}/${origin}" ]; then
				msg_warn "Nonexistent origin listed in category Makefiles in \"${overlay}\": ${COLOR_PORT}${origin}${COLOR_RESET} (skipping)"
				continue
			fi
			echo "${origin}"
		done
	)
}

_listed_ports() {
	local tell_moved="${1}"
	local portsdir origin file o

	if [ ${ALL} -eq 1 ]; then
		_pget portsdir ${PTNAME} mnt || \
		    err 1 "Missing mnt metadata for portstree"
		[ -d "${portsdir}/ports" ] && portsdir="${portsdir}/ports"
		{
			_list_ports_dir "${portsdir}" "${PTNAME}"
			for o in ${OVERLAYS}; do
				_pget portsdir "${o}" mnt
				_list_ports_dir "${portsdir}" "${o}"
			done
		} | {
			# Sort but only if there's OVERLAYS to avoid
			# needless slowdown for pipelining otherwise.
			if [ -n "${OVERLAYS}" ]; then
				sort -ud
			else
				cat -u
			fi
		}
		return 0
	fi

	{
		# -f specified
		if [ -z "${LISTPORTS}" ]; then
			local _ignore_comments

			for file in ${LISTPKGS}; do
				while mapfile_read_loop "${file}" origin \
				    _ignore_comments; do
					# Skip blank lines and comments
					[ -z "${origin%%#*}" ] && continue
					# Remove excess slashes for mistakes
					origin="${origin#/}"
					echo "${origin%/}"
				done
			done
		else
			# Ports specified on cmdline
			for origin in ${LISTPORTS}; do
				# Remove excess slashes for mistakes
				origin="${origin#/}"
				echo "${origin%/}"
			done
		fi
	} | sort -u | while mapfile_read_loop_redir originspec; do
		originspec_decode "${originspec}" origin '' flavor
		if [ -n "${flavor}" ] && ! have_ports_feature FLAVORS; then
			msg_error "Trying to build FLAVOR-specific ${originspec} but ports tree has no FLAVORS support."
			set_dep_fatal_error
			continue
		fi
		origin_listed="${origin}"
		if shash_get origin-moved "${origin}" new_origin; then
			if [ "${new_origin%% *}" = "EXPIRED" ]; then
				msg_error "MOVED: ${origin} ${new_origin}"
				set_dep_fatal_error
				continue
			fi
			originspec="${new_origin}"
			originspec_decode "${originspec}" origin '' flavor
		else
			unset new_origin
		fi
		if ! test_port_origin_exist "${origin}"; then
			msg_error "Nonexistent origin listed: ${COLOR_PORT}${origin_listed}${new_origin:+${COLOR_RESET} (moved to nonexistent ${COLOR_PORT}${new_origin}${COLOR_RESET})}"
			set_dep_fatal_error
			continue
		fi
		[ -n "${tell_moved}" ] && [ -n "${new_origin}" ] && msg_warn \
			    "MOVED: ${COLOR_PORT}${origin_listed}${COLOR_RESET} renamed to ${COLOR_PORT}${new_origin}${COLOR_RESET}"
		echo "${originspec}"
	done
}

listed_pkgnames() {
	awk '$3 == "listed" { print $1 }' "${MASTERMNT}/.p/all_pkgs"
}

# Pkgname was in queue
pkgname_is_queued() {
	[ "${PWD}" = "${MASTERMNT}/.p" ] || \
	    err 1 "pkgname_is_queued requires PWD=${MASTERMNT}/.p"
	[ $# -eq 1 ] || eargs pkgname_is_queued pkgname
	local pkgname="$1"

	awk -vpkgname="${pkgname}" '
	    $1 == pkgname {
		found=1
		exit 0
	    }
	    END {
		if (found != 1)
			exit 1
	    }' "all_pkgs"
}

# Pkgname was listed to be built
pkgname_is_listed() {
	[ $# -eq 1 ] || eargs pkgname_is_listed pkgname
	local pkgname="$1"

	[ ${ALL} -eq 1 ] && return 0

	awk -vpkgname="${pkgname}" '
	    $3 == "listed" && $1 == pkgname {
		found=1
		exit 0
	    }
	    END {
		if (found != 1)
			exit 1
	    }' "${MASTERMNT}/.p/all_pkgs"
}

# PKGBASE was requested to be built, or is needed by a port requested to be built
pkgbase_is_needed() {
	[ "${PWD}" = "${MASTERMNT}/.p" ] || \
	    err 1 "pkgbase_is_needed requires PWD=${MASTERMNT}/.p"
	[ $# -eq 1 ] || eargs pkgbase_is_needed pkgname
	local pkgname="$1"
	local pkgbase

	[ ${ALL} -eq 1 ] && return 0

	# We check on PKGBASE rather than PKGNAME from pkg_deps
	# since the caller may be passing in a different version
	# compared to what is in the queue to build for.
	pkgbase="${pkgname%-*}"

	awk -vpkgbase="${pkgbase}" '
	    $1 == pkgbase {
		found=1
		exit 0
	    }
	    END {
		if (found != 1)
			exit 1
	    }' "all_pkgbases"
}

pkgbase_is_needed_and_not_ignored() {
	[ "${PWD}" = "${MASTERMNT}/.p" ] || \
	    err 1 "pkgbase_is_needed_and_not_ignored requires PWD=${MASTERMNT}/.p"
	[ $# -eq 1 ] || eargs pkgbase_is_needed_and_not_ignored pkgname
	local pkgname="$1"
	local pkgbase

	# We check on PKGBASE rather than PKGNAME from pkg_deps
	# since the caller may be passing in a different version
	# compared to what is in the queue to build for.
	pkgbase="${pkgname%-*}"

	awk -vpkgbase="${pkgbase}" '
	    {sub(/-[^-]*$/, "", $1)}
	    $1 == pkgbase {
               if (NF < 4)
                   found=1
		exit 0
	    }
	    END {
		if (found != 1)
			exit 1
	    }' "all_pkgs"
}


ignored_packages() {
	[ "${PWD}" = "${MASTERMNT}/.p" ] || \
	    err 1 "ignored_packages requires PWD=${MASTERMNT}/.p"
	[ $# -eq 0 ] || eargs ignored_packages

	awk 'NF >= 4' "all_pkgs"
}

# Port was requested to be built, or is needed by a port requested to be built
originspec_is_needed_and_not_ignored() {
       [ "${PWD}" = "${MASTERMNT}/.p" ] || \
           err 1 "originspec_is_needed_and_not_ignored requires PWD=${MASTERMNT}/.p"
       [ $# -eq 1 ] || eargs originspec_is_needed_and_not_ignored originspec
       local originspec="$1"

       awk -voriginspec="${originspec}" '
           $2 == originspec {
               if (NF < 4)
                   found=1
               exit 0
           }
           END {
               if (found != 1)
                       exit 1
           }' "all_pkgs"
}

get_porttesting() {
	[ $# -eq 1 ] || eargs get_porttesting pkgname
	local pkgname="$1"
	local porttesting

	porttesting=0
	if [ "${PORTTESTING}" -eq 1 ]; then
		if [ ${ALL} -eq 1 -o ${PORTTESTING_RECURSIVE} -eq 1 ]; then
			porttesting=1
		elif pkgname_is_listed "${pkgname}"; then
			porttesting=1
		fi
	fi
	echo "${porttesting}"
}

# List deps from pkgnames in STDIN
pkgqueue_list_deps_pipe() {
	[ "${PWD}" = "${MASTERMNT}/.p" ] || \
	    err 1 "pkgqueue_list_deps_pipe requires PWD=${MASTERMNT}/.p"
	[ $# -eq 0 ] || eargs pkgqueue_list_deps_pipe [pkgnames stdin]
	local pkgname FIND_ALL_DEPS

	unset FIND_ALL_DEPS
	while mapfile_read_loop_redir pkgname; do
		pkgqueue_list_deps_recurse "${pkgname}" | sort -u
	done | sort -u
}

pkgqueue_list_deps_recurse() {
	[ "${PWD}" = "${MASTERMNT}/.p" ] || \
	    err 1 "pkgqueue_list_deps_recurse requires PWD=${MASTERMNT}/.p"
	[ $# -ne 1 ] && eargs pkgqueue_list_deps_recurse pkgname
	local pkgname="$1"
	local dep_pkgname pkg_dir_name

	FIND_ALL_DEPS="${FIND_ALL_DEPS} ${pkgname}"

	#msg_debug "pkgqueue_list_deps_recurse ${pkgname}"

	pkgqueue_dir pkg_dir_name "${pkgname}"
	# Show deps/*/${pkgname}
	for pn in deps/${pkg_dir_name}/*; do
		dep_pkgname="${pn##*/}"
		case " ${FIND_ALL_DEPS} " in
			*\ ${dep_pkgname}\ *) continue ;;
		esac
		case "${pn}" in
			"deps/${pkg_dir_name}/*") break ;;
		esac
		echo "${dep_pkgname}"
		pkgqueue_list_deps_recurse "${dep_pkgname}"
	done
	echo "${pkgname}"
}

pkgqueue_find_dead_packages() {
	[ "${PWD}" = "${MASTERMNT}/.p" ] || \
	    err 1 "pkgqueue_find_dead_packages requires PWD=${MASTERMNT}/.p"
	[ $# -eq 0 ] || eargs pkgqueue_find_dead_packages
	local dead_all dead_deps dead_top

	dead_all=$(mktemp -t dead_packages.all)
	dead_deps=$(mktemp -t dead_packages.deps)
	dead_top=$(mktemp -t dead_packages.top)
	find deps -mindepth 2 > "${dead_all}"
	# All packages in the queue
	cut -d / -f 3 "${dead_all}" | sort -u > "${dead_top}"
	# All packages with dependencies
	cut -d / -f 4 "${dead_all}" | sort -u | sed -e '/^$/d' > "${dead_deps}"
	# Find all packages only listed as dependencies (not in queue)
	comm -13 "${dead_top}" "${dead_deps}" || return 1
	rm -f "${dead_all}" "${dead_deps}" "${dead_top}" || :
}

pkgqueue_find_all_pool_references() {
	[ "${PWD}" = "${MASTERMNT}/.p" ] || \
	    err 1 "pkgqueue_find_all_pool_references requires PWD=${MASTERMNT}/.p"
	[ $# -ne 1 ] && eargs pkgqueue_find_all_pool_references pkgname
	local pkgname="$1"
	local rpn dep_pkgname rdep_dir_name pkg_dir_name dep_dir_name

	# Cleanup rdeps/*/${pkgname}
	pkgqueue_dir pkg_dir_name "${pkgname}"
	for rpn in deps/${pkg_dir_name}/*; do
		case "${rpn}" in
			"deps/${pkg_dir_name}/*")
				break ;;
		esac
		dep_pkgname=${rpn##*/}
		pkgqueue_dir rdep_dir_name "${dep_pkgname}"
		echo "rdeps/${rdep_dir_name}/${pkgname}"
	done
	echo "deps/${pkg_dir_name}"
	# Cleanup deps/*/${pkgname}
	pkgqueue_dir rdep_dir_name "${pkgname}"
	for rpn in rdeps/${rdep_dir_name}/*; do
		case "${rpn}" in
			"rdeps/${rdep_dir_name}/*")
				break ;;
		esac
		dep_pkgname=${rpn##*/}
		pkgqueue_dir dep_dir_name "${dep_pkgname}"
		echo "deps/${dep_dir_name}/${pkgname}"
	done
	echo "rdeps/${rdep_dir_name}"
}

delete_stale_symlinks_and_empty_dirs() {
	msg_n "Deleting stale symlinks..."
	find -L ${PACKAGES} -type l \
		-exec rm -f {} +
	echo " done"

	msg_n "Deleting empty directories..."
	find ${PACKAGES} -type d -mindepth 1 \
		-empty -delete
	echo " done"
}

load_moved() {
	if [ "${SCRIPTPATH##*/}" != "distclean.sh" ]; then
		[ "${SHASH_VAR_PATH}" = "var/cache" ] || \
		    err 1 "load_moved requires SHASH_VAR_PATH=var/cache"
		[ "${PWD}" = "${MASTERMNT}/.p" ] || \
		    err 1 "load_moved requires PWD=${MASTERMNT}/.p"
	fi
	[ -f ${MASTERMNT}${PORTSDIR}/MOVED ] || return 0
	msg "Loading MOVED for ${MASTERMNT}${PORTSDIR}"
	bset status "loading_moved:"
	local movedfiles o

	{
		echo "${MASTERMNT}${PORTSDIR}/MOVED"
		for o in ${OVERLAYS}; do
			test -f "${MASTERMNT}${OVERLAYSDIR}/${o}/MOVED" || continue
			echo "${MASTERMNT}${OVERLAYSDIR}/${o}/MOVED"
		done
	} | \
	xargs cat | \
	awk -f ${AWKPREFIX}/parse_MOVED.awk | \
	while mapfile_read_loop_redir old_origin new_origin; do
		# new_origin may be EXPIRED followed by the reason
		# or only a new origin.
		shash_set origin-moved "${old_origin}" "${new_origin}"
	done
}

fetch_global_port_vars() {
	local git_hash git_modified

	was_a_testport_run && [ -n "${P_PORTS_FEATURES}" ] && return 0
	# Before we start, determine the default PYTHON version to
	# deal with any use of DEPENDS_ARGS involving it.  DEPENDS_ARGS
	# was a hack only actually used for python ports.
	port_var_fetch '' \
	    'USES=python' \
	    PORTS_FEATURES P_PORTS_FEATURES \
	    PKG_NOCOMPRESS:Dyes P_PKG_NOCOMPRESS \
	    PKG_SUFX P_PKG_SUFX \
	    UID_FILES P_UID_FILES \
	    PYTHON_MAJOR_VER P_PYTHON_MAJOR_VER \
	    PYTHON_DEFAULT_VERSION P_PYTHON_DEFAULT_VERSION \
	    PYTHON3_DEFAULT P_PYTHON3_DEFAULT || \
	    err 1 "Error looking up pre-build ports vars"
	# Ensure not blank so -z checks work properly
	[ -z "${P_PORTS_FEATURES}" ] && P_PORTS_FEATURES="none"
	# Add in pseduo 'DEPENDS_ARGS' feature if there's no FLAVORS support.
	have_ports_feature FLAVORS || \
	    P_PORTS_FEATURES="${P_PORTS_FEATURES:+${P_PORTS_FEATURES} }DEPENDS_ARGS"
	# Trim none if leftover from forcing in DEPENDS_ARGS
	P_PORTS_FEATURES="${P_PORTS_FEATURES#none }"
	# Determine if the ports tree supports SELECTED_OPTIONS from r403743
	if [ -f "${MASTERMNT}${PORTSDIR}/Mk/bsd.options.mk" ] && \
	    grep -m1 -q SELECTED_OPTIONS \
	    "${MASTERMNT}${PORTSDIR}/Mk/bsd.options.mk"; then
		P_PORTS_FEATURES="${P_PORTS_FEATURES:+${P_PORTS_FEATURES} }SELECTED_OPTIONS"
	fi
	[ "${P_PORTS_FEATURES}" != "none" ] && \
	    msg "Ports supports: ${P_PORTS_FEATURES}"
	export P_PORTS_FEATURES P_PYTHON_MAJOR_VER P_PYTHON_DEFAULT_VERSION \
	    P_PYTHON3_DEFAULT

	if [ -x "${GIT_CMD}" ] &&
	    ${GIT_CMD} -C "${MASTERMNT}/${PORTSDIR}" rev-parse \
	    --show-toplevel >/dev/null 2>&1; then
		git_hash=$(${GIT_CMD} -C "${MASTERMNT}/${PORTSDIR}" log -1 \
		    --format=%h .)
		shash_set ports_metadata top_git_hash "${git_hash}"
		git_modified=no
		if ! ${GIT_CMD} -C "${MASTERMNT}/${PORTSDIR}" \
		    -c core.checkStat=minimal \
		    -c core.fileMode=off \
		    diff --quiet .; then
			git_modified=yes
		fi
		shash_set ports_metadata top_unclean "${git_modified}"
	fi
}

trim_ignored() {
	[ "${PWD}" = "${MASTERMNT}/.p" ] || \
	    err 1 "trim_ignored requires PWD=${MASTERMNT}/.p"
	[ $# -eq 0 ] || eargs trim_ignored
	local pkgname originspec _rdep ignore

	bset status "trimming_ignore:"
	msg "Trimming IGNORED and blacklisted ports"

	ignored_packages | while mapfile_read_loop_redir pkgname originspec \
	    _rdep ignore; do
		trim_ignored_pkg "${pkgname}" "${originspec}" "${ignore}"
	done
	pkgqueue_trim_orphaned_build_deps
	# Update ignored/skipped stats
	update_stats 2>/dev/null || :
	update_stats_queued
}

trim_ignored_pkg() {
	[ "${PWD}" = "${MASTERMNT}/.p" ] || \
	    err 1 "trim_ignored_pkg requires PWD=${MASTERMNT}/.p"
	[ $# -eq 3 ] || eargs trim_ignored_pkg pkgname originspec ignore
	local pkgname="$1"
	local originspec="$2"
	local ignore="$3"
	local origin flavor logfile

	originspec_decode "${originspec}" origin '' flavor
	COLOR_ARROW="${COLOR_IGNORE}" \
	    msg "${COLOR_IGNORE}Ignoring ${COLOR_PORT}${origin}${flavor:+@${flavor}} | ${pkgname}${COLOR_IGNORE}: ${ignore}"
	if [ "${DRY_RUN}" -eq 0 ]; then
		_logfile logfile "${pkgname}"
		{
			buildlog_start "${pkgname}" "${originspec}"
			print_phase_header "check-sanity"
			echo "Ignoring: ${ignore}"
			print_phase_footer
			buildlog_stop "${pkgname}" "${originspec}" 0
		} > "${logfile}"
	fi
	badd ports.ignored "${originspec} ${pkgname} ${ignore}"
	run_hook pkgbuild ignored "${origin}" "${pkgname}" "${ignore}"
	clean_pool "${pkgname}" "${originspec}" "ignored"
}

pkgqueue_unqueue_existing_packages() {
	[ "${PWD}" = "${MASTERMNT}/.p" ] || \
	    err 1 "pkgqueue_unqueue_existing_packages requires PWD=${MASTERMNT}/.p"
	local pn

	bset status "cleaning:"
	msg "Unqueueing existing packages"

	# Delete from the queue all that already have a current package.
	pkgqueue_list | while mapfile_read_loop_redir pn; do
		[ -f "../packages/All/${pn}.${PKG_EXT}" ] && echo "${pn}"
	done | pkgqueue_remove_many_pipe
}

# Delete from the queue orphaned build deps. This can happen if
# the specified-to-build ports have all their deps satisifed
# but one of their run deps has missing build deps packages which
# causes the build deps to be in the queue at this point.
pkgqueue_trim_orphaned_build_deps() {
	local tmp port originspec pkgname

	if [ "${TRIM_ORPHANED_BUILD_DEPS}" != "yes" ] || \
	    [ "${ALL}" -eq 1 ]; then
		return 0
	fi
	msg "Unqueueing orphaned build dependencies"
	tmp=$(mktemp -t queue)
	{
		listed_pkgnames
		# Pkg is a special case. It may not have been requested,
		# but it should always be rebuilt if missing.  The
		# originspec-pkgname lookup may fail if it wasn't
		# in the build queue.
		for port in ports-mgmt/pkg ports-mgmt/pkg-devel; do
			originspec_encode originspec "${port}" '' ''
			shash_get originspec-pkgname "${port}" \
			    pkgname && \
			    echo "${pkgname}"
		done
	} | pkgqueue_list_deps_pipe > "${tmp}"
	pkgqueue_list | sort > "${tmp}.actual"
	comm -13 "${tmp}" "${tmp}.actual" | pkgqueue_remove_many_pipe
	rm -f "${tmp}" "${tmp}.actual"
}

# PWD will be MASTERMNT/.p after this
prepare_ports() {
	local pkg
	local log log_top
	local n resuming_build
	local cache_dir sflag delete_pkg_list shash_bucket

	_log_path log
	pkgqueue_init

	cd "${MASTERMNT}/.p"
	[ "${SHASH_VAR_PATH}" = "var/cache" ] || \
	    err ${EX_SOFTWARE} "SHASH_VAR_PATH failed to be relpath updated"
	# Allow caching values now
	USE_CACHE_CALL=1

	if [ -e "${log}/.poudriere.ports.built" ]; then
		resuming_build=1
	else
		resuming_build=0
	fi

	if was_a_bulk_run; then
		_log_path_top log_top
		get_cache_dir cache_dir

		# Fetch library list for later comparisons
		if [ "${CHECK_CHANGED_DEPS}" != "no" ]; then
			CHANGED_DEPS_LIBLIST=$(injail \
			    ldconfig -r | \
			    awk '$1 ~ /:-l/ { gsub(/.*-l/, "", $1); printf("%s ",$1) } END { printf("\n") }')
		fi

		if [ ${resuming_build} -eq 0 ] || ! [ -d "${log}" ]; then
			# Sync in HTML files through a base dir
			install_html_files "${HTMLPREFIX}" "${log_top}/.html" \
			    "${log}"
			# Create log dirs
			mkdir -p ${log}/../../latest-per-pkg \
			    ${log}/../latest-per-pkg \
			    ${log}/logs \
			    ${log}/logs/errors \
			    ${cache_dir}
			# Link this build as the /latest
			ln -sfh ${BUILDNAME} ${log%/*}/latest

			# Record the SVN URL@REV in the build
			[ -d ${MASTERMNT}${PORTSDIR}/.svn ] && bset svn_url $(
				${SVN_CMD} info ${MASTERMNT}${PORTSDIR} | awk '
					/^URL: / {URL=substr($0, 6)}
					/Revision: / {REVISION=substr($0, 11)}
					END { print URL "@" REVISION }
				')

			bset mastername "${MASTERNAME}"
			bset jailname "${JAILNAME}"
			bset setname "${SETNAME}"
			bset ptname "${PTNAME}"
			bset buildname "${BUILDNAME}"
			bset started "${EPOCH_START}"
		fi

		show_log_info
		# Must acquire "update_stats" on shutdown to ensure
		# the process is not killed while holding it.
		if [ ${HTML_JSON_UPDATE_INTERVAL} -ne 0 ]; then
			coprocess_start html_json
		else
			msg "HTML UI updates are disabled by HTML_JSON_UPDATE_INTERVAL being 0"
		fi
	fi

	load_moved
	load_blacklist "${MASTERNAME}" "${PTNAME}" "${SETNAME}"

	fetch_global_port_vars || \
	    err 1 "Failed to lookup global ports metadata"

	PKG_EXT="${P_PKG_SUFX#.}"
	PKG_BIN="/.p/pkg-static"
	PKG_ADD="${PKG_BIN} add"
	PKG_DELETE="${PKG_BIN} delete -y -f"
	PKG_VERSION="${PKG_BIN} version"

	[ -n "${PKG_REPO_SIGNING_KEY}" ] && \
	    ! [ -f "${PKG_REPO_SIGNING_KEY}" ] && \
	    err 1 "PKG_REPO_SIGNING_KEY defined but the file is missing."

	gather_port_vars

	compute_deps

	bset status "sanity:"

	if [ -f ${PACKAGES}/.jailversion ]; then
		if [ "$(cat ${PACKAGES}/.jailversion)" != \
		    "$(jget ${JAILNAME} version)" ]; then
			JAIL_NEEDS_CLEAN=1
		fi
	fi

	if was_a_bulk_run; then
		# Stash dependency graph
		cp -f "${MASTERMNT}/.p/pkg_deps" "${log}/.poudriere.pkg_deps%"
		cp -f "${MASTERMNT}/.p/all_pkgs" "${log}/.poudriere.all_pkgs%"

		if [ ${JAIL_NEEDS_CLEAN} -eq 1 ]; then
			msg_n "Cleaning all packages due to newer version of the jail..."
			rm -rf ${PACKAGES:?}/* ${cache_dir}
			echo " done"
		elif [ ${CLEAN} -eq 1 ]; then
			if [ "${ATOMIC_PACKAGE_REPOSITORY}" != "yes" ] && \
			    package_dir_exists_and_has_packages; then
				confirm_if_tty "Are you sure you want to clean all packages?" || \
				    err 1 "Not cleaning all packages"
			fi
			msg_n "(-c) Cleaning all packages..."
			rm -rf ${PACKAGES:?}/* ${cache_dir}
			echo " done"
		fi

		if [ ${CLEAN_LISTED} -eq 1 ]; then
			msg "(-C) Cleaning specified packages to build"
			delete_pkg_list=$(mktemp -t poudriere.cleanC)
			clear_dep_fatal_error
			listed_pkgnames | while mapfile_read_loop_redir \
			    pkgname; do
				pkg="${PACKAGES}/All/${pkgname}.${PKG_EXT}"
				if [ -f "${pkg}" ]; then
					shash_exists pkgname-ignore \
					    "${pkgname}" && continue
					msg "(-C) Will delete existing package: ${pkg##*/}"
					delete_pkg_xargs "${delete_pkg_list}" \
					    "${pkg}"
				fi
			done
			check_dep_fatal_error && \
			    err 1 "Error processing -C packages"
			if [ "${ATOMIC_PACKAGE_REPOSITORY}" != "yes" ] && \
			    [ -s "${delete_pkg_list}" ]; then
				confirm_if_tty "Are you sure you want to delete the listed packages?" || \
				    err 1 "Not cleaning packages"
			fi
			msg "(-C) Flushing package deletions"
			cat "${delete_pkg_list}" | tr '\n' '\000' | \
			    xargs -0 rm -rf
			unlink "${delete_pkg_list}" || :
		fi

		# If the build is being resumed then packages already
		# built/failed/skipped/ignored should not be rebuilt.
		if [ ${resuming_build} -eq 1 ]; then
			awk '{print $2}' \
			    ${log}/.poudriere.ports.built \
			    ${log}/.poudriere.ports.failed \
			    ${log}/.poudriere.ports.ignored \
			    ${log}/.poudriere.ports.skipped | \
			    pkgqueue_remove_many_pipe
		else
			# New build
			bset stats_queued 0
			bset stats_built 0
			bset stats_failed 0
			bset stats_ignored 0
			bset stats_skipped 0
			:> ${log}/.data.json
			:> ${log}/.data.mini.json
			:> ${log}/.poudriere.ports.built
			:> ${log}/.poudriere.ports.failed
			:> ${log}/.poudriere.ports.ignored
			:> ${log}/.poudriere.ports.skipped
			trim_ignored
		fi
		if [ -n "${PACKAGE_FETCH_BRANCH-}" ]; then
			download_from_repo
		fi
	fi

	if ! ensure_pkg_installed; then
		msg_n "pkg package missing, cleaning all packages..."
		rm -rf ${PACKAGES:?}/* ${cache_dir}
		echo " done"
	fi

	msg "Sanity checking the repository"

	for n in \
	    meta.${PKG_EXT} meta.txz \
	    digests.${PKG_EXT} digests.txz \
	    filesite.${PKG_EXT} filesite.txz \
	    packagesite.${PKG_EXT} packagesite.txz; do
		pkg="${PACKAGES}/All/${n}"
		if [ -f "${pkg}" ]; then
			msg "Removing invalid pkg repo file: ${pkg}"
			unlink "${pkg}"
		fi

	done

	delete_stale_pkg_cache

	# Skip incremental build for pkgclean
	if was_a_bulk_run; then
		delete_old_pkgs

		if [ ${SKIP_RECURSIVE_REBUILD} -eq 0 ]; then
			msg_verbose "Checking packages for missing dependencies"
			while :; do
				sanity_check_pkgs && break
			done
		else
			msg "(-S) Skipping recursive rebuild"
		fi

		delete_stale_symlinks_and_empty_dirs
	fi

	if was_a_bulk_run; then
		# Cleanup cached data that is no longer needed.
		(
			cd "${SHASH_VAR_PATH}"
			for shash_bucket in \
			    origin-moved \
			    pkgname-ignore \
			    pkgname-options \
			    pkgname-run_deps \
			    pkgname-lib_deps \
			    pkgname-flavors; do
				shash_remove_var "${shash_bucket}" || :
			done
		)
	fi

	export LOCALBASE=${LOCALBASE:-/usr/local}

	pkgqueue_unqueue_existing_packages
	pkgqueue_trim_orphaned_build_deps

	if was_a_bulk_run && [ "${resuming_build}" -eq 0 ]; then
		# Update again after trimming the build queue
		update_stats_queued
	fi

	# Call the deadlock code as non-fatal which will check for cycles
	msg "Sanity checking build queue"
	bset status "pkgqueue_sanity_check:"
	pkgqueue_sanity_check 0

	if was_a_bulk_run; then
		if [ "${resuming_build}" -eq 0 ]; then
			# Generate ports.queued list after the queue was
			# trimmed.
			local _originspec _pkgname _rdep _ignore tmp
			tmp=$(TMPDIR="${log}" mktemp -ut .queued)
			while mapfile_read_loop "all_pkgs" \
			    _pkgname _originspec _rdep _ignore; do
				if [ "${_rdep}" = "listed" ] || \
				    pkgqueue_contains "${_pkgname}"; then
					echo "${_originspec} ${_pkgname} ${_rdep}"
				fi
			done | sort > "${tmp}"
			mv -f "${tmp}" "${log}/.poudriere.ports.queued"
		fi

		load_priorities

		# Avoid messing with the queue for DRY_RUN or it confuses
		# the dry run summary output as it doesn't know about
		# the ready-to-build pool dir.
		if [ "${DRY_RUN}" -eq 0 ]; then
			pkgqueue_move_ready_to_pool
			msg "Balancing pool"
			balance_pool
		fi

		[ -n "${ALLOW_MAKE_JOBS}" ] || \
		    echo "DISABLE_MAKE_JOBS=poudriere" \
		    >> ${MASTERMNT}/etc/make.conf
		# Don't leak ports-env UID as it conflicts with BUILD_AS_NON_ROOT
		if [ "${BUILD_AS_NON_ROOT}" = "yes" ]; then
			sed -i '' '/^UID=0$/d' "${MASTERMNT}/etc/make.conf"
			sed -i '' '/^GID=0$/d' "${MASTERMNT}/etc/make.conf"
			# Will handle manually for now on until build_port.
			export UID=0
			export GID=0
		fi

		jget ${JAILNAME} version > "${PACKAGES}/.jailversion" || \
		    err 1 "Missing version metadata for jail"
		echo "${BUILDNAME}" > "${PACKAGES}/.buildname"

	fi
	unset P_PYTHON_MAJOR_VER P_PYTHON_DEFAULT_VERSION P_PYTHON3_DEFAULT

	return 0
}

load_priorities_ptsort() {
	[ "${PWD}" = "${MASTERMNT}/.p" ] || \
	    err 1 "load_priorities_ptsort requires PWD=${MASTERMNT}/.p"
	local priority pkgname originspec pkg_boost origin flavor _ignored
	local - # Keep set -f local

	set -f # for PRIORITY_BOOST

	awk '{print $2 " " $1}' "pkg_deps" > "pkg_deps.ptsort"

	# Add in boosts before running ptsort
	while mapfile_read_loop "all_pkgs" pkgname originspec _ignored; do
		# Does this pkg have an override?
		for pkg_boost in ${PRIORITY_BOOST}; do
			case ${pkgname%-*} in
			${pkg_boost})
				pkgqueue_contains "${pkgname}" || \
				    continue
				originspec_decode "${originspec}" \
				    origin '' ''
				msg "Boosting priority: ${COLOR_PORT}${origin}${flavor:+@${flavor}} | ${pkgname}"
				echo "${pkgname} ${PRIORITY_BOOST_VALUE}" >> \
				    "pkg_deps.ptsort"
				break
				;;
			esac
		done
	done

	ptsort -p "pkg_deps.ptsort" > \
	    "pkg_deps.priority"
	unlink "pkg_deps.ptsort"

	# Read all priorities into the "priority" hash
	while mapfile_read_loop "pkg_deps.priority" priority pkgname; do
		hash_set "priority" "${pkgname}" ${priority}
	done

	return 0
}

load_priorities() {
	[ "${PWD}" = "${MASTERMNT}/.p" ] || \
	    err 1 "load_priorities requires PWD=${MASTERMNT}/.p"

	msg "Processing PRIORITY_BOOST"
	bset status "load_priorities:"

	load_priorities_ptsort

	# Create buckets to satisfy the dependency chain priorities.
	POOL_BUCKET_DIRS=$(awk '{print $1}' "pkg_deps.priority"|sort -run)

	# If there are no buckets then everything to build will fall
	# into 0 as they depend on nothing and nothing depends on them.
	# I.e., pkg-devel in -ac or testport on something with no deps
	# needed.
	[ -z "${POOL_BUCKET_DIRS}" ] && POOL_BUCKET_DIRS="0"

	# Create buckets after loading priorities in case of boosts.
	( cd pool && mkdir ${POOL_BUCKET_DIRS} )

	# unbalanced is where everything starts at.  Items are moved in
	# balance_pool based on their priority in the "priority" hash.
	POOL_BUCKET_DIRS="${POOL_BUCKET_DIRS} unbalanced"

	return 0
}

balance_pool() {
	[ "${PWD}" = "${MASTERMNT}/.p" ] || \
	    err 1 "balance_pool requires PWD=${MASTERMNT}/.p"

	local pkgname pkg_dir dep_count lock

	# Avoid running this in parallel, no need. Note that this lock is
	# not on the unbalanced/ dir, but only this function. pkgqueue_done()
	# writes to unbalanced/, pkgqueue_empty() reads from it, and
	# pkgqueue_get_next() moves from it.
	lock=.lock-balance_pool
	mkdir ${lock} 2>/dev/null || return 0

	if dirempty pool/unbalanced; then
		rmdir ${lock}
		return 0
	fi

	bset ${MY_JOBID} status "balancing_pool:"

	# For everything ready-to-build...
	for pkg_dir in pool/unbalanced/*; do
		# May be empty due to racing with pkgqueue_get_next()
		case "${pkg_dir}" in
			"pool/unbalanced/*") break ;;
		esac
		pkgname=${pkg_dir##*/}
		hash_remove "priority" "${pkgname}" dep_count || dep_count=0
		# This races with pkgqueue_get_next(), just ignore failure
		# to move it.
		rename "${pkg_dir}" \
		    "pool/${dep_count}/${pkgname}" || :
	done 2>/dev/null
	# New files may have been added in unbalanced/ via pkgqueue_done() due
	# to not being locked. These will be picked up in the next run.

	rmdir ${lock}
}

append_make() {
	[ $# -ne 3 ] && eargs append_make srcdir src_makeconf dst_makeconf
	local srcdir="$1"
	local src_makeconf=$2
	local dst_makeconf=$3

	if [ "${src_makeconf}" = "-" ]; then
		src_makeconf="${srcdir}/make.conf"
	else
		src_makeconf="${srcdir}/${src_makeconf}-make.conf"
	fi

	[ -f "${src_makeconf}" ] || return 0
	src_makeconf="$(realpath ${src_makeconf} 2>/dev/null)"
	# Only append if not already done (-z -p or -j match)
	grep -q "# ${src_makeconf} #" ${dst_makeconf} && return 0
	msg "Appending to make.conf: ${src_makeconf}"
	echo "#### ${src_makeconf} ####" >> ${dst_makeconf}
	cat "${src_makeconf}" >> ${dst_makeconf}
}

read_packages_from_params()
{
	if [ $# -eq 0 -o -z "$1" ]; then
		[ -n "${LISTPKGS}" -o ${ALL} -eq 1 ] ||
		    err 1 "No packages specified"
		if [ ${ALL} -eq 0 ]; then
			for listpkg_name in ${LISTPKGS}; do
				[ -r "${listpkg_name}" ] ||
				    err 1 "No such list of packages: ${listpkg_name}"
			done
		fi
	else
		[ ${ALL} -eq 0 ] ||
		    err 1 "command line arguments and -a cannot be used at the same time"
		[ -z "${LISTPKGS}" ] ||
		    err 1 "command line arguments and list of ports cannot be used at the same time"
		LISTPORTS="$@"
	fi
}

clean_restricted() {
	local o

	msg "Cleaning restricted packages"
	bset status "clean_restricted:"
	remount_packages -o rw
	injail /usr/bin/make -s -C ${PORTSDIR} -j ${PARALLEL_JOBS} \
	    RM="/bin/rm -fv" ECHO_MSG="true" clean-restricted
	for o in ${OVERLAYS}; do
		injail /usr/bin/make -s -C "${OVERLAYSDIR}/${o}" \
		    -j ${PARALLEL_JOBS} \
		    RM="/bin/rm -fv" ECHO_MSG="true" clean-restricted
	done
	remount_packages -o ro
}

sign_pkg() {
	[ $# -eq 2 ] || eargs sign_pkg sigtype pkgfile
	local sigtype="$1"
	local pkgfile="$2"

	if [ "${sigtype}" = "fingerprint" ]; then
		unlink "${pkgfile}.sig"
		sha256 -q "${pkgfile}" | ${SIGNING_COMMAND} > "${pkgfile}.sig"
	elif [ "${sigtype}" = "pubkey" ]; then
		unlink "${pkgfile}.pubkeysig"
		echo -n $(sha256 -q "${pkgfile}") | \
		    openssl dgst -sha256 -sign "${PKG_REPO_SIGNING_KEY}" \
		    -binary -out "${pkgfile}.pubkeysig"
	fi
}

build_repo() {
	local origin pkg_repo_list_files

	msg "Creating pkg repository"
	[ ${DRY_RUN} -eq 1 ] && return 0
	bset status "pkgrepo:"
	ensure_pkg_installed force_extract || \
	    err 1 "Unable to extract pkg."
	if [ "${PKG_REPO_LIST_FILES}" = "yes" ]; then
		pkg_repo_list_files="--list-files"
	fi
	run_hook pkgrepo sign "${PACKAGES}" "${PKG_REPO_SIGNING_KEY}" \
	    "${PKG_REPO_FROM_HOST:-no}" "${PKG_REPO_META_FILE}"
	if [ -r "${PKG_REPO_META_FILE:-/nonexistent}" ]; then
		PKG_META="-m /tmp/pkgmeta"
		PKG_META_MASTERMNT="-m ${MASTERMNT}/tmp/pkgmeta"
		install -m 0400 "${PKG_REPO_META_FILE}" \
		    ${MASTERMNT}/tmp/pkgmeta
	fi
	mkdir -p ${MASTERMNT}/tmp/packages
	if [ -n "${PKG_REPO_SIGNING_KEY}" ]; then
		install -m 0400 ${PKG_REPO_SIGNING_KEY} \
			${MASTERMNT}/tmp/repo.key
		injail ${PKG_BIN} repo \
			${pkg_repo_list_files} \
			-o /tmp/packages \
			${PKG_META} \
			/packages /tmp/repo.key
		unlink ${MASTERMNT}/tmp/repo.key
	elif [ "${PKG_REPO_FROM_HOST:-no}" = "yes" ]; then
		# Sometimes building repo from host is needed if
		# using SSH with DNSSEC as older hosts don't support
		# it.
		${MASTERMNT}${PKG_BIN} repo \
		    ${pkg_repo_list_files} \
		    -o ${MASTERMNT}/tmp/packages ${PKG_META_MASTERMNT} \
		    ${MASTERMNT}/packages \
		    ${SIGNING_COMMAND:+signing_command: ${SIGNING_COMMAND}}
	else
		JNETNAME="n" injail ${PKG_BIN} repo \
		    ${pkg_repo_list_files} \
		    -o /tmp/packages ${PKG_META} /packages \
		    ${SIGNING_COMMAND:+signing_command: ${SIGNING_COMMAND}}
	fi
	cp ${MASTERMNT}/tmp/packages/* ${PACKAGES}/

	# Sign the ports-mgmt/pkg package for bootstrap
	if [ -e "${PACKAGES}/Latest/pkg.${PKG_EXT}" ]; then
		if [ -n "${SIGNING_COMMAND}" ]; then
			sign_pkg fingerprint "${PACKAGES}/Latest/pkg.${PKG_EXT}"
		elif [ -n "${PKG_REPO_SIGNING_KEY}" ]; then
			sign_pkg pubkey "${PACKAGES}/Latest/pkg.${PKG_EXT}"
		fi
	fi
}

calculate_size_in_mb() {
	local calc_var="$1"
	local calc_size

	getvar "$calc_var" calc_size

	case ${calc_size} in
	*p)
		calc_size=${calc_size%p}
		calc_size=$(( calc_size << 10 ))
		;&
	*t)
		calc_size=${calc_size%t}
		calc_size=$(( calc_size << 10 ))
		;&
	*g)
		calc_size=${calc_size%g}
		calc_size=$(( calc_size << 10 ))
		;&
	*m)
		calc_size=${calc_size%m}
	esac

	setvar "$calc_var" "$calc_size"
}

calculate_ospart_size() {
	# How many partitions do we need
	local NUM_PART="$1"
	# size of the image in MB
	local FULL_SIZE="$2"
	# size of the /cfg partition
	local CFG_SIZE="$3"
	# size of the Data partition
	local DATA_SIZE="$4"
	# size of the swap partition
	local SWAP_SIZE="$5"

	if [ -n "${CFG_SIZE}" ]; then
		calculate_size_in_mb CFG_SIZE
	else
		CFG_SIZE=0
	fi
	if [ -n "${DATA_SIZE}" ]; then
		calculate_size_in_mb DATA_SIZE
	else
		DATA_SIZE=0
	fi
	if [ -n "${SWAP_SIZE}" ]; then
		calculate_size_in_mb SWAP_SIZE
	else
		SWAP_SIZE=0
	fi
	
	OS_SIZE=$(( ( FULL_SIZE - CFG_SIZE - DATA_SIZE - SWAP_SIZE ) / NUM_PART ))
	msg "OS Partiton size: ${OS_SIZE}m"
}

svn_git_checkout_method() {
	[ $# -eq 7 ] || eargs svn_git_checkout_method SOURCES_URL METHOD \
	   SVN_URL_DEFAULT GIT_URL_DEFAULT \
           METHOD_var SVN_FULLURL_var GIT_FULLURL_var
	local SOURCES_URL="$1"
	local _METHOD="$2"
	local SVN_URL_DEFAULT="$3"
	local GIT_URL_DEFAULT="$4"
	local METHOD_var="$5"
	local SVN_FULLURL_var="$6"
	local GIT_FULLURL_var="$7"
	local _SVN_FULLURL _GIT_FULLURL
	local proto url_prefix=

	if [ -n "${SOURCES_URL}" ]; then
		case "${_METHOD}" in
		svn*)
			case "${SOURCES_URL}" in
			http://*) _METHOD="svn+http" ;;
			https://*) _METHOD="svn+https" ;;
			file://*) _METHOD="svn+file" ;;
			svn+ssh://*) _METHOD="svn+ssh" ;;
			svn://*) _METHOD="svn" ;;
			*)
				msg_error "Invalid svn url"
				return 1
				;;
			esac
			;;
		git*)
			case "${SOURCES_URL}" in
			ssh://*) _METHOD="git+ssh" ;;
			http://*) _METHOD="git+http" ;;
			https://*) _METHOD="git+https" ;;
			file://*) _METHOD="git+file" ;;
			git://*) _METHOD="git" ;;
			/*) _METHOD="git+file" ;;
			*://*) err 1 "Invalid git protocol" ;;
			*:*) _METHOD="git+ssh" ;;
			*)
				msg_error "Invalid git url"
				return 1
				;;
			esac
			;;
		*)
			msg_error "-U only valid with git and svn methods"
			return 1
			;;
		esac
		_SVN_FULLURL="${SOURCES_URL}"
		_GIT_FULLURL="${SOURCES_URL}"
	else
		# Compat hacks for FreeBSD's special git server
		case "${GIT_URL_DEFAULT}" in
		${FREEBSD_GIT_BASEURL}|${FREEBSD_GIT_PORTSURL})
			case "${_METHOD}" in
			git+ssh) url_prefix="${FREEBSD_GIT_SSH_USER}@" ;;
			git) msg_warn "As of 2021-04-08 FreeBSD's git server does not support the git protocol.  Remove -m or try git+https or git+ssh." ;;
			esac
			;;
		*) ;;
		esac
		case "${_METHOD}" in
		svn+http) proto="http" ;;
		svn+https) proto="https" ;;
		svn+ssh) proto="svn+ssh" ;;
		svn+file) proto="file" ;;
		svn) proto="svn" ;;
		git+ssh) proto="ssh" ;;
		git+http) proto="http" ;;
		git+https) proto="https" ;;
		git+file) proto="file" ;;
		git) proto="git" ;;
		*)
			return 1
			;;
		esac
		_SVN_FULLURL="${proto}://${SVN_URL_DEFAULT}"
		_GIT_FULLURL="${proto}://${url_prefix}${GIT_URL_DEFAULT}"
	fi
	setvar "${METHOD_var}" "${_METHOD}"
	setvar "${SVN_FULLURL_var}" "${_SVN_FULLURL}"
	setvar "${GIT_FULLURL_var}" "${_GIT_FULLURL}"
}

# Builtin-only functions
_BUILTIN_ONLY=""
for _var in ${_BUILTIN_ONLY}; do
	if ! [ "$(type ${_var} 2>/dev/null)" = \
		"${_var} is a shell builtin" ]; then
		eval "${_var}() { return 0; }"
	fi
done
unset _BUILTIN_ONLY
if [ "$(type setproctitle 2>/dev/null)" = "setproctitle is a shell builtin" ]; then
	setproctitle() {
		PROC_TITLE="$@"
		command setproctitle "poudriere${MASTERNAME:+[${MASTERNAME}]}${MY_JOBID:+[${MY_JOBID}]}: $*"
	}
else
	setproctitle() { :; }
fi

STATUS=0 # out of jail #
if [ ${IN_TEST:-0} -eq 0 ]; then
	# cd into / to avoid foot-shooting if running from deleted dirs or
	# NFS dir which root has no access to.
	SAVED_PWD="${PWD}"
	cd /tmp
fi

. ${SCRIPTPREFIX}/include/colors.pre.sh
[ -z "${POUDRIERE_ETC}" ] &&
    POUDRIERE_ETC=$(realpath ${SCRIPTPREFIX}/../../etc)
# If this is a relative path, add in ${PWD} as a cd / is done.
[ "${POUDRIERE_ETC#/}" = "${POUDRIERE_ETC}" ] && \
    POUDRIERE_ETC="${SAVED_PWD:?}/${POUDRIERE_ETC}"
POUDRIERED=${POUDRIERE_ETC}/poudriere.d
include_poudriere_confs "$@"

AWKPREFIX=${SCRIPTPREFIX}/awk
HTMLPREFIX=${SCRIPTPREFIX}/html
HOOKDIR=${POUDRIERED}/hooks

# If the zfs module is not loaded it means we can't have zfs
[ -z "${NO_ZFS}" ] && lsvfs zfs >/dev/null 2>&1 || NO_ZFS=yes
# Short circuit to prevent running zpool(1) and loading zfs.ko
[ -z "${NO_ZFS}" ] && [ -z "$(zpool list -H -o name 2>/dev/null)" ] && NO_ZFS=yes

[ -z "${NO_ZFS}" -a -z ${ZPOOL} ] && err 1 "ZPOOL variable is not set"
[ -z ${BASEFS} ] && err 1 "Please provide a BASEFS variable in your poudriere.conf"

trap sigpipe_handler PIPE
trap sigint_handler INT
trap sighup_handler HUP
trap sigterm_handler TERM
trap exit_handler EXIT
enable_siginfo_handler() {
	was_a_bulk_run && trap siginfo_handler INFO
	in_siginfo_handler=0
	return 0
}
enable_siginfo_handler

# Test if zpool exists
if [ -z "${NO_ZFS}" ]; then
	zpool list ${ZPOOL} >/dev/null 2>&1 || err 1 "No such zpool: ${ZPOOL}"
fi

: ${FREEBSD_SVN_HOST:="svn.FreeBSD.org"}
: ${FREEBSD_GIT_HOST:="git.FreeBSD.org"}
: ${FREEBSD_GIT_BASEURL:="${FREEBSD_GIT_HOST}/src.git"}
: ${FREEBSD_GIT_PORTSURL:="${FREEBSD_GIT_HOST}/ports.git"}
: ${FREEBSD_HOST:="https://download.FreeBSD.org"}
: ${FREEBSD_GIT_SSH_USER="anongit"}

: ${SVN_HOST:="${FREEBSD_SVN_HOST}"}
: ${GIT_HOST:="${FREEBSD_GIT_HOST}"}
: ${GIT_BASEURL:=${FREEBSD_GIT_BASEURL}}
# GIT_URL is old compat
: ${GIT_PORTSURL:=${GIT_URL:-${FREEBSD_GIT_PORTSURL}}}

if [ -z "${NO_ZFS}" ]; then
	: ${ZROOTFS="/poudriere"}
	case ${ZROOTFS} in
	[!/]*) err 1 "ZROOTFS should start with a /" ;;
	esac
fi

HOST_OSVERSION="$(sysctl -n kern.osreldate)"
if [ -z "${NO_ZFS}" -a -z "${ZFS_DEADLOCK_IGNORED}" ]; then
	[ ${HOST_OSVERSION} -gt 900000 -a \
	    ${HOST_OSVERSION} -le 901502 ] && err 1 \
	    "FreeBSD 9.1 ZFS is not safe. It is known to deadlock and cause system hang. Either upgrade the host or set ZFS_DEADLOCK_IGNORED=yes in poudriere.conf"
fi

: ${USE_TMPFS:=no}
[ -n "${MFSSIZE}" -a "${USE_TMPFS}" != "no" ] && err 1 "You can't use both tmpfs and mdmfs"

for val in ${USE_TMPFS}; do
	case ${val} in
	wrkdir) TMPFS_WRKDIR=1 ;;
	data) TMPFS_DATA=1 ;;
	all) TMPFS_ALL=1 ;;
	localbase) TMPFS_LOCALBASE=1 ;;
	yes)
		TMPFS_WRKDIR=1
		TMPFS_DATA=1
		;;
	no) ;;
	*) err 1 "Unknown value for USE_TMPFS can be a combination of wrkdir,data,all,yes,no,localbase" ;;
	esac
done
unset val

# Backwards compat for renamed IMMUTABLE_BASE
if [ -n "${MUTABLE_BASE-}" ] && [ -z "${IMMUTABLE_BASE-}" ]; then
	for val in ${MUTABLE_BASE}; do
		case ${val} in
			schg|nullfs)	IMMUTABLE_BASE="${val}" ;;
			yes)		IMMUTABLE_BASE="no" ;;
			no)		IMMUTABLE_BASE="yes" ;;
			*) err 1 "Unknown value for MUTABLE_BASE" ;;
		esac
		msg_warn "MUTABLE_BASE=${val} is deprecated. Change to IMMUTABLE_BASE=${IMMUTABLE_BASE}"
	done
fi

for val in ${IMMUTABLE_BASE-}; do
	case ${val} in
		schg|no|nullfs) ;;
		yes) IMMUTABLE_BASE="schg" ;;
		*) err 1 "Unknown value for IMMUTABLE_BASE" ;;
	esac
done

case ${TMPFS_WRKDIR}${TMPFS_DATA}${TMPFS_LOCALBASE}${TMPFS_ALL} in
1**1|*1*1|**11)
	TMPFS_WRKDIR=0
	TMPFS_DATA=0
	TMPFS_LOCALBASE=0
	;;
esac

if [ -e "${BASEFS}" ]; then
	BASEFS=$(realpath "${BASEFS}")
fi
POUDRIERE_DATA="$(get_data_dir)"
if [ -e "${POUDRIERE_DATA}" ]; then
	POUDRIERE_DATA=$(realpath "${POUDRIERE_DATA}")
fi
: ${WRKDIR_ARCHIVE_FORMAT="tbz"}
case "${WRKDIR_ARCHIVE_FORMAT}" in
	tar|tgz|tbz|txz|tzst);;
	*) err 1 "invalid format for WRKDIR_ARCHIVE_FORMAT: ${WRKDIR_ARCHIVE_FORMAT}" ;;
esac

#Converting portstree if any
if [ ! -d ${POUDRIERED}/ports ]; then
	mkdir -p ${POUDRIERED}/ports
	[ -z "${NO_ZFS}" ] && zfs list -t filesystem -H \
		-o ${NS}:type,${NS}:name,${NS}:method,mountpoint,name | \
		grep "^ports" | \
		while read t name method mnt fs; do
			msg "Converting the ${name} ports tree"
			pset ${name} method ${method}
			pset ${name} mnt ${mnt}
			pset ${name} fs ${fs}
			# Delete the old properties
			zfs inherit -r ${NS}:type ${fs}
			zfs inherit -r ${NS}:name ${fs}
			zfs inherit -r ${NS}:method ${fs}
		done
	if [ -f ${POUDRIERED}/portstrees ]; then
		while read name method mnt; do
			[ -z "${name###*}" ] && continue # Skip comments
			msg "Converting the ${name} ports tree"
			mkdir ${POUDRIERED}/ports/${name}
			echo ${method} > ${POUDRIERED}/ports/${name}/method
			echo ${mnt} > ${POUDRIERED}/ports/${name}/mnt
		done < ${POUDRIERED}/portstrees
		unlink ${POUDRIERED}/portstrees
	fi
fi

#Converting jails if any
if [ ! -d ${POUDRIERED}/jails ]; then
	mkdir -p ${POUDRIERED}/jails
	[ -z "${NO_ZFS}" ] && zfs list -t filesystem -H \
		-o ${NS}:type,${NS}:name,${NS}:version,${NS}:arch,${NS}:method,mountpoint,name | \
		grep "^rootfs" | \
		while read t name version arch method mnt fs; do
			msg "Converting the ${name} jail"
			jset ${name} version ${version}
			jset ${name} arch ${arch}
			jset ${name} method ${method}
			jset ${name} mnt ${mnt}
			jset ${name} fs ${fs}
			# Delete the old properties
			zfs inherit -r ${NS}:type ${fs}
			zfs inherit -r ${NS}:name ${fs}
			zfs inherit -r ${NS}:method ${fs}
			zfs inherit -r ${NS}:version ${fs}
			zfs inherit -r ${NS}:arch ${fs}
			zfs inherit -r ${NS}:stats_built ${fs}
			zfs inherit -r ${NS}:stats_failed ${fs}
			zfs inherit -r ${NS}:stats_skipped ${fs}
			zfs inherit -r ${NS}:stats_ignored ${fs}
			zfs inherit -r ${NS}:stats_queued ${fs}
			zfs inherit -r ${NS}:status ${fs}
		done
fi

: ${LOIP6:=::1}
: ${LOIP4:=127.0.0.1}
# If in a nested jail we may not even have a loopback to use.
if [ ${JAILED} -eq 1 ]; then
	# !! Note these exit statuses are inverted
	ifconfig | \
	    awk -vip="${LOIP6}" '$1 == "inet6" && $2 == ip {exit 1}' && \
	    LOIP6=
	ifconfig | \
	    awk -vip="${LOIP4}" '$1 == "inet" && $2 == ip {exit 1}' && \
	    LOIP4=
fi
case $IPS in
01)
	localipargs="${LOIP6:+ip6.addr=${LOIP6}}"
	ipargs="ip6=inherit"
	;;
10)
	localipargs="${LOIP4:+ip4.addr=${LOIP4}}"
	ipargs="ip4=inherit"
	;;
11)
	localipargs="${LOIP4:+ip4.addr=${LOIP4} }${LOIP6:+ip6.addr=${LOIP6}}"
	ipargs="ip4=inherit ip6=inherit"
	;;
esac

NCPU=$(sysctl -n hw.ncpu)

# Check if parallel umount will contend on the vnode free list lock
if sysctl -n vfs.mnt_free_list_batch >/dev/null 2>&1; then
	# Nah, parallel umount should be fine.
	UMOUNT_BATCHING=1
else
	UMOUNT_BATCHING=0
fi
# Determine if umount -n can be used.
if grep -q "#define[[:space:]]MNT_NONBUSY" /usr/include/sys/mount.h \
    2>/dev/null; then
	UMOUNT_NONBUSY="-n"
fi

case ${PARALLEL_JOBS} in
''|*[!0-9]*)
	PARALLEL_JOBS=${NCPU}
	;;
esac

if [ "${PRESERVE_TIMESTAMP:-no}" = "yes" ]; then
	SVN_PRESERVE_TIMESTAMP="--config-option config:miscellany:use-commit-times=yes"
fi

: ${WATCHDIR:=${POUDRIERE_DATA}/queue}
: ${PIDFILE:=${POUDRIERE_DATA}/daemon.pid}
: ${QUEUE_SOCKET:=/var/run/poudriered.sock}
: ${SHARED_LOCK_DIR:=/var/run/poudriere}
: ${PORTBUILD_UID:=65532}
: ${PORTBUILD_GID:=${PORTBUILD_UID}}
: ${PORTBUILD_USER:=nobody}
: ${PORTBUILD_GROUP:=${PORTBUILD_USER}}
: ${CCACHE_DIR_NON_ROOT_SAFE:=no}
if [ -n "${CCACHE_DIR}" ] && [ "${CCACHE_DIR_NON_ROOT_SAFE}" = "no" ]; then
	if [ "${BUILD_AS_NON_ROOT}" = "yes" ]; then
		msg_warn "BUILD_AS_NON_ROOT and CCACHE_DIR are potentially incompatible.  Disabling BUILD_AS_NON_ROOT"
		msg_warn "Either disable one or set CCACHE_DIR_NON_ROOT_SAFE=yes and chown -R CCACHE_DIR to the user ${PORTBUILD_USER} (uid: ${PORTBUILD_UID})"
	fi
	# Default off with CCACHE_DIR.
	: ${BUILD_AS_NON_ROOT:=no}
fi
: ${CCACHE_JAIL_PREFIX:=/ccache}
# Default on otherwise.
: ${BUILD_AS_NON_ROOT:=yes}
: ${DISTFILES_CACHE:=/nonexistent}
: ${SVN_CMD:=$(which svn 2>/dev/null || which svnlite 2>/dev/null)}
: ${GIT_CMD:=$(which git 2>/dev/null)}
: ${BINMISC:=/usr/sbin/binmiscctl}
: ${PATCHED_FS_KERNEL:=no}
: ${ALL:=0}
: ${CLEAN:=0}
: ${CLEAN_LISTED:=0}
: ${JAIL_NEEDS_CLEAN:=0}
: ${VERBOSE:=0}
: ${QEMU_EMULATING:=0}
: ${PORTTESTING:=0}
: ${PORTTESTING_FATAL:=yes}
: ${PORTTESTING_RECURSIVE:=0}
: ${PRIORITY_BOOST_VALUE:=99}
: ${RESTRICT_NETWORKING:=yes}
: ${DISALLOW_NETWORKING:=no}
: ${TRIM_ORPHANED_BUILD_DEPS:=yes}
: ${USE_JEXECD:=no}
: ${USE_PROCFS:=yes}
: ${USE_FDESCFS:=yes}
: ${IMMUTABLE_BASE:=no}
: ${PKG_REPO_LIST_FILES:=no}
: ${HTML_JSON_UPDATE_INTERVAL:=2}
: ${HTML_TRACK_REMAINING:=no}
: ${FORCE_MOUNT_HASH:=no}
DRY_RUN=0
INTERACTIVE_MODE=0

# Be sure to update poudriere.conf to document the default when changing these
: ${RESOLV_CONF="/etc/resolv.conf"}
: ${MAX_EXECUTION_TIME:=86400}         # 24 hours for 1 command (phase)
# Some phases have different timeouts.
: ${MAX_EXECUTION_TIME_EXTRACT:=3600}
: ${MAX_EXECUTION_TIME_INSTALL:=3600}
: ${MAX_EXECUTION_TIME_PACKAGE:=7200}
: ${MAX_EXECUTION_TIME_DEINSTALL:=3600}
: ${NOHANG_TIME:=7200}                 # 120 minutes with no log update
: ${QEMU_MAX_EXECUTION_TIME:=345600}   # 4 days for 1 command (phase)
: ${QEMU_NOHANG_TIME:=21600}           # 6 hours with no log update
: ${TIMESTAMP_LOGS:=no}
: ${ATOMIC_PACKAGE_REPOSITORY:=yes}
: ${KEEP_OLD_PACKAGES:=no}
: ${KEEP_OLD_PACKAGES_COUNT:=5}
: ${COMMIT_PACKAGES_ON_FAILURE:=yes}
: ${SAVE_WRKDIR:=no}
: ${CHECK_CHANGED_DEPS:=yes}
: ${BAD_PKGNAME_DEPS_ARE_FATAL:=no}
: ${CHECK_CHANGED_OPTIONS:=verbose}
: ${NO_RESTRICTED:=no}
: ${USE_COLORS:=yes}
: ${ALLOW_MAKE_JOBS_PACKAGES=pkg ccache}
: ${FLAVOR_DEFAULT_ALL:=no}
: ${NULLFS_PATHS:="/rescue /usr/share /usr/tests /usr/lib32"}
: ${PACKAGE_FETCH_URL:="pkg+http://pkg.FreeBSD.org/\${ABI}"}

: ${POUDRIERE_TMPDIR:=$(command mktemp -dt poudriere)}
: ${SHASH_VAR_PATH_DEFAULT:=${POUDRIERE_TMPDIR}}
: ${SHASH_VAR_PATH:=${SHASH_VAR_PATH_DEFAULT}}
: ${SHASH_VAR_PREFIX:=sh-}

: ${USE_CACHED:=no}

: ${BUILDNAME_FORMAT:="%Y-%m-%d_%Hh%Mm%Ss"}
: ${BUILDNAME:=$(date +${BUILDNAME_FORMAT})}

: ${HTML_TYPE:=inline}
: ${LC_COLLATE:=C}
export LC_COLLATE

if [ -n "${MAX_MEMORY}" ]; then
	MAX_MEMORY_BYTES="$((MAX_MEMORY * 1024 * 1024 * 1024))"
fi
: ${MAX_FILES:=1024}
: ${DEFAULT_MAX_FILES:=${MAX_FILES}}
: ${DEP_FATAL_ERROR_FILE:=dep_fatal_error}
HAVE_FDESCFS=0
if [ "$(mount -t fdescfs | awk '$3 == "/dev/fd" {print $3}')" = "/dev/fd" ]; then
	HAVE_FDESCFS=1
fi

: ${OVERLAYSDIR:=/overlays}

TIME_START=$(clock -monotonic)
EPOCH_START=$(clock -epoch)

. ${SCRIPTPREFIX}/include/util.sh
. ${SCRIPTPREFIX}/include/colors.sh
. ${SCRIPTPREFIX}/include/display.sh
. ${SCRIPTPREFIX}/include/html.sh
. ${SCRIPTPREFIX}/include/parallel.sh
. ${SCRIPTPREFIX}/include/hash.sh
. ${SCRIPTPREFIX}/include/shared_hash.sh
. ${SCRIPTPREFIX}/include/cache.sh
. ${SCRIPTPREFIX}/include/fs.sh
. ${SCRIPTPREFIX}/include/pkg.sh

if [ -z "${LOIP6}" -a -z "${LOIP4}" ]; then
	msg_warn "No loopback address defined, consider setting LOIP6/LOIP4 or assigning a loopback address to the jail."
fi

if [ -e /nonexistent ]; then
	err 1 "You may not have a /nonexistent.  Please remove it."
fi

if [ "${USE_CACHED}" = "yes" ]; then
	err 1 "USE_CACHED=yes is not supported."
fi<|MERGE_RESOLUTION|>--- conflicted
+++ resolved
@@ -2626,13 +2626,9 @@
 	local mnt
 	local needfs="${NULLFSREF}"
 	local needkld kldpair kld kldmodname
-	local tomnt fs
-<<<<<<< HEAD
-	local portbuild_uid aarchld o
-=======
+	local tomnt fs o
 	local portbuild_uid portbuild_gid aarchld
 	local portbuild_gids portbuild_add_group _gid
->>>>>>> 13272d04
 
 	lock_jail
 
@@ -2871,13 +2867,9 @@
 		_jlock jlock
 		rm -rf "${jlock}" 2>/dev/null || :
 	fi
-<<<<<<< HEAD
-	injail id >/dev/null || \
+	injail id >/dev/null 2>&1 || \
 	    err $? "Unable to execute id(1) in jail. Emulation or ABI wrong."
-	portbuild_uid=$(injail id -u ${PORTBUILD_USER} 2>/dev/null || :)
-=======
-	injail id >/dev/null 2>&1 || \
-	    err 1 "Unable to execute id(1) in jail. Emulation or ABI wrong."
+
 	portbuild_gid=$(injail pw groupshow "${PORTBUILD_GROUP}" 2>/dev/null | cut -d : -f3 || :)
 	if [ -z "${portbuild_gid}" ]; then
 		msg_n "Creating group ${PORTBUILD_GROUP}"
@@ -2888,7 +2880,6 @@
 		PORTBUILD_GID=${portbuild_gid}
 	fi
 	portbuild_uid=$(injail id -u "${PORTBUILD_USER}" 2>/dev/null || :)
->>>>>>> 13272d04
 	if [ -z "${portbuild_uid}" ]; then
 		msg_n "Creating user ${PORTBUILD_USER}"
 		injail pw useradd "${PORTBUILD_USER}" -u "${PORTBUILD_UID}" \
@@ -2906,7 +2897,7 @@
 			break
 		fi
 	done
-	if [ "$portbuild_add_group" = "true" ]; then
+	if [ "${portbuild_add_group}" = "true" ]; then
 		msg_n "Adding user ${PORTBUILD_USER} to ${PORTBUILD_GROUP}"
 		injail pw groupmod "${PORTBUILD_GROUP}" -m "${PORTBUILD_USER}" || \
 		    err 1 "Unable to add user ${PORTBUILD_USER} to group ${PORTBUILD_GROUP}"
