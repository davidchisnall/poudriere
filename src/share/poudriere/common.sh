--- conflicted
+++ resolved
@@ -4431,12 +4431,8 @@
 	local pkg="$1"
 	local mnt pkgname new_pkgname
 	local origin v v2 compiled_options current_options current_deps
-<<<<<<< HEAD
-	local liblist key dpath dir found raw_deps compiled_deps
+	local td d key dpath dir found raw_deps compiled_deps
 	local pkgbase _pkgnames flavor pkg_flavor
-=======
-	local td d key dpath dir found raw_deps compiled_deps
->>>>>>> b8e8af08
 
 	pkgname="${pkg##*/}"
 	pkgname="${pkgname%.*}"
