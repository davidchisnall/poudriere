--- conflicted
+++ resolved
@@ -445,10 +445,7 @@
 
 porttree_list() {
 	local name method mntpoint
-<<<<<<< HEAD
-
-=======
->>>>>>> 28137d18
+
 	[ -d ${POUDRIERED}/ports ] || return 0
 	for p in $(find ${POUDRIERED}/ports -type d -maxdepth 1 -mindepth 1 -print); do
 		name=${p##*/}
