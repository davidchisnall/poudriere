#!/bin/sh
# 
# Copyright (c) 2010-2013 Baptiste Daroussin <bapt@FreeBSD.org>
# Copyright (c) 2010-2011 Julien Laffaye <jlaffaye@FreeBSD.org>
# Copyright (c) 2012-2013 Bryan Drewery <bdrewery@FreeBSD.org>
# All rights reserved.
# 
# Redistribution and use in source and binary forms, with or without
# modification, are permitted provided that the following conditions
# are met:
# 1. Redistributions of source code must retain the above copyright
#    notice, this list of conditions and the following disclaimer.
# 2. Redistributions in binary form must reproduce the above copyright
#    notice, this list of conditions and the following disclaimer in the
#    documentation and/or other materials provided with the distribution.
# 
# THIS SOFTWARE IS PROVIDED BY THE AUTHOR AND CONTRIBUTORS ``AS IS'' AND
# ANY EXPRESS OR IMPLIED WARRANTIES, INCLUDING, BUT NOT LIMITED TO, THE
# IMPLIED WARRANTIES OF MERCHANTABILITY AND FITNESS FOR A PARTICULAR PURPOSE
# ARE DISCLAIMED.  IN NO EVENT SHALL THE AUTHOR OR CONTRIBUTORS BE LIABLE
# FOR ANY DIRECT, INDIRECT, INCIDENTAL, SPECIAL, EXEMPLARY, OR CONSEQUENTIAL
# DAMAGES (INCLUDING, BUT NOT LIMITED TO, PROCUREMENT OF SUBSTITUTE GOODS
# OR SERVICES; LOSS OF USE, DATA, OR PROFITS; OR BUSINESS INTERRUPTION)
# HOWEVER CAUSED AND ON ANY THEORY OF LIABILITY, WHETHER IN CONTRACT, STRICT
# LIABILITY, OR TORT (INCLUDING NEGLIGENCE OR OTHERWISE) ARISING IN ANY WAY
# OUT OF THE USE OF THIS SOFTWARE, EVEN IF ADVISED OF THE POSSIBILITY OF
# SUCH DAMAGE.

BSDPLATFORM=`uname -s | tr '[:upper:]' '[:lower:]'`
. $(dirname ${0})/common.sh.${BSDPLATFORM}
BLACKLIST=""

# Return true if ran from bulk/testport, ie not daemon/status/jail
was_a_bulk_run() {
	[ "${0##*/}" = "bulk.sh" -o "${0##*/}" = "testport.sh" ]
}
# Return true if in a bulk or other jail run that needs to shutdown the jail
was_a_jail_run() {
	was_a_bulk_run ||  [ "${0##*/}" = "pkgclean.sh" ]
}

_wait() {
	# Workaround 'wait' builtin possibly returning early due to signals
	# by using 'pwait' to wait(2) and then 'wait' to collect return code
	local ret=0 pid

	pwait "$@" 2>/dev/null || :
	for pid in "$@"; do
		wait ${pid} || ret=$?
	done

	return ${ret}
}

kill_and_wait() {
	[ $# -eq 2 ] || eargs time pids
	local time="$1"
	local pids="$2"
	local ret=0
	local pid
	local found_pid
	local retry

	[ -z "${pids}" ] && return 0

	# Give children $time seconds to exit and then force kill
	retry=${time}
	kill ${pids} 2>/dev/null || :

	while [ ${retry} -gt 0 ]; do
		found_pid=0
		for pid in ${pids}; do
			if ! kill -0 ${pid} 2>/dev/null; then
				sleep 1
				found_pid=1
				break
			fi
		done
		retry=$((retry - 1))
		[ ${found_pid} -eq 0 ] && retry=0
	done

	# Kill all children instead of waiting on them
	[ ${found_pid} -eq 1 ] && kill -9 ${pids} 2>/dev/null || :

	_wait ${pids} || ret=$?

	return ${ret}
}

# Based on Shell Scripting Recipes - Chris F.A. Johnson (c) 2005
# Replace a pattern without needing a subshell/exec
_gsub() {
	[ $# -ne 3 ] && eargs string pattern replacement
	local string="$1"
	local pattern="$2"
	local replacement="$3"
	local result_l= result_r="${string}"

	while :; do
		case ${result_r} in
			*${pattern}*)
				result_l=${result_l}${result_r%%${pattern}*}${replacement}
				result_r=${result_r#*${pattern}}
				;;
			*)
				break
				;;
		esac
	done

	_gsub="${result_l}${result_r}"
}


gsub() {
	_gsub "$@"
	echo "${_gsub}"
}

not_for_os() {
	local os=$1
	shift
	[ "${os}" = "${BSDPLATFORM}" ] && err 1 "This is not supported on ${BSDPLATFORM}: $@"
}

err() {
	export CRASHED=1
	if [ $# -ne 2 ]; then
		err 1 "err expects 2 arguments: exit_number \"message\""
	fi
	# Try to set status so other processes know this crashed
	# Don't set it from children failures though, only master
	[ -z "${PARALLEL_CHILD}" ] && was_a_bulk_run &&
		bset status "${EXIT_STATUS:-crashed:}" 2>/dev/null || :
	local err_msg="Error: $2"
	msg "${err_msg}" >&2
	[ -n "${MY_JOBID}" ] && job_msg "${err_msg}"
	exit $1
}

msg_n() { echo -n "${DRY_MODE}====>> $1"; }
msg() { msg_n "$@"; echo; }
msg_verbose() {
	[ ${VERBOSE} -gt 0 ] || return 0
	msg "$1"
}

msg_debug() {
	[ ${VERBOSE} -gt 1 ] || return 0
	msg "DEBUG: $1" >&2
}

job_msg() {
	if [ -n "${MY_JOBID}" ]; then
		msg "[${MY_JOBID}] $1" >&5
	else
		msg "$1"
	fi
}

job_msg_verbose() {
	[ -n "${MY_JOBID}" ] || return 0
	msg_verbose "[${MY_JOBID}] $1" >&5
}

check_jobs() {
	case ${PARALLEL_JOBS} in
	''|*[!0-9]*)
		local nslaves=$(sysctl -n hw.ncpu)
		if [ -n "${JOBS_LIMIT}" ]; then
			PARALLEL_JOBS=`expr ${nslaves} / ${JOBS_LIMIT}`
		else
			PARALLEL_JOBS=${nslaves}
		fi
		;;
	esac
}

my_path() {
	echo ${MASTERMNT}${MY_JOBID+/../${MY_JOBID}}
}

my_name() {
	echo ${MASTERNAME}${MY_JOBID+-job-${MY_JOBID}}
}

log_path() {
	echo "${POUDRIERE_DATA}/logs/${POUDRIERE_BUILD_TYPE}/${MASTERNAME}/${BUILDNAME}"
}

eargs() {
	case $# in
	0) err 1 "No arguments expected" ;;
	1) err 1 "1 argument expected: $1" ;;
	*) err 1 "$# arguments expected: $*" ;;
	esac
}

run_hook() {
	local hookfile=${HOOKDIR}/${1}.sh
	local arguments
	shift

	for arg in $@; do
		arguments="${arguments} ${arg#*=}"
	done

	[ -f ${hookfile} ] &&
		env $@ \
		URL_BASE="${URL_BASE}" \
		POUDRIERE_BUILD_TYPE=${POUDRIERE_BUILD_TYPE} \
		POUDRIERED="${POUDRIERED}" \
		POUDRIERE_DATA="${POUDRIERE_DATA}" \
		MASTERNAME="${MASTERNAME}" \
		BUILDNAME="${BUILDNAME}" \
		JAILNAME="${JAILNAME}" \
		PTNAME="${PTNAME}" \
		SETNAME="${SETNAME}" \
		PACKAGES="${PACKAGES}" \
		PACKAGES_ROOT="${PACKAGES_ROOT}" \
		/bin/sh ${hookfile} ${arguments}
	return 0
}

log_start() {
	local log=$(log_path)
	local latest_log

	logfile="${log}/logs/${PKGNAME}.log"
	latest_log=${POUDRIERE_DATA}/logs/${POUDRIERE_BUILD_TYPE}/latest-per-pkg/${PKGNAME%-*}/${PKGNAME##*-}

	# Make sure directory exists
	mkdir -p ${log}/logs ${latest_log}

	:> ${logfile}

	# Link to BUILD_TYPE/latest-per-pkg/PORTNAME/PKGVERSION/MASTERNAME.log
	ln -f ${logfile} ${latest_log}/${MASTERNAME}.log

	# Link to JAIL/latest-per-pkg/PKGNAME.log
	ln -f ${logfile} ${log}/../latest-per-pkg/${PKGNAME}.log

	# Tee all of the output to the logfile through a pipe
	exec 3>&1 4>&2
	[ ! -e ${logfile}.pipe ] && mkfifo ${logfile}.pipe
	{
		if [ "${TIMESTAMP_LOGS}" = "yes" ]; then
			tee ${logfile} | while read line; do
				echo "$(date "+%Y%m%d%H%M.%S") ${line}";
			done
		else
			tee ${logfile}
		fi
	} < ${logfile}.pipe >&3 &
	export tpid=$!
	exec > ${logfile}.pipe 2>&1

	# Remove fifo pipe file right away to avoid orphaning it.
	# The pipe will continue to work as long as we keep
	# the FD open to it.
	rm -f ${logfile}.pipe
}

buildlog_start() {
	local portdir=$1
	local mnt=$(my_path)
	local var

	echo "build started at $(date)"
	echo "port directory: ${portdir}"
	echo "building for: $(injail uname -a)"
	echo "maintained by: $(injail make -C ${portdir} maintainer)"
	echo "Makefile ident: $(ident ${mnt}/${portdir}/Makefile|sed -n '2,2p')"
	echo "Poudriere version: ${POUDRIERE_VERSION}"
	echo ""
	echo "---Begin Environment---"
	injail env ${PKGENV} ${PORT_FLAGS}
	echo "---End Environment---"
	echo ""
	echo "---Begin OPTIONS List---"
	injail make -C ${portdir} showconfig
	echo "---End OPTIONS List---"
	echo ""
	for var in CONFIGURE_ARGS CONFIGURE_ENV MAKE_ENV; do
		echo "--${var}--"
		echo "$(injail env ${PORT_FLAGS} make -C ${portdir} -V ${var})"
		echo "--End ${var}--"
		echo ""
	done
	echo "--SUB_LIST--"
	echo "$(injail env ${PORT_FLAGS} make -C ${portdir} -V SUB_LIST | tr ' ' '\n' | grep -v '^$')"
	echo "--End SUB_LIST--"
	echo ""
	echo "---Begin make.conf---"
	cat ${mnt}/etc/make.conf
	echo "---End make.conf---"
}

buildlog_stop() {
	local portdir=$1
	local log=$(log_path)
	local buildtime

	# %B doesn't exist on DF and will not.
	# So far, %c is giving the correct answer, but if it starts failing
	# we can use awk to get the times from the log itself.
	buildtime=$( \
		stat -f '%N %c' ${log}/logs/${PKGNAME}.log  | awk -v now=$(date +%s) \
		-f ${AWKPREFIX}/siginfo_buildtime.awk |
		awk -F'!' '{print $2}' \
	)

	echo "build of ${portdir} ended at $(date)"
	echo "build time: ${buildtime}"
}

log_stop() {
	if [ -n "${tpid}" ]; then
		exec 1>&3 3>&- 2>&4 4>&-
		kill $tpid
		_wait $tpid 2>/dev/null || :
		unset tpid
	fi
}

attr_set() {
	local type=$1
	local name=$2
	local property=$3
	shift 3
	mkdir -p ${POUDRIERED}/${type}/${name}
	echo "$@" > ${POUDRIERED}/${type}/${name}/${property} || :
}

jset() { attr_set jails "$@" ; }
pset() { attr_set ports "$@" ; }

attr_get() {
	local type=$1
	local name=$2
	local property=$3
	cat ${POUDRIERED}/${type}/${name}/${property} || :
}

jget() { attr_get jails "$@" ; }
pget() { attr_get ports "$@" ; }

#build getter/setter
bget() {
	local id property mnt
	local log=$(log_path)
	if [ $# -eq 2 ]; then
		id=$1
		shift
	fi
	file=.poudriere.${1}${id:+.${id}}

	cat ${log}/${file} || :
}

bset() {
	was_a_bulk_run || return 0
	local id property mnt
	local log=$(log_path)
	if [ $# -eq 3 ]; then
		id=$1
		shift
	fi
	file=.poudriere.${1}${id:+.${id}}
	shift
	echo "$@" > ${log}/${file} || :
}

badd() {
	local id property mnt
	local log=$(log_path)
	if [ $# -eq 3 ]; then
		id=$1
		shift
	fi
	file=.poudriere.${1}${id:+.${id}}
	shift
	echo "$@" >> ${log}/${file} || :
}

update_stats() {
	local type
	for type in built failed ignored; do
		bset stats_${type} $(bget ports.${type} | wc -l)
	done
	# Skipped may have duplicates in it
	bset stats_skipped $(bget ports.skipped | awk '{print $1}' | \
		sort -u | wc -l)
}

sigint_handler() {
	EXIT_STATUS="sigint:"
	sig_handler
}

sigterm_handler() {
	EXIT_STATUS="sigterm:"
	sig_handler
}


sig_handler() {
	trap - SIGTERM SIGKILL
	# Ignore SIGINT while cleaning up
	trap '' SIGINT
	err 1 "Signal caught, cleaning up and exiting"
}

exit_handler() {
	# Avoid recursively cleaning up here
	trap - EXIT SIGTERM SIGKILL
	# Ignore SIGINT while cleaning up
	trap '' SIGINT

	if was_a_bulk_run; then
		log_stop
		stop_html_json
	fi

	parallel_shutdown

	[ ${STATUS} -eq 1 ] && cleanup

	[ -n ${CLEANUP_HOOK} ] && ${CLEANUP_HOOK}
}

show_log_info() {
	local log=$(log_path)
	msg "Logs: ${log}"
	[ -z "${URL_BASE}" ] ||
		msg "WWW: ${URL_BASE}/${POUDRIERE_BUILD_TYPE}/${MASTERNAME}/${BUILDNAME}"
}

siginfo_handler() {
	[ "${POUDRIERE_BUILD_TYPE}" != "bulk" ] && return 0

	trappedinfo=1
	local status=$(bget status 2> /dev/null || echo unknown)
	local nbb=$(bget stats_built 2>/dev/null || echo 0)
	local nbf=$(bget stats_failed 2>/dev/null || echo 0)
	local nbi=$(bget stats_ignored 2>/dev/null || echo 0)
	local nbs=$(bget stats_skipped 2>/dev/null || echo 0)
	local nbq=$(bget stats_queued 2>/dev/null || echo 0)
	local ndone=$((nbb + nbf + nbi + nbs))
	local queue_width=2
	local now
	local j
	local pkgname origin phase buildtime tmporigin
	local format_origin_phase format_phase
	local copystatus=${status}

	[ -n "${nbq}" ] || return 0
	[ "${status}" = "index:" -o "${status}" = "crashed:" ] && return 0

	if [ ${nbq} -gt 9999 ]; then
		queue_width=5
	elif [ ${nbq} -gt 999 ]; then
		queue_width=4
	elif [ ${nbq} -gt 99 ]; then
		queue_width=3
	fi

	# Skip if stopping or starting jobs
	if [ -n "${JOBS}" -a "${status#starting_jobs:}" = "${status}" -a "${status}" != "stopping_jobs:" ]; then
		now=$(date +%s)
		format_origin_phase="\t[%s]: %-32s %-15s (%s)\n"
		format_phase="\t[%s]: %15s\n"

		# Collect build stats into a string with minimal execs
		pkgname_buildtimes=$(find ${MASTERMNT}/poudriere/building -depth 1 \
			-exec stat -f "%N %m" {} + 2>/dev/null | \
			awk -v now=${now} -f ${AWKPREFIX}/siginfo_buildtime.awk)

		for j in ${JOBS}; do
			# Ignore error here as the zfs dataset may not be cloned yet.
			status=$(bget ${j} status 2>/dev/null || :)
			# Skip builders not started yet
			[ -z "${status}" ] && continue
			# Hide idle workers
			[ "${status}" = "idle::" ] && continue
			tmporigin=${status#*:}
			origin=${tmporigin%:*}
			phase="${status%%:*}"
			if [ -n "${origin}" -a "${origin}" != "${status}" ]; then
				cache_get_pkgname pkgname "${origin}"
				# Find the buildtime for this pkgname
				for pkgname_buildtime in $pkgname_buildtimes; do
					[ "${pkgname_buildtime%!*}" = "${pkgname}" ] || continue
					buildtime="${pkgname_buildtime#*!}"
					break
				done
				printf "${format_origin_phase}" ${j} ${origin} ${phase} \
					${buildtime}
			else
				printf "${format_phase}" ${j} ${phase}
			fi
		done
	fi

	show_log_info
	printf "[${MASTERNAME}] [${copystatus}] [%0${queue_width}d/%0${queue_width}d]\nBuilt: %-${queue_width}d Failed: %-${queue_width}d  Ignored: %-${queue_width}d  Skipped: %-${queue_width}d\n" \
	  ${ndone} ${nbq} ${nbb} ${nbf} ${nbi} ${nbs}
}

jail_exists() {
	[ $# -ne 1 ] && eargs jailname
	local jname=$1
	[ -d ${POUDRIERED}/jails/${jname} ] && return 0
	return 1
}


porttree_list() {
	local name method mntpoint

	[ -d ${POUDRIERED}/ports ] || return 0
	for p in $(find ${POUDRIERED}/ports -type d -maxdepth 1 -mindepth 1 -print); do
		name=${p##*/}
		method=$(pget ${name} method)
		hack=$(pget ${name} timestamp)
		mntx=$(pget ${name} mnt)
		case ${mntx} in
		    ${BASEFS}/*)
		    	mnt=BASEFS${mntx#${BASEFS}}
			;;
		    *)
			mnt=${mntx}
			;;
		esac
		echo "${name} ${method:--} ${hack} ${mnt}"
	done
}

porttree_exists() {
	[ $# -ne 1 ] && eargs portstree_name
	porttree_list |
		awk -v portstree_name=$1 '
		BEGIN { ret = 1 }
		$1 == portstree_name {ret = 0; }
		END { exit ret }
		' && return 0
	return 1
}

get_data_dir() {
	local data
	if [ -n "${POUDRIERE_DATA}" ]; then
		echo ${POUDRIERE_DATA}
		return
	fi

	if [ -z "${NO_ZFS}" ]; then
		data=$(zfs list -rt filesystem -H -o ${NS}:type,mountpoint ${ZPOOL}${ZROOTFS} 2>/dev/null |
		    awk '$1 == "data" { print $2 }' | head -n 1)
		if [ -n "${data}" ]; then
			echo $data
			return
		fi
		zfs create -p -o ${NS}:type=data \
			-o mountpoint=${BASEFS}/data \
			${ZPOOL}${ZROOTFS}/data
	else
		mkdir -p "${BASEFS}/data"
	fi
	echo "${BASEFS}/data"
}

fetch_file() {
	[ $# -ne 2 ] && eargs destination source
	fetch -p -o $1 $2 || fetch -p -o $1 $2 || err 1 "Failed to fetch from $2"
}

<<<<<<< HEAD
=======
createfs() {
	[ $# -ne 3 ] && eargs name mnt fs
	local name mnt fs
	name=$1
	mnt=$(echo $2 | sed -e "s,//,/,g")
	fs=$3

	[ -z "${NO_ZFS}" ] || fs=none

	if [ -n "${fs}" -a "${fs}" != "none" ]; then
		msg_n "Creating ${name} fs..."
		zfs create -p \
			-o mountpoint=${mnt} ${fs} || err 1 " fail"
		echo " done"
	else
		mkdir -p ${mnt}
	fi
}

rollbackfs() {
	[ $# -ne 2 ] && eargs name mnt
	local name=$1
	local mnt=$2
	local fs=$(zfs_getfs ${mnt})
	local mtree_mnt

	if [ -n "${fs}" ]; then
		zfs rollback -r ${fs}@${name}  || err 1 "Unable to rollback ${fs}"
		return
	fi

	if [ "${name}" = "prepkg" ]; then
		mtree_mnt="${MASTERMNT}"
	else
		mtree_mnt="${mnt}"
	fi

	cpdup -i0 -x ${MASTERMNT} ${mnt}
}

umountfs() {
	[ $# -lt 1 ] && eargs mnt childonly
	local mnt=$1
	local childonly=$2
	local pattern

	[ -n "${childonly}" ] && pattern="/"

	[ -d "${mnt}" ] || return 0
	mnt=$(realpath ${mnt})
	mount | sort -r -k 2 | while read dev on pt opts; do
		case ${pt} in
		${mnt}${pattern}*)
			umount -f ${pt} || :
			[ "${dev#/dev/md*}" != "${dev}" ] && mdconfig -d -u ${dev#/dev/md*}
		;;
		esac
	done

	return 0
}

zfs_getfs() {
	[ $# -ne 1 ] && eargs mnt
	local mnt=$(realpath $1)
	mount -t zfs | awk -v n="${mnt}" ' $3 == n { print $1 }'
}

>>>>>>> a2cc720b
unmarkfs() {
	[ $# -ne 2 ] && eargs name mnt
	local name=$1
	local mnt=$(realpath $2)

	if [ -n "$(zfs_getfs ${mnt})" ]; then
		zfs destroy -f ${fs}@${name} 2>/dev/null || :
	else
		rm -f ${mnt}/poudriere/mtree.${name} 2>/dev/null || :
	fi
}

markfs() {
	[ $# -lt 2 ] && eargs name mnt path
	local name=$1
	local mnt=$(realpath $2)
	local path="$3"
	local fs="$(zfs_getfs ${mnt})"
	local dozfs=0
	local domtree=0

	msg_n "Recording filesystem state for ${name}..."

	case "${name}" in
	clean) [ -n "${fs}" ] && dozfs=1 ;;
	prepkg)
		[ -n "${fs}" ] && dozfs=1
		# Only create prepkg mtree in ref
		# Everything else may need to snapshot
		if [ "${mnt##*/}" = "ref" ]; then
			domtree=1
		else
			domtree=0
		fi
		;;
	prebuild|prestage) domtree=1 ;;
	preinst) domtree=1 ;;
	poststage) domtree=1 ;;
	esac

	if [ $dozfs -eq 1 ]; then
		# remove old snapshot if exists
		zfs destroy -r ${fs}@${name} 2>/dev/null || :
		#create new snapshot
		zfs snapshot ${fs}@${name}
	fi

	if [ $domtree -eq 0 ]; then
		echo " done"
		return 0
	fi
	mkdir -p ${mnt}/poudriere/

	case "${name}" in
		prepkg|poststage)
			cat > ${mnt}/poudriere/mtree.${name}exclude << EOF
./bin/*
./boot/*
./compat/*
./dev/*
./distfiles/*
./mnt
./new_packages/*
./packages/*
./portdistfiles/*
./poudriere/*
./proc
./root/*
./sbin/*
./sys
./usr/bin/*
./usr/games/*
./usr/include/*
./usr/lib/*
./usr/libdata/*
./usr/obj
./usr/ports/*
./usr/sbin/*
./usr/share/*
./usr/src
./tmp/*
./var/db/ports/*
./wrkdirs/*
EOF
			;;
		prebuild|prestage)
			cat > ${mnt}/poudriere/mtree.${name}exclude << EOF
./bin/*
./boot/*
./compat/*
./dev/*
./distfiles/*
./etc2
./mnt
./new_packages/*
./packages/*
./portdistfiles/*
./poudriere/*
./proc
./root/*
./sbin/*
./sys
./usr/bin/*
./usr/games/*
./usr/include/*
./usr/lib/*
./usr/libdata/*
./usr/obj
./usr/ports/*
./usr/sbin/*
./usr/share/*
./usr/src
./tmp/*
./var/db/ports/*
./wrkdirs/*
EOF
			;;
		preinst)
			cat >  ${mnt}/poudriere/mtree.${name}exclude << EOF
./bin/*
./boot/*
./compat/*
./dev/*
./distfiles/*
./etc/group
./etc/make.conf
./etc/make.conf.bak
./etc/master.passwd
./etc/passwd
./etc/pwd.db
./etc/shells
./etc/spwd.db
./etc2
./mnt
./new_packages/*
./packages/*
./portdistfiles/*
./poudriere/*
./proc
./root/*
./sbin/*
./sys
./usr/bin/*
./usr/games/*
./usr/include/*
./usr/lib/*
./usr/libdata/*
./usr/obj
./usr/ports/*
./usr/sbin/*
./usr/share/*
./usr/src
./tmp/*
./var/db/pkg/*
./var/db/ports/*
./var/log/*
./var/mail/*
./var/run/*
./wrkdirs/*
EOF
		;;
	esac
	mtree -X ${mnt}/poudriere/mtree.${name}exclude \
		-cn -k uid,gid,mode,size \
		-p ${mnt}${path} > ${mnt}/poudriere/mtree.${name}
	echo " done"
}

<<<<<<< HEAD
=======
mnt_tmpfs() {
	[ $# -lt 2 ] && eargs type dst
	local type="$1"
	local dst="$2"
	local limit size

	case ${type} in
		data)
			# Limit data to 1GiB
			limit=1
			;;

		*)
			limit=${TMPFS_LIMIT}
			;;
	esac

	[ -n "${limit}" ] && size="-o size=${limit}G"

	mount -t tmpfs ${size} tmpfs "${dst}"
}

clonefs() {
	[ $# -lt 2 ] && eargs from to snap
	local from=$1
	local to=$2
	local snap=$3
	local name zfs_to
	local fs=$(zfs_getfs ${from})

	destroyfs ${to} jail
	mkdir -p ${to}
	to=$(realpath ${to})
	[ ${TMPFS_ALL} -eq 1 ] && unset fs
	if [ -n "${fs}" ]; then
		name=${to##*/}

		if [ "${name}" = "ref" ]; then
			zfs_to=${fs%/*}/${MASTERNAME}-${name}
		else
			zfs_to=${fs}/${name}
		fi

		zfs clone -o mountpoint=${to} \
			-o sync=disabled \
			-o atime=off \
			-o compression=off \
			${fs}@${snap} \
			${zfs_to}
	else
		[ ${TMPFS_ALL} -eq 1 ] && mnt_tmpfs all ${to}
		# Mount /usr/src into target, no need for anything to write to it
		mkdir -p ${to}/usr/src
		${NULLMOUNT} -o ro ${from}/usr/src ${to}/usr/src
		cpdup -x ${from} ${to}
	fi
}

>>>>>>> a2cc720b
rm() {
	local arg

	for arg in "$@"; do
		[ "${arg}" = "/" ] && err 1 "Tried to rm /"
		[ "${arg%/}" = "/bin" ] && err 1 "Tried to rm /*"
	done

	/bin/rm "$@"
}

use_options() {
	[ $# -ne 2 ] && eargs mnt optionsdir
	local mnt=$1
	local optionsdir=$2

	if [ "${optionsdir}" = "-" ]; then
		optionsdir="${POUDRIERED}/options"
	else
		optionsdir="${POUDRIERED}/${optionsdir}-options"
	fi
	[ -d "${optionsdir}" ] || return 1
	optionsdir=$(realpath ${optionsdir} 2>/dev/null)
	[ "${mnt##*/}" = "ref" ] &&
		msg "Mounting /var/db/ports from: ${optionsdir}"
	${NULLMOUNT} -o ro ${optionsdir} ${mnt}/var/db/ports ||
		err 1 "Failed to mount OPTIONS directory"

	return 0
}

mount_packages() {
	local mnt=$(my_path)
	${NULLMOUNT} "$@" ${PACKAGES} \
		${mnt}/packages ||
		err 1 "Failed to mount the packages directory "
}

do_portbuild_mounts() {
	[ $# -lt 3 ] && eargs mnt jname ptname setname
	local mnt=$1
	local jname=$2
	local ptname=$3
	local setname=$4
	local portsdir=$(pget ${ptname} mnt)
	local optionsdir

	[ -d ${portsdir}/ports ] && portsdir=${portsdir}/ports

	[ -d "${CCACHE_DIR:-/nonexistent}" ] &&
		${NULLMOUNT} ${CCACHE_DIR} ${mnt}/root/.ccache
	[ -n "${MFSSIZE}" ] && mdmfs -t -S -o async -s ${MFSSIZE} md ${mnt}/wrkdirs
	[ ${TMPFS_WRKDIR} -eq 1 ] && mnt_tmpfs wrkdir ${mnt}/wrkdirs
	# Only show mounting messages once, not for every builder
	if [ ${mnt##*/} = "ref" ]; then
		[ -d "${CCACHE_DIR}" ] &&
			msg "Mounting ccache from: ${CCACHE_DIR}"
		msg "Mounting packages from: ${PACKAGES_ROOT}"
	fi

	${NULLMOUNT} -o ro ${portsdir} ${mnt}/usr/ports ||
		err 1 "Failed to mount the ports directory "
	mkdir -p ${PACKAGES}/All ${PACKAGES}/Latest
	mount_packages
	${NULLMOUNT} ${DISTFILES_CACHE} ${mnt}/distfiles ||
		err 1 "Failed to mount the distfiles cache directory"

	optionsdir="${MASTERNAME}"
	[ -n "${setname}" ] && optionsdir="${optionsdir} ${jname}-${setname}"
	optionsdir="${optionsdir} ${jname}-${ptname} ${setname} ${ptname} ${jname} -"

	for opt in ${optionsdir}; do
		use_options ${mnt} ${opt} && break || continue
	done

	return 0
}

# Convert the repository to the new format of links
# so that an atomic update can be done at the end
# of the build.
# This is done at the package repo level instead of the parent
# dir in DATA/packages because someone may have created a separate
# ZFS dataset / NFS mount for each dataset. Avoid cross-device linking.
convert_repository() {
	local pkgdir

	msg "Converting package repository to new format"

	pkgdir=.real_$(date +%s)
	mkdir ${PACKAGES}/${pkgdir}

	# Move all top-level dirs into .real
	find ${PACKAGES}/ -mindepth 1 -maxdepth 1 -type d ! -name ${pkgdir} |
	    xargs -J % mv % ${PACKAGES}/${pkgdir}
	# Symlink them over through .latest
	find ${PACKAGES}/${pkgdir} -mindepth 1 -maxdepth 1 -type d \
	    ! -name ${pkgdir} | while read directory; do
		dirname=${directory##*/}
		ln -s .latest/${dirname} ${PACKAGES}/${dirname}
	done

	# Now move+symlink any files in the top-level
	find ${PACKAGES}/ -mindepth 1 -maxdepth 1 -type f |
	    xargs -J % mv % ${PACKAGES}/${pkgdir}
	find ${PACKAGES}/${pkgdir} -mindepth 1 -maxdepth 1 -type f |
	    while read file; do
		fname=${file##*/}
		ln -s .latest/${fname} ${PACKAGES}/${fname}
	done

	# Setup current symlink which is how the build will atomically finish
	ln -s ${pkgdir} ${PACKAGES}/.latest
}

stash_packages() {

	[ "${ATOMIC_PACKAGE_REPOSITORY}" = "yes" ] || return 0

	[ -L ${PACKAGES}/.latest ] || convert_repository

	if [ -d ${PACKAGES}/.building ]; then
		# If the .building directory is still around, use it. The
		# previous build may have failed, but all of the successful
		# packages are still worth keeping for this build.
		msg "Using packages from previously failed build"
	else
		msg "Stashing existing package repository"

		# Use a linked shadow directory in the package root, not
		# in the parent directory as the user may have created
		# a separate ZFS dataset or NFS mount for each package
		# set; Must stay on the same device for linking.

		mkdir -p ${PACKAGES}/.building
		# hardlink copy all top-level directories
		find ${PACKAGES}/.latest/ -mindepth 1 -maxdepth 1 -type d \
		    ! -name .building | xargs -J % cp -al % ${PACKAGES}/.building

		# Copy all top-level files to avoid appending
		# to real copy in pkg-repo, etc.
		find ${PACKAGES}/.latest/ -mindepth 1 -maxdepth 1 -type f |
		    xargs -J % cp -a % ${PACKAGES}/.building
	fi

	# From this point forward, only work in the shadow
	# package dir
	PACKAGES_ROOT=${PACKAGES}
	PACKAGES=${PACKAGES}/.building
}

commit_packages() {
	local pkgdir_old pkgdir_new

	[ "${ATOMIC_PACKAGE_REPOSITORY}" = "yes" ] || return 0
	if [ "${COMMIT_PACKAGES_ON_FAILURE}" = "no" ] &&
	    [ $(bget stats_failed) -gt 0 ]; then
		msg "Not committing packages to repository as failures were encountered"
		return 0
	fi

	msg "Committing packages to repository"

	# Find any new top-level files not symlinked yet. This is
	# mostly incase pkg adds a new top-level repo or the ports framework
	# starts creating a new directory
	find ${PACKAGES}/ -mindepth 1 -maxdepth 1 ! -name '.*' |
	    while read path; do
		name=${path##*/}
		[ ! -L "${PACKAGES_ROOT}/${name}" ] || continue
		ln -s .latest/${name} ${PACKAGES_ROOT}/${name}
	done

	pkgdir_old=$(realpath ${PACKAGES_ROOT}/.latest)

	# Rename shadow dir to a production name
	pkgdir_new=.real_$(date +%s)
	mv ${PACKAGES_ROOT}/.building ${PACKAGES_ROOT}/${pkgdir_new}

	# XXX: Copy in packages that failed to build

	# Switch latest symlink to new build
	PACKAGES=${PACKAGES_ROOT}/.latest
	ln -s ${pkgdir_new} ${PACKAGES_ROOT}/.latest_new
	mv -fh ${PACKAGES_ROOT}/.latest_new ${PACKAGES}

	# Look for broken top-level links and remove them, if they reference
	# the old directory
	find -L ${PACKAGES_ROOT}/ -mindepth 1 -maxdepth 1 ! -name '.*' -type l |
	    while read path; do
		link=$(readlink ${path})
		# Skip if link does not reference inside latest
		[ "${link##.latest}" != "${link}" ] || continue
		rm -f ${path}
	done


	msg "Removing old packages"

	if [ "${KEEP_OLD_PACKAGES}" = "yes" ]; then
		keep_cnt=$((${KEEP_OLD_PACKAGES_COUNT} + 1))
		find ${PACKAGES_ROOT}/ -type d -mindepth 1 -maxdepth 1 \
		    -name '.real_*' | sort -Vr |
		    sed -n "${keep_cnt},\$p" |
		    xargs rm -rf 2>/dev/null || :
	else
		# Remove old and shadow dir
		rm -rf ${pkgdir_old} 2>/dev/null || :
	fi
}

<<<<<<< HEAD
=======
jail_start() {
	[ $# -lt 2 ] && eargs name ptname setname
	local name=$1
	local ptname=$2
	local setname=$3
	local portsdir=$(pget ${ptname} mnt)
	local arch=$(jget ${name} arch)
	local mnt=$(jget ${name} mnt)
	local needfs="${NULLFSREF} procfs"

	local tomnt=${POUDRIERE_DATA}/build/${MASTERNAME}/ref

	[ -d ${DISTFILES_CACHE:-/nonexistent} ] || err 1 "DISTFILES_CACHE directory does not exist. (c.f. poudriere.conf)"

	if [ -z "${NOLINUX}" ]; then
		if [ "${arch}" = "i386" -o "${arch}" = "amd64" ]; then
			needfs="${needfs} linprocfs linsysfs"
			sysctl -n compat.linux.osrelease >/dev/null 2>&1 || kldload linux
		fi
	fi
	[ -n "${USE_TMPFS}" ] && needfs="${needfs} tmpfs"
	[ ${JAILED} -eq 0 -o "${PATCHED_FS_KERNEL}" = "yes" ] && needfs="${needfs} fdescfs"
	for fs in ${needfs}; do
		if ! lsvfs $fs >/dev/null 2>&1; then
			if [ $JAILED -eq 0 ]; then
				kldload $fs || err 1 "Required kernel module '${fs}' not found"
			else
				err 1 "please load the $fs module on host using \"kldload $fs\""
			fi
		fi
	done
	jail_exists ${name} || err 1 "No such jail: ${name}"
	jail_runs ${MASTERNAME} && err 1 "jail already running: ${MASTERNAME}"

	# Block the build dir from being traversed by non-root to avoid
	# system blowup due to all of the extra mounts
	mkdir -p ${MASTERMNT%/ref}
	chmod 0755 ${POUDRIERE_DATA}/build
	chmod 0711 ${MASTERMNT%/ref}

	export HOME=/root
	export USER=root
	[ -z "${NO_FORCE_PACKAGE}" ] && export FORCE_PACKAGE=yes
	[ -z "${NO_PACKAGE_BUILDING}" ] && export PACKAGE_BUILDING=yes

	[ ${SET_STATUS_ON_START-1} -eq 1 ] && export STATUS=1
	msg_n "Creating the reference jail..."
	clonefs ${mnt} ${tomnt} clean
	echo "src" >> ${tomnt}/usr/.cpignore
	echo "poudriere" >> ${tomnt}/.cpignore
	echo " done"

	msg "Mounting system devices for ${MASTERNAME}"
	do_jail_mounts ${tomnt} ${arch}

	PACKAGES=${POUDRIERE_DATA}/packages/${MASTERNAME}

	[ -d "${portsdir}/ports" ] && portsdir="${portsdir}/ports"
	msg "Mounting ports/packages/distfiles"

	mkdir -p ${PACKAGES}/All ${PACKAGES}/Latest
	was_a_bulk_run && stash_packages

	do_portbuild_mounts ${tomnt} ${name} ${ptname} ${setname}

	was_a_bulk_run && show_log_info

	if [ -d "${CCACHE_DIR:-/nonexistent}" ]; then
		echo "WITH_CCACHE_BUILD=yes" >> ${tomnt}/etc/make.conf
		echo "CCACHE_DIR=${HOME}/.ccache" >> ${tomnt}/etc/make.conf
	fi
	echo "PORTSDIR=/usr/ports" >> ${tomnt}/etc/make.conf
	echo "PACKAGES=/packages" >> ${tomnt}/etc/make.conf
	echo "DISTDIR=/distfiles" >> ${tomnt}/etc/make.conf

	setup_makeconf ${tomnt}/etc/make.conf ${name} ${ptname} ${setname}
	load_blacklist ${name} ${ptname} ${setname}

	test -n "${RESOLV_CONF}" && cp -v "${RESOLV_CONF}" "${tomnt}/etc/"
	msg "Starting jail ${MASTERNAME}"
	jstart 0
	# Only set STATUS=1 if not turned off
	# jail -s should not do this or jail will stop on EXIT
	WITH_PKGNG=$(injail make -f /usr/ports/Mk/bsd.port.mk -V WITH_PKGNG)
	if [ -n "${WITH_PKGNG}" ]; then
		export PKGNG=1
		export PKG_EXT="txz"
		export PKG_BIN="${LOCALBASE:-/usr/local}/sbin/pkg-static"
		export PKG_ADD="${PKG_BIN} add"
		export PKG_DELETE="${PKG_BIN} delete -y -f"
		export PKG_VERSION="/poudriere/pkg-static version"
	else
		export PKGNG=0
		export PKG_ADD=pkg_add
		export PKG_DELETE=pkg_delete
		export PKG_VERSION=pkg_version
		export PKG_EXT="tbz"
	fi

	# 8.3 did not have distrib-dirs ran on it, so various
	# /usr and /var dirs are missing. Namely /var/games
	if [ "$(injail uname -r | cut -d - -f 1 )" = "8.3" ]; then
		injail mtree -eu -f /etc/mtree/BSD.var.dist -p /var >/dev/null 2>&1 || :
		injail mtree -eu -f /etc/mtree/BSD.usr.dist -p /usr >/dev/null 2>&1 || :
	fi
}

>>>>>>> a2cc720b
load_blacklist() {
	[ $# -lt 2 ] && eargs name ptname setname
	local name=$1
	local ptname=$2
	local setname=$3
	local bl b bfile

	bl="- ${setname} ${ptname} ${name} ${name}-${ptname}"
	[ -n "${setname}" ] && bl="${bl} ${bl}-${setname} \
		${name}-${ptname}-${setname}"
	for b in ${bl} ; do
		if [ "${b}" = "-" ]; then
			unset b
		fi
		bfile=${b:+${b}-}blacklist
		[ -f ${POUDRIERED}/${bfile} ] || continue
		for port in `grep -h -v -E '(^[[:space:]]*#|^[[:space:]]*$)' ${POUDRIERED}/${bfile}`; do
			case " ${BLACKLIST} " in
			*\ ${port}\ *) continue;;
			esac
			msg "Blacklisting (from ${POUDRIERED}/${bfile}): ${port}"
			BLACKLIST="${BLACKLIST} ${port}"
		done
	done
}

setup_makeconf() {
	[ $# -lt 3 ] && eargs dst_makeconf name ptname setname
	local dst_makeconf=$1
	local name=$2
	local ptname=$3
	local setname=$4
	local makeconf opt

	makeconf="- ${setname} ${ptname} ${name} ${name}-${ptname}"
	[ -n "${setname}" ] && makeconf="${makeconf} ${name}-${setname} \
		    ${name}-${ptname}-${setname}"
	for opt in ${makeconf}; do
		append_make ${opt} ${dst_makeconf}
	done
}

# return 0 if the package dir exists and has packages, 0 otherwise
package_dir_exists_and_has_packages() {
	[ ! -d ${PACKAGES}/All ] && return 1
	dirempty ${PACKAGES}/All && return 1
	# Check for non-empty directory with no packages in it
	for pkg in ${PACKAGES}/All/*.${PKG_EXT}; do
		[ "${pkg}" = \
		    "${PACKAGES}/All/*.${PKG_EXT}" ] \
		    && return 1
		# Stop on first match
		break
	done
	return 0
}

sanity_check_pkg() {
	[ $# -eq 1 ] || eargs pkg
	local pkg="$1"
	local depfile origin

	pkg_get_origin origin "${pkg}"
	port_is_needed "${origin}" || return 0
	deps_file depfile "${pkg}"
	while read dep; do
		if [ ! -e "${PACKAGES}/All/${dep}.${PKG_EXT}" ]; then
			msg_debug "${pkg} needs missing ${PACKAGES}/All/${dep}.${PKG_EXT}"
			msg "Deleting ${pkg##*/}: missing dependency: ${dep}"
			delete_pkg "${pkg}"
			return 65	# Package deleted, need another pass
		fi
	done < "${depfile}"

	return 0
}

sanity_check_pkgs() {
	local ret=0

	package_dir_exists_and_has_packages || return 0

	parallel_start
	for pkg in ${PACKAGES}/All/*.${PKG_EXT}; do
		parallel_run sanity_check_pkg "${pkg}" || ret=$?
	done
	parallel_stop || ret=$?
	[ ${ret} -eq 0 ] && return 0	# Nothing deleted
	[ ${ret} -eq 65 ] && return 1	# Packages deleted
	err 1 "Failure during sanity check"
}

check_leftovers() {
	[ $# -lt 1 ] && eargs mnt [stagedir]
	local mnt=$1
	local stagedir="$2"

	{
		if [ -z "${stagedir}" ]; then
			mtree -X ${mnt}/poudriere/mtree.preinstexclude \
			    -f ${mnt}/poudriere/mtree.preinst \
			    -p ${mnt}
		else
			markfs poststage ${mnt} ${stagedir}
			injail mtree -f /poudriere/mtree.poststage \
			    -e -L -p /
		fi
	} | while read l ; do
		case ${l} in
		*extra)
			if [ -d ${mnt}/${l% *} ]; then
				find ${mnt}/${l% *} -exec echo "+ {}" \;
			else
				echo "+ ${mnt}/${l% *}"
			fi
			;;
		*missing)
			l=${l#./}
			echo "- ${mnt}/${l% *}"
			;;
		*changed) echo "M ${mnt}/${l% *}" ;;
		extra:*)
			if [ -d ${mnt}/${l#* } ]; then
				find ${mnt}/${l#* } -exec echo "+ {}" \;
			else
				echo "+ ${mnt}/${l#* }"
			fi
			;;
		*:*) echo "M ${mnt}/${l%:*}" ;;
		esac
	done
}

check_fs_violation() {
	[ $# -eq 7 ] || eargs mnt mtree_target port status_msg err_msg \
	    status_value mod_stamp
	local mnt="$1"
	local mtree_target="$2"
	local port="$3"
	local status_msg="$4"
	local err_msg="$5"
	local status_value="$6"
	local mod_stamp="$7"
	local tmpfile=${mnt}/tmp/check_fs_violation
	local ret=0

	msg_n "${status_msg}..."
	mtree -X ${mnt}/poudriere/mtree.${mtree_target}exclude \
		-f ${mnt}/poudriere/mtree.${mtree_target} \
		-p ${mnt} > ${tmpfile}
	echo " done"

	if [ -s ${tmpfile} ]; then
		msg "Error: ${err_msg}"
		cat ${tmpfile}
		bset ${MY_JOBID} status "${status_value}:${port}:${mod_stamp}"
		job_msg_verbose "Status   ${port}: ${status_value}"
		ret=1
	fi
	rm -f ${tmpfile}

	return $ret
}

nohang() {
	[ $# -gt 4 ] || eargs cmd_timeout log_timeout logfile cmd
	local cmd_timeout
	local log_timeout
	local logfile
	local childpid
	local now starttime
	local fifo
	local n
	local read_timeout
	local ret=0

	cmd_timeout="$1"
	log_timeout="$2"
	logfile="$3"
	shift 3

	read_timeout=$((log_timeout / 10))

	fifo=$(mktemp -ut nohang)
	mkfifo ${fifo}
	exec 7<> ${fifo}
	rm -f ${fifo}

	starttime=$(date +%s)

	# Run the actual command in a child subshell
	(
		local ret=0
		"$@" || ret=1
		# Notify the pipe the command is done
		echo done >&7 2>/dev/null || :
		exit $ret
	) &
	childpid=$!

	# Now wait on the cmd with a timeout on the log's mtime
	while :; do
		if ! kill -CHLD $childpid 2>/dev/null; then
			_wait $childpid || ret=1
			break
		fi

		lastupdated=$(stat -f "%m" ${logfile})
		now=$(date +%s)

		# No need to actually kill anything as stop_build()
		# will be called and kill -9 -1 the jail later
		if [ $((now - lastupdated)) -gt $log_timeout ]; then
			ret=2
			break
		elif [ $((now - starttime)) -gt $cmd_timeout ]; then
			ret=3
			break
		fi

		# Wait until it is done, but check on it every so often
		# This is done instead of a 'sleep' as it should recognize
		# the command has completed right away instead of waiting
		# on the 'sleep' to finish
		unset n; until trappedinfo=; read -t $read_timeout n <&7 ||
			[ -z "$trappedinfo" ]; do :; done
		if [ "${n}" = "done" ]; then
			_wait $childpid || ret=1
			break
		fi
		# Not done, was a timeout, check the log time
	done

	exec 7<&-
	exec 7>&-

	return $ret
}

gather_distfiles() {
	[ $# -eq 2 ] || eargs portdir distfiles
	local portdir="$1"
	local distfiles="$2"
	local sub dists d special
	sub=$(injail make -C ${portdir} -VDIST_SUBDIR)
	dists=$(injail make -C ${portdir} -V_DISTFILES -V_PATCHFILES)
	specials=$(injail make -C ${portdir} -V_DEPEND_SPECIALS)
	job_msg_verbose "Status   ${portdir##/usr/ports/}: distfiles"
	for d in ${dists}; do
		[ -f ${DISTFILES_CACHE}/${sub}/${d} ] || continue
		echo ${DISTFILES_CACHE}/${sub}/${d}
	done | pax -rw -p p -s ",${DISTFILES_CACHE},,g" ${mnt}/portdistfiles ||
		return 1

	for special in ${specials}; do
		gather_distfiles ${special} ${distfiles}
	done

	return 0
}

# Build+test port and return 1 on first failure
# Return 2 on test failure if PORTTESTING_FATAL=no
_real_build_port() {
	[ $# -ne 1 ] && eargs portdir
	local portdir=$1
	local port=${portdir##/usr/ports/}
	local mnt=$(my_path)
	local log=$(log_path)
	local listfilecmd network
	local hangstatus
	local pkgenv
	local no_stage=$(injail make -C ${portdir} -VNO_STAGE)
	local modstamp=$(stat -f "%m" ${MASTERMNT}/poudriere/building/${PKGNAME})
	local targets install_order
	local stagedir plistsub_sed
	local jailuser
	local testfailure=0
	local max_execution_time

	# Must install run-depends as 'actual-package-depends' and autodeps
	# only consider installed packages as dependencies
	if [ -n "${no_stage}" ]; then
		install_order="run-depends install-mtree install package"
	else
		jailuser=root
		if [ "${BUILD_AS_NON_ROOT}" = "yes" ] &&
		    [ -z "$(injail make -C ${portdir} -VNEED_ROOT)" ]; then
			jailuser=${PORTBUILD_USER}
			chown -R ${jailuser} ${mnt}/wrkdirs
		fi
		install_order="run-depends stage package install-mtree install"
		stagedir=$(injail make -C ${portdir} -VSTAGEDIR)
	fi
	targets="check-config pkg-depends fetch-depends fetch checksum \
		  extract-depends extract patch-depends patch build-depends \
		  lib-depends configure build ${install_order} \
		  ${PORTTESTING:+deinstall}"

	# If not testing, then avoid rechecking deps in build/install;
	# When testing, check depends twice to ensure they depend on
	# proper files, otherwise they'll hit 'package already installed'
	# errors.
	[ -z "${PORTTESTING}" ] && PORT_FLAGS="${PORT_FLAGS} NO_DEPENDS=yes"

	for phase in ${targets}; do
<<<<<<< HEAD
		bset ${MY_JOBID} status "${phase}:${port}:${modstamp}"
		job_msg_verbose "Status   ${port}: ${phase}"
=======
		max_execution_time=${MAX_EXECUTION_TIME}
		[ -z "${no_stage}" ] && JUSER=${jailuser}
		bset ${MY_JOBID} status "${phase}:${port}"
		job_msg_verbose "Status for build ${port}: ${phase}"
>>>>>>> a2cc720b
		case ${phase} in
		fetch)
			;;
		extract)
<<<<<<< HEAD
=======
			max_execution_time=3600
			chown -R ${JUSER} ${mnt}/wrkdirs
>>>>>>> a2cc720b
			;;
		configure) [ -n "${PORTTESTING}" ] && markfs prebuild ${mnt} ;;
		run-depends)
			JUSER=root
			if [ -n "${PORTTESTING}" ]; then
				check_fs_violation ${mnt} prebuild "${port}" \
				    "Checking for filesystem violations" \
				    "Filesystem touched during build:" \
				    "build_fs_violation" "${modstamp}" ||
				if [ "${PORTTESTING_FATAL}" != "no" ]; then
					return 1
				else
					testfailure=2
				fi
			fi
			;;
		checksum|*-depends|install-mtree) JUSER=root ;;
		stage) [ -n "${PORTTESTING}" ] && markfs prestage ${mnt} ;;
		install)
<<<<<<< HEAD
=======
			max_execution_time=3600
			JUSER=root
>>>>>>> a2cc720b
			[ -n "${PORTTESTING}" ] && markfs preinst ${mnt}
			;;
		package)
			max_execution_time=3600
			if [ -n "${PORTTESTING}" ] &&
			    [ -z "${no_stage}" ]; then
				check_fs_violation ${mnt} prestage "${port}" \
				    "Checking for staging violations" \
				    "Filesystem touched during stage (files must install to \${STAGEDIR}):" \
				    "stage_fs_violation" "${modstamp}" || if [ "${PORTTESTING_FATAL}" != "no" ]; then
					return 1
				else
					testfailure=2
				fi
			fi
			;;
		deinstall)
<<<<<<< HEAD
=======
			max_execution_time=3600
			JUSER=root
>>>>>>> a2cc720b
			# Skip for all linux ports, they are not safe
			if [ "${PKGNAME%%*linux*}" != "" ]; then
				msg "Checking shared library dependencies"
				listfilecmd="grep -v '^@' /var/db/pkg/${PKGNAME}/+CONTENTS"
				[ ${PKGNG} -eq 1 ] && listfilecmd="pkg query '%Fp' ${PKGNAME}"
				injail ${listfilecmd} | injail xargs ldd 2>&1 |
					awk '/=>/ { print $3 }' | sort -u
			fi
			;;
		esac

		print_phase_header ${phase}

		if [ "${phase}" = "package" -a "${LESS_SANDBOXING}" = "no" ]; then
			echo "PACKAGES=/new_packages" >> ${mnt}/etc/make.conf
			# Create sandboxed staging dir for new package for this build
		fi

		if [ "${phase}" = "deinstall" ]; then
			plistsub_sed=$(injail env ${PORT_FLAGS} make -C ${portdir} -V'PLIST_SUB:C/"//g:NLIB32*:NPERL_*:NPREFIX*:N*="":N*="@comment*:C/(.*)=(.*)/-es!\2!%%\1%%!g/')
			PREFIX=$(injail env ${PORT_FLAGS} make -C ${portdir} -VPREFIX)
			if [ -z "${no_stage}" ]; then
				msg "Checking for orphaned files and directories in stage directory (missing from plist)"
				bset ${MY_JOBID} status "stage_orphans:${port}:${modstamp}"
				local orphans=$(mktemp ${mnt}/tmp/orphans.XXXXXX)
				local die=0

				check_leftovers ${mnt} ${stagedir} | \
				    while read modtype path; do
					local ppath

					# If this is a directory, use @dirrm in output
					if [ -d "${path}" ]; then
						ppath="@dirrm "`echo $path | sed \
							-e "s,^${mnt},," \
							-e "s,^${PREFIX}/,," \
							${plistsub_sed} \
						`
					else
						ppath=`echo "$path" | sed \
							-e "s,^${mnt},," \
							-e "s,^${PREFIX}/,," \
							${plistsub_sed} \
						`
					fi

					[ "${modtype}" = "M" ] && continue

					# Ignore PREFIX as orphan, which
					# happens via stage-dir if
					# NO_MTREE is set
					[ "${path#${mnt}}" != "${PREFIX}" ] &&
					  [ "${path#${mnt}}" != "/usr" ] &&
					  [ "${path#${mnt}}" != "/." ] &&
					    echo "${ppath}" >> ${orphans}
				done

				if [ -s "${orphans}" ]; then
					msg "Files or directories orphaned:"
					die=1
					grep -v "^@dirrm" ${orphans}
					grep "^@dirrm" ${orphans} | sort -r
				fi
				[ ${die} -eq 1 -a "${0##*/}" = "testport.sh" -a \
				    "${PREFIX}" != "${LOCALBASE}" ] && msg \
				    "This test was done with PREFIX!=LOCALBASE which \
may show failures if the port does not respect PREFIX. \
Try testport with -n to use PREFIX=LOCALBASE"
				rm -f ${orphans}
				[ $die -eq 0 ] || if [ "${PORTTESTING_FATAL}" != "no" ]; then
					return 1
				else
					testfailure=2
					die=0
				fi

				msg "Checking for absolute symlinks into staging directory"
				bset ${MY_JOBID} status "stage_symlinks:${port}:${modstamp}"
				if [ ${PKGNG} -eq 1 ]; then
					injail ${PKG_BIN} query %Fp ${PKGNAME}
				else
					injail pkg_info -qL ${PKGNAME}
				fi | tr '\n' '\0' | injail xargs -0 -J % \
				    find % -type l -print0 |
				    injail xargs -0 stat -l |
				    grep "${portdir}/work/stage" && die=1
				if [ ${die} -eq 1 ]; then
					msg "Port is installing absolute symlinks into stagedir"
					return 1
				fi
			fi
		fi

		if [ "${phase#*-}" = "depends" ]; then
			# No need for nohang or PORT_FLAGS for *-depends
			injail env USE_PACKAGE_DEPENDS_ONLY=1 \
			    make -C ${portdir} ${phase} || return 1
		else
			# Only set PKGENV during 'package' to prevent
			# testport-built packages from going into the main repo
			# Also enable during stage/install since it now
			# uses a pkg for pkg_tools
			if [ "${phase}" = "package" ] || [ -z "${no_stage}" \
			    -a "${phase}" = "install" -a $PKGNG -eq 0 ]; then
				pkgenv="${PKGENV}"
			else
				pkgenv=
			fi

			nohang ${max_execution_time} ${NOHANG_TIME} \
				${log}/logs/${PKGNAME}.log \
				injail env ${pkgenv} ${PORT_FLAGS} \
				make -C ${portdir} ${phase}
			hangstatus=$? # This is done as it may return 1 or 2 or 3
			if [ $hangstatus -ne 0 ]; then
				# 1 = cmd failed, not a timeout
				# 2 = log timed out
				# 3 = cmd timeout
				if [ $hangstatus -eq 2 ]; then
					msg "Killing runaway build after ${NOHANG_TIME} seconds with no output"
					bset ${MY_JOBID} status "${phase}/runaway:${port}:${modstamp}"
					job_msg_verbose "Status   ${port}: runaway"
				elif [ $hangstatus -eq 3 ]; then
					msg "Killing timed out build after ${MAX_EXECUTION_TIME} seconds"
					bset ${MY_JOBID} status "${phase}/timeout:${port}:${modstamp}"
					job_msg_verbose "Status   ${port}: timeout"
				fi
				return 1
			fi
		fi

		if [ "${phase}" = "checksum" ]; then
			jstop
			jstart 0
		fi
		print_phase_footer

		if [ "${phase}" = "checksum" -a "${LESS_SANDBOXING}" = "no" ]; then
		
			echo "DISTDIR=/portdistfiles" >> ${mnt}/etc/make.conf
			gather_distfiles ${portdir} ${mnt}/portdistfiles || return 1
		fi

		if [ "${phase}" = "deinstall" ]; then
			msg "Checking for extra files and directories"
			bset ${MY_JOBID} status "leftovers:${port}:${modstamp}"
			local add=$(mktemp ${mnt}/tmp/add.XXXXXX)
			local add1=$(mktemp ${mnt}/tmp/add1.XXXXXX)
			local del=$(mktemp ${mnt}/tmp/del.XXXXXX)
			local del1=$(mktemp ${mnt}/tmp/del1.XXXXXX)
			local mod=$(mktemp ${mnt}/tmp/mod.XXXXXX)
			local mod1=$(mktemp ${mnt}/tmp/mod1.XXXXXX)
			local die=0
			local users user homedirs

			users=$(injail make -C ${portdir} -VUSERS)
			homedirs=""
			for user in ${users}; do
				user=$(grep ^${user}: ${mnt}/usr/ports/UIDs | cut -f 9 -d : | sed -e "s|/usr/local|${PREFIX}| ; s|^|${mnt}|")
				homedirs="${homedirs} ${user}"
			done

			check_leftovers ${mnt} | \
				while read modtype path; do
				local ppath ignore_path=0

				# If this is a directory, use @dirrm in output
				if [ -d "${path}" ]; then
					ppath="@dirrm "`echo $path | sed \
						-e "s,^${mnt},," \
						-e "s,^${PREFIX}/,," \
						${plistsub_sed} \
					`
				else
					ppath=`echo "$path" | sed \
						-e "s,^${mnt},," \
						-e "s,^${PREFIX}/,," \
						${plistsub_sed} \
					`
				fi
				case $modtype in
				+)
					if [ -d "${path}" ]; then
						# home directory of users created
						case " ${homedirs} " in
						*\ ${path}\ *) continue;;
						esac
					fi
					case "${ppath}" in
					# gconftool-2 --makefile-uninstall-rule is unpredictable
					etc/gconf/gconf.xml.defaults/%gconf-tree*.xml) ;;
					# fc-cache - skip for now
					/var/db/fontconfig/*) ;;
					*) echo "${ppath}" >> ${add} ;;
					esac
					;;
				-)
					# Skip if it is PREFIX and non-LOCALBASE. See misc/kdehier4
					# or mail/qmail for examples
					[ "${path#${mnt}}" = "${PREFIX}" -a \
						"${LOCALBASE}" != "${PREFIX}" ] && ignore_path=1

					# fc-cache - skip for now
					case "${ppath}" in
					/var/db/fontconfig/*) ignore_path=1 ;;
					esac

					if [ $ignore_path -eq 0 ]; then
						echo "${ppath}" >> ${del}
					fi
					;;
				M)
					[ -d "${path}" ] && continue
					case "${ppath}" in
					# gconftool-2 --makefile-uninstall-rule is unpredictable
					etc/gconf/gconf.xml.defaults/%gconf-tree*.xml) ;;
					# This is a cache file for gio modules could be modified for any gio modules
					lib/gio/modules/giomodule.cache) ;;
					# removal of info files leaves entry uneasy to cleanup in info/dir
					# accept a modification of this file
					info/dir) ;;
					*/info/dir) ;;
					# The is pear database cache
					%%PEARDIR%%/.depdb|%%PEARDIR%%/.filemap) ;;
					#ls-R files from texmf are often regenerated
					*/ls-R);;
					# Octave packages database, blank lines can be inserted between pre-install and post-deinstall
					share/octave/octave_packages) ;;
					# xmlcatmgr is constantly updating catalog.ports ignore modification to that file
					share/xml/catalog.ports);;
					# fc-cache - skip for now
					/var/db/fontconfig/*) ;;
					*) echo "${ppath}" >> ${mod} ;;
					esac
					;;
				esac
			done
			sort ${add} > ${add1}
			sort ${del} > ${del1}
			sort ${mod} > ${mod1}
			comm -12 ${add1} ${del1} >> ${mod1}
			comm -23 ${add1} ${del1} > ${add}
			comm -13 ${add1} ${del1} > ${del}
			if [ -s "${add}" ]; then
				msg "Files or directories left over:"
				die=1
				grep -v "^@dirrm" ${add}
				grep "^@dirrm" ${add} | sort -r
			fi
			if [ -s "${del}" ]; then
				msg "Files or directories removed:"
				die=1
				cat ${del}
			fi
			if [ -s "${mod}" ]; then
				msg "Files or directories modified:"
				die=1
				cat ${mod1}
			fi
			[ ${die} -eq 1 -a "${0##*/}" = "testport.sh" -a \
			    "${PREFIX}" != "${LOCALBASE}" ] && msg \
			    "This test was done with PREFIX!=LOCALBASE which \
may show failures if the port does not respect PREFIX. \
Try testport with -n to use PREFIX=LOCALBASE"
			rm -f ${add} ${add1} ${del} ${del1} ${mod} ${mod1}
			[ $die -eq 0 ] || if [ "${PORTTESTING_FATAL}" != "no" ]; then
				return 1
			else
				testfailure=2
			fi
		fi
	done

	# everything was fine we can copy package the package to the package
	# directory.  The "All" and "Latest" directories are guaranteed to exist
	if [ "${LESS_SANDBOXING}" = "no" ]; then
		find ${mnt}/new_packages/All -type f \
			-exec mv {} ${mnt}/packages/All \;
		find ${mnt}/new_packages/Latest -type l \
			-exec mv {} {mnt}/packages/Latest \;
	fi

	bset ${MY_JOBID} status "idle::"
	return ${testfailure}
}

# Wrapper to ensure any other cleanup needed
build_port() {
	local ret
	_real_build_port "$@" || ret=$?
	return ${ret}
}

# Save wrkdir and return path to file
save_wrkdir() {
	[ $# -ne 4 ] && eargs mnt port portdir phase
	local mnt=$1
	local port="$2"
	local portdir="$(echo "$3" | sed -e "s|/usr/ports/||g")"
	local phase="$4"
	local tardir=${POUDRIERE_DATA}/wrkdirs/${MASTERNAME}/${PTNAME}
	local tarname=${tardir}/${PKGNAME}.${WRKDIR_ARCHIVE_FORMAT}
	local mnted_portdir=${mnt}/wrkdirs/${portdir}

	[ "${SAVE_WRKDIR}" != "no" ] || return 0
	# Only save if not in fetch/checksum phase
	[ "${failed_phase}" != "fetch" -a "${failed_phase}" != "checksum" -a \
		"${failed_phase}" != "extract" ] || return 0

	mkdir -p ${tardir}

	# Tar up the WRKDIR, and ignore errors
	case ${WRKDIR_ARCHIVE_FORMAT} in
	tar) COMPRESSKEY="" ;;
	tgz) COMPRESSKEY="z" ;;
	tbz) COMPRESSKEY="j" ;;
	txz) COMPRESSKEY="J" ;;
	esac
	rm -f ${tarname}
	tar -s ",${mnt}/wrkdirs,," -c${COMPRESSKEY}f ${tarname} ${mnted_portdir}/work > /dev/null 2>&1

	job_msg "Saved ${port} wrkdir to: ${tarname}"
}

deadlock_detected() {
	local always_fail=${1:-1}
	local crashed_packages dependency_cycles

	# If there are still packages marked as "building" they have crashed
	# and it's likely some poudriere or system bug
	crashed_packages=$( \
		find ${MASTERMNT}/poudriere/building -type d -mindepth 1 -maxdepth 1 | \
		sed -e "s,${MASTERMNT}/poudriere/building/,," | tr '\n' ' ' \
	)
	[ -z "${crashed_packages}" ] ||	\
		err 1 "Crashed package builds detected: ${crashed_packages}"

	# Check if there's a cycle in the need-to-build queue
	dependency_cycles=$(\
		find ${MASTERMNT}/poudriere/deps -mindepth 2 | \
		sed -e "s,${MASTERMNT}/poudriere/deps/,," -e 's:/: :' | \
		# Only cycle errors are wanted
		tsort 2>&1 >/dev/null | \
		sed -e 's/tsort: //' | \
		awk -f ${AWKPREFIX}/dependency_loop.awk \
	)

	if [ -n "${dependency_cycles}" ]; then
		err 1 "Dependency loop detected:
${dependency_cycles}"
	fi

	[ ${always_fail} -eq 1 ] || return 0

	# No cycle, there's some unknown poudriere bug
	err 1 "Unknown stuck queue bug detected. Please submit the entire build output to poudriere developers.
$(find ${MASTERMNT}/poudriere/building ${MASTERMNT}/poudriere/pool ${MASTERMNT}/poudriere/deps)"
}

queue_empty() {
	local pool_dir lock dirs

	# Lock on balance_pool to avoid race here while it is moving between
	# /unbalanced and a balanced slot
	lock=${MASTERMNT}/poudriere/.lock-balance_pool
	mkdir ${lock} 2>/dev/null || return 1

	dirs="${MASTERMNT}/poudriere/deps ${MASTERMNT}/poudriere/pool/unbalanced ${POOL_BUCKET_DIRS}"

	for pool_dir in ${dirs}; do
		if ! dirempty ${pool_dir}; then
			rmdir ${lock}
			return 1
		fi
	done

	rmdir ${lock}
	return 0
}

mark_done() {
	[ $# -eq 1 ] || eargs pkgname
	local pkgname="$1"
	local origin
	local cache_dir

	cache_get_origin origin "${pkgname}"
	get_cache_dir cache_dir

	if [ "${TRACK_BUILDTIMES}" != "no" ]; then
		echo -n "${origin} $(date +%s) " >> ${cache_dir}/buildtimes
		stat -f "%m" ${MASTERMNT}/poudriere/building/${pkgname} >> \
			${cache_dir}/buildtimes
	fi
	rmdir ${MASTERMNT}/poudriere/building/${pkgname}
}


build_queue() {
	local j name pkgname builders_active queue_empty

	mkfifo ${MASTERMNT}/poudriere/builders.pipe
	exec 6<> ${MASTERMNT}/poudriere/builders.pipe
	rm -f ${MASTERMNT}/poudriere/builders.pipe
	queue_empty=0

	msg "Hit CTRL+t at any time to see build progress and stats"

	while :; do
		builders_active=0
		for j in ${JOBS}; do
			name="${MASTERNAME}-job-${j}"
			if [ -f  "${MASTERMNT}/poudriere/var/run/${j}.pid" ]; then
				if pid_active "${MASTERMNT}/poudriere/var/run/${j}.pid"; then
					builders_active=1
					continue
				fi
				read pkgname < ${MASTERMNT}/poudriere/var/run/${j}.pkgname
				rm -f ${MASTERMNT}/poudriere/var/run/${j}.pid \
					${MASTERMNT}/poudriere/var/run/${j}.pkgname
				bset ${j} status "idle::"
				mark_done ${pkgname}
			fi

			[ ${queue_empty} -eq 0 ] || continue

			next_in_queue pkgname
			if [ -z "${pkgname}" ]; then
				# Check if the ready-to-build pool and need-to-build pools
				# are empty
				queue_empty && queue_empty=1

				# Pool is waiting on dep, wait until a build
				# is done before checking the queue again
			else
				MY_JOBID="${j}" PORTTESTING=$(get_porttesting "${pkgname}") \
					build_pkg "${pkgname}" > /dev/null &
				echo "$!" > ${MASTERMNT}/poudriere/var/run/${j}.pid
				echo "${pkgname}" > ${MASTERMNT}/poudriere/var/run/${j}.pkgname

				# A new job is spawned, try to read the queue
				# just to keep things moving
				builders_active=1
			fi
		done

		update_stats

		if [ ${queue_empty} -eq 1 ]; then
			if [ ${builders_active} -eq 1 ]; then
				# The queue is empty, but builds are still going.
				# Wait on them.
				continue
			else
				# All work is done
				break
			fi
		fi

		[ ${builders_active} -eq 1 ] || deadlock_detected

		unset jobid; until trappedinfo=; read -t 30 jobid <&6 ||
			[ -z "$trappedinfo" ]; do :; done

	done
	exec 6<&-
	exec 6>&-
}

start_html_json() {
	json_main &
	JSON_PID=$!
}

stress_snapshot() {
	local AWK1='/\// {sum+=$2; X+=$3} END {printf "%1.2f%%\n", X*100/sum}'
	local SLOAD=$(sysctl vm.loadavg | awk '{ print $3 }')
	local SSWAP=$(swapinfo -k | awk "${AWK1}")
	local ahora=$(date "+%s")
	local EPOCH=$(bget epoch 2>/dev/null || echo 0)
	local SELAPSED="--"
	local elapsed
	local elhr
	if [ "${EPOCH}" != "0" ]; then
		elapsed=$((ahora-EPOCH))
		elhr=$((elapsed/3600))
		SELAPSED=$(date -j -u -r ${elapsed} "+${elhr}:%M:%S")
	fi
	bset stats_load "${SLOAD}"
	bset stats_swapinfo "${SSWAP}"
	bset stats_elapsed "${SELAPSED}"
}

json_main() {
	while :; do
		stress_snapshot
		build_json
		sleep 5
	done
}

build_json() {
	local log=$(log_path)
	local pf=${log}/.poudriere
	local awklist="${pf}.ports.* ${pf}.stat* ${pf}.setname \
		${pf}.ptname ${pf}.jailname ${pf}.mastername \
		${pf}.builders ${pf}.buildname"
	awk -v now=$(date +%s) \
		-f ${AWKPREFIX}/json.awk ${awklist} | \
		awk 'ORS=""; {print}' | \
		sed  -e 's/,\([]}]\)/\1/g' \
		> ${log}/.data.json.tmp
	mv -f ${log}/.data.json.tmp ${log}/.data.json

	# Build mini json for stats
	awk -v mini=yes \
		-f ${AWKPREFIX}/json.awk ${awklist} | \
		awk 'ORS=""; {print}' | \
		sed  -e 's/,\([]}]\)/\1/g' \
		> ${log}/.data.mini.json.tmp
	mv -f ${log}/.data.mini.json.tmp ${log}/.data.mini.json
}

stop_html_json() {
	local log=$(log_path)
	if [ -n "${JSON_PID}" ]; then
		kill ${JSON_PID} 2>/dev/null || :
		_wait ${JSON_PID} 2>/dev/null || :
		unset JSON_PID
	fi
	build_json 2>/dev/null || :
	rm -f ${log}/.data.json.tmp ${log}/.data.mini.json 2>/dev/null || :
}

calculate_tobuild() {
	local nbq=$(bget stats_queued)
	local nbb=$(bget stats_built)
	local nbf=$(bget stats_failed)
	local nbi=$(bget stats_ignored)
	local nbs=$(bget stats_skipped)
	local ndone=$((nbb + nbf + nbi + nbs))
	local nremaining=$((nbq - ndone))

	echo ${nremaining}
}

# Build ports in parallel
# Returns when all are built.
parallel_build() {
	local jname=$1
	local ptname=$2
	local setname=$3
	local real_parallel_jobs=${PARALLEL_JOBS}
	local nremaining=$(calculate_tobuild)

	# If pool is empty, just return
	[ ${nremaining} -eq 0 ] && return 0

	# Minimize PARALLEL_JOBS to queue size
	[ ${PARALLEL_JOBS} -gt ${nremaining} ] && PARALLEL_JOBS=${nremaining##* }

	msg "Building ${nremaining} packages using ${PARALLEL_JOBS} builders"
	JOBS="$(jot -w %02d ${PARALLEL_JOBS})"

	start_html_json

	bset status "starting_jobs:"
	msg "Starting/Cloning builders"
	start_builders

	# Duplicate stdout to socket 5 so the child process can send
	# status information back on it since we redirect its
	# stdout to /dev/null
	exec 5<&1

	bset status "parallel_build:"

	build_queue

	bset status "stopping_jobs:"
	stop_builders
	bset status "idle:"

	# Close the builder socket
	exec 5>&-

	stop_html_json

	# Restore PARALLEL_JOBS
	PARALLEL_JOBS=${real_parallel_jobs}

	return 0
}

clean_pool() {
	[ $# -ne 2 ] && eargs pkgname clean_rdepends
	local pkgname=$1
	local clean_rdepends=$2
	local port skipped_origin

	[ ${clean_rdepends} -eq 1 ] && cache_get_origin port "${pkgname}"

	# Cleaning queue (pool is cleaned here)
	sh ${SCRIPTPREFIX}/clean.sh "${MASTERMNT}" "${pkgname}" ${clean_rdepends} | sort -u | while read skipped_pkgname; do
		cache_get_origin skipped_origin "${skipped_pkgname}"
		badd ports.skipped "${skipped_origin} ${skipped_pkgname} ${pkgname}"
		job_msg "Skipping build of ${skipped_origin}: Dependent port ${port} failed"
		run_hook pkgbuild RESULT=skipped \
			ORIGIN="${port}" \
			SKIPPED_ORIGIN="${skipped_origin}"
			SKIPPED_PKGNAME="${skipped_pkgname}"
	done

	balance_pool
}

print_phase_header() {
	printf "=======================<phase: %-15s>============================\n" "$1"
}

print_phase_footer() {
	echo "==========================================================================="
}

build_pkg() {
	# If this first check fails, the pool will not be cleaned up,
	# since PKGNAME is not yet set.
	[ $# -ne 1 ] && eargs pkgname
	local pkgname="$1"
	local port portdir
	local build_failed=0
	local name=${MASTERNAME}-job-${MY_JOBID}
	local mnt=$(my_path)
	local failed_status failed_phase cnt
	local clean_rdepends=0
	local log=$(log_path)
	local ignore
	local errortype
	local ret=0
	local modstamp=$(stat -f "%m" ${MASTERMNT}/poudriere/building/${pkgname})

	trap '' SIGTSTP
	[ -n "${MAX_MEMORY}" ] && ulimit -m $((${MAX_MEMORY} * 1024 * 1024))

	export PKGNAME="${pkgname}" # set ASAP so cleanup() can use it
	cache_get_origin port "${pkgname}"
	portdir="/usr/ports/${port}"

	job_msg "Starting build of ${port}"
	bset ${MY_JOBID} status "starting:${port}:${modstamp}"
	create_slave ${MY_JOBID}

	if [ ${TMPFS_LOCALBASE} -eq 1 -o ${TMPFS_ALL} -eq 1 ]; then
		umount -f ${mnt}/${LOCALBASE:-/usr/local} 2>/dev/null || :
		mnt_tmpfs localbase ${mnt}/${LOCALBASE:-/usr/local}
	fi

<<<<<<< HEAD
=======
	# Stop everything first
	jstop
	[ -f ${mnt}/.need_rollback ] && rollbackfs prepkg ${mnt}
	# Make sure we start with no network
	jstart 0

	touch ${mnt}/.need_rollback

>>>>>>> a2cc720b
	case " ${BLACKLIST} " in
	*\ ${port}\ *) ignore="Blacklisted" ;;
	esac
	# If this port is IGNORED, skip it
	# This is checked here instead of when building the queue
	# as the list may start big but become very small, so here
	# is a less-common check
	: ${ignore:=$(injail make -C ${portdir} -VIGNORE)}

	msg "Cleaning up wrkdir"
	rm -rf ${mnt}/wrkdirs/*

	log_start
	msg "Building ${port}"
	buildlog_start ${portdir}

	# Ensure /dev/null exists (kern/139014)
	#[ ${JAILED} -eq 0 ] && devfs -m ${mnt}/dev rule apply path null unhide

	if [ -n "${ignore}" ]; then
		msg "Ignoring ${port}: ${ignore}"
		badd ports.ignored "${port} ${PKGNAME} ${ignore}"
		job_msg "Finished build of ${port}: Ignored: ${ignore}"
		clean_rdepends=1
		run_hook pkgbuild RESULT=ignored \
			ORIGIN="${port}" \
			IGNORED_PKGNAME="${PKGNAME}"
			IGNORED_REASON="${ignore}"
	else
		injail make -C ${portdir} clean
		build_port ${portdir} || ret=$?
		if [ ${ret} -ne 0 ]; then
			build_failed=1
			if [ ${ret} -eq 2 ]; then
				failed_phase=$(${SCRIPTPREFIX}/processonelog2.sh \
					${log}/logs/${PKGNAME}.log \
					2> /dev/null)
			else
				failed_status=$(bget ${MY_JOBID} status)
				failed_phase=${failed_status%%:*}
			fi

			save_wrkdir ${mnt} "${port}" "${portdir}" "${failed_phase}" || :
		elif [ -f ${mnt}/${portdir}/.keep ]; then
			save_wrkdir ${mnt} "${port}" "${portdir}" "noneed" ||:
		fi

		injail make -C ${portdir} clean

		if [ ${build_failed} -eq 0 ]; then
			badd ports.built "${port} ${PKGNAME}"
			job_msg "Finished ${port}: Success"
			run_hook pkgbuild RESULT=success \
				ORIGIN="${port}" \
				PKGNAME="${PKGNAME}"
			# Cache information for next run
			pkg_cache_data "${PACKAGES}/All/${PKGNAME}.${PKG_EXT}" ${port} || :
		else
			# Symlink the buildlog into errors/
			ln -s ../${PKGNAME}.log ${log}/logs/errors/${PKGNAME}.log
			errortype=$(${SCRIPTPREFIX}/processonelog.sh \
				${log}/logs/errors/${PKGNAME}.log \
				2> /dev/null)
			badd ports.failed "${port} ${PKGNAME} ${failed_phase} ${errortype}"
			echo "${port} ${failed_phase}" >> $(log_path)/last_run.failed
			job_msg "Finished ${port}: Failed: ${failed_phase}"
			run_hook pkgbuild RESULT=failed \
				ORIGIN="${port}" \
				PKGNAME="${PKGNAME}" \
				FAIL_PHASE="${failed_phase}" \
				FAIL_LOG="${log}/logs/errors/${PKGNAME}.log"
			if [ ${ret} -eq 2 ]; then
				clean_rdepends=0
			else
				clean_rdepends=1
			fi
		fi
	fi

	clean_pool ${PKGNAME} ${clean_rdepends}

	bset ${MY_JOBID} status "done:${port}:${modstamp}"

	stop_build ${portdir}
	destroy_slave ${MY_JOBID}

	echo ${MY_JOBID} >&6
}

stop_build() {
	[ $# -eq 1 ] || eargs portdir
	local portdir="$1"
	local mnt=$(my_path)

	### INVALID (and deadly) for CHROOT; it's jail code only!
	# #2 = HEADER+ps itself
	# if [ $(injail ps aux | wc -l) -ne 2 ]; then
	#	msg "Leftover processes:"
	#	injail ps auxwwR | grep -v 'ps auxwwR'
	# fi
	# Always kill to avoid missing anything
	# injail kill -9 -1 2>/dev/null || :

	buildlog_stop ${portdir}
	log_stop
}

# Crazy redirection is to add the portname into stderr.
# Idea from http://superuser.com/a/453609/34747
mangle_stderr() {
	local msg_type="$1"
	local extra="$2"
	local - # Make `set +x` local

	shift 2

	set +x

	{
		{
			{
				{
					"$@"
				} 2>&3
			} 3>&1 1>&2 | \
				awk \
					-v msg_type="${msg_type}" -v extra="${extra}" \
					'{print msg_type, extra ":", $0}' 1>&3
		} 3>&2 2>&1
	}
}

list_deps() {
	[ $# -ne 1 ] && eargs directory
	local dir="/usr/ports/$1"
	local makeargs="-VPKG_DEPENDS -VBUILD_DEPENDS -VEXTRACT_DEPENDS -VLIB_DEPENDS -VPATCH_DEPENDS -VFETCH_DEPENDS -VRUN_DEPENDS"

	mangle_stderr "WARNING" "($1)" injail make -C ${dir} $makeargs | \
		tr '\n' ' ' | sed -e "s,[[:graph:]]*/usr/ports/,,g" \
		-e "s,:[[:graph:]]*,,g" | \
		sort -u || err 1 "Makefile broken: $1"
}

deps_file() {
	[ $# -ne 2 ] && eargs var_return pkg
	local var_return="$1"
	local pkg="$2"
	local pkg_cache_dir
	local _depfile

	get_pkg_cache_dir pkg_cache_dir "${pkg}"
	_depfile="${pkg_cache_dir}/deps"

	if [ ! -f "${_depfile}" ]; then
		if [ "${PKG_EXT}" = "tbz" ]; then
			injail tar -qxf "/packages/All/${pkg##*/}" -O +CONTENTS | awk '$1 == "@pkgdep" { print $2 }' > "${_depfile}"
		else
			injail /poudriere/pkg-static info -qdF "/packages/All/${pkg##*/}" > "${_depfile}"
		fi
	fi

	setvar "${var_return}" "${_depfile}"
}

pkg_get_origin() {
	[ $# -lt 2 ] && eargs var_return pkg
	local var_return="$1"
	local pkg="$2"
	local _origin=$3
	local pkg_cache_dir
	local originfile
	local new_origin

	get_pkg_cache_dir pkg_cache_dir "${pkg}"
	originfile="${pkg_cache_dir}/origin"

	if [ ! -f "${originfile}" ]; then
		if [ -z "${_origin}" ]; then
			if [ "${PKG_EXT}" = "tbz" ]; then
				_origin=$(injail tar -qxf "/packages/All/${pkg##*/}" -O +CONTENTS | \
					awk -F: '$1 == "@comment ORIGIN" { print $2 }')
			else
				_origin=$(injail /poudriere/pkg-static query -F \
					"/packages/All/${pkg##*/}" "%o")
			fi
		fi
		echo ${_origin} > "${originfile}"
	else
		read _origin < "${originfile}"
	fi

	check_moved new_origin ${_origin} && _origin=${new_origin}

	setvar "${var_return}" "${_origin}"
}

pkg_get_dep_origin() {
	[ $# -ne 2 ] && eargs var_return pkg
	local var_return="$1"
	local pkg="$2"
	local dep_origin_file
	local pkg_cache_dir
	local compiled_dep_origins
	local origin new_origin _old_dep_origins

	get_pkg_cache_dir pkg_cache_dir "${pkg}"
	dep_origin_file="${pkg_cache_dir}/dep_origin"

	if [ ! -f "${dep_origin_file}" ]; then
		if [ "${PKG_EXT}" = "tbz" ]; then
			compiled_dep_origins=$(injail tar -qxf "/packages/All/${pkg##*/}" -O +CONTENTS | \
				awk -F: '$1 == "@comment DEPORIGIN" {print $2}' | tr '\n' ' ')
		else
			compiled_dep_origins=$(injail /poudriere/pkg-static query -F \
				"/packages/All/${pkg##*/}" '%do' | tr '\n' ' ')
		fi
		echo "${compiled_dep_origins}" > "${dep_origin_file}"
	else
		while read line; do
			compiled_dep_origins="${deps} ${line}"
		done < "${dep_origin_file}"
	fi

	# Check MOVED
	_old_dep_origins="${compiled_dep_origins}"
	compiled_dep_origins=
	for origin in ${_old_dep_origins}; do
		if check_moved new_origin "${origin}"; then
			compiled_dep_origins="${compiled_dep_origins} ${new_origin}"
		else
			compiled_dep_origins="${compiled_dep_origins} ${origin}"
		fi
	done

	setvar "${var_return}" "${compiled_dep_origins}"
}

pkg_get_options() {
	[ $# -ne 2 ] && eargs var_return pkg
	local var_return="$1"
	local pkg="$2"
	local optionsfile
	local pkg_cache_dir
	local _compiled_options

	get_pkg_cache_dir pkg_cache_dir "${pkg}"
	optionsfile="${pkg_cache_dir}/options"

	if [ ! -f "${optionsfile}" ]; then
		if [ "${PKG_EXT}" = "tbz" ]; then
			_compiled_options=$(injail tar -qxf "/packages/All/${pkg##*/}" -O +CONTENTS | \
				awk -F: '$1 == "@comment OPTIONS" {print $2}' | tr ' ' '\n' | \
				sed -n 's/^\+\(.*\)/\1/p' | sort | tr '\n' ' ')
		else
			_compiled_options=$(injail /poudriere/pkg-static query -F \
				"/packages/All/${pkg##*/}" '%Ov%Ok' | sed '/^off/d;s/^on//' | sort | tr '\n' ' ')
		fi
		echo "${_compiled_options}" > "${optionsfile}"
		setvar "${var_return}" "${_compiled_options}"
		return 0
	fi

	# Special care here to match whitespace of 'pretty-print-config'
	while read line; do
		_compiled_options="${_compiled_options}${_compiled_options:+ }${line}"
	done < "${optionsfile}"

	# Space on end to match 'pretty-print-config' in delete_old_pkg
	[ -n "${_compiled_options}" ] &&
	    _compiled_options="${_compiled_options} "
	setvar "${var_return}" "${_compiled_options}"
}

ensure_pkg_installed() {
	local mnt=$(my_path)

	[ ${PKGNG} -eq 1 ] || return 0
	[ -x ${mnt}/poudriere/pkg-static ] && return 0
	[ -e ${MASTERMNT}/packages/Latest/pkg.txz ] || return 1 #pkg missing
	injail tar xf /packages/Latest/pkg.txz -C / \
		-s ",/.*/,poudriere/,g" "*/pkg-static"
	return 0
}

pkg_cache_data() {
	[ $# -ne 2 ] && eargs pkg origin
	local - # Make `set +e` local
	# Ignore errors in here
	set +e

	local pkg="$1"
	local origin=$2
	local pkg_cache_dir
	local originfile

	get_pkg_cache_dir pkg_cache_dir "${pkg}"
	originfile="${pkg_cache_dir}/origin"

	ensure_pkg_installed
	pkg_get_options _ignored "${pkg}" > /dev/null
	pkg_get_origin _ignored "${pkg}" ${origin} > /dev/null
	pkg_get_dep_origin _ignored "${pkg}" > /dev/null
	deps_file _ignored "${pkg}" > /dev/null
}

get_cache_dir() {
	local var_return="$1"
	setvar "${var_return}" ${POUDRIERE_DATA}/cache/${MASTERNAME}
}

# Return the cache dir for the given pkg
# @param var_return The variable to set the result in
# @param string pkg $PKGDIR/All/PKGNAME.PKG_EXT
get_pkg_cache_dir() {
	[ $# -lt 2 ] && eargs var_return pkg
	local var_return="$1"
	local pkg="$2"
	local use_mtime="${3:-1}"
	local pkg_file="${pkg##*/}"
	local pkg_dir
	local cache_dir
	local pkg_mtime

	get_cache_dir cache_dir

	[ ${use_mtime} -eq 1 ] && pkg_mtime=$(stat -f %m "${pkg}")

	pkg_dir="${cache_dir}/${pkg_file}/${pkg_mtime}"

	[ -d "${pkg_dir}" ] || mkdir -p "${pkg_dir}"

	setvar "${var_return}" "${pkg_dir}"
}

clear_pkg_cache() {
	[ $# -ne 1 ] && eargs pkg
	local pkg="$1"
	local pkg_cache_dir

	get_pkg_cache_dir pkg_cache_dir "${pkg}" 0

	rm -fr "${pkg_cache_dir}"
}

delete_pkg() {
	[ $# -ne 1 ] && eargs pkg
	local pkg="$1"

	# Delete the package and the depsfile since this package is being deleted,
	# which will force it to be recreated
	rm -f "${pkg}"
	clear_pkg_cache "${pkg}"
}

# Deleted cached information for stale packages (manually removed)
delete_stale_pkg_cache() {
	local pkgname
	local cache_dir

	get_cache_dir cache_dir

	msg_verbose "Checking for stale cache files"

	[ ! -d ${cache_dir} ] && return 0
	dirempty ${cache_dir} && return 0
	for pkg in ${cache_dir}/*.${PKG_EXT}; do
		pkg_file="${pkg##*/}"
		# If this package no longer exists in the PKGDIR, delete the cache.
		[ ! -e "${PACKAGES}/All/${pkg_file}" ] &&
			clear_pkg_cache "${pkg}"
	done

	return 0
}

delete_old_pkg() {
	[ $# -eq 1 ] || eargs pkgname
	local pkg="$1"
	local mnt pkgname cached_pkgname
	local o v v2 compiled_options current_options current_deps compiled_deps

	pkg_get_origin o "${pkg}"
	port_is_needed "${o}" || return 0

	mnt=$(my_path)

	if [ ! -d "${mnt}/usr/ports/${o}" ]; then
		msg "${o} does not exist anymore. Deleting stale ${pkg##*/}"
		delete_pkg "${pkg}"
		return 0
	fi

	v="${pkg##*-}"
	v=${v%.*}
	cache_get_pkgname cached_pkgname "${o}"
	v2=${cached_pkgname##*-}
	if [ "$v" != "$v2" ]; then
		msg "Deleting old version: ${pkg##*/}"
		delete_pkg "${pkg}"
		return 0
	fi

	# Detect ports that have new dependencies that the existing packages
	# do not have and delete them.
	if [ "${CHECK_CHANGED_DEPS}" != "no" ]; then
		current_deps=""
		liblist=""
		# FIXME: Move into Infrastructure/scripts and 
		# 'make actual-run-depends-list' after enough testing,
		# which will avoida all of the injail hacks

		for td in LIB RUN; do
			raw_deps=$(injail make -C /usr/ports/${o} -V${td}_DEPENDS)
			for d in ${raw_deps}; do
				key=${d%:*}
				dpath=${d#*:/usr/ports/}
				case ${td} in
				LIB)
					[ -n "${liblist}" ] || liblist=$(injail ldconfig -r | awk '$1 ~ /:-l/ { gsub(/.*-l/, "", $1); printf("%s ",$1) } END { printf("\n") }')
					case ${key} in
					lib*)
						unset found
						for dir in /lib /usr/lib ; do
							if injail test -f "${dir}/${key}"; then
								found=yes
								break;
							fi
						done
						[ -n "${found}" ] || current_deps="${current_deps} ${dpath}"
						;;
					*.*)
						case " ${liblist} " in
							*\ ${key}\ *) ;;
							*) current_deps="${current_deps} ${dpath}" ;;
						esac
						;;
					*)
						unset found
						for dir in /lib /usr/lib ; do
							if injail test -f "${dir}/lib${key}.so"; then
								found=yes
								break;
							fi
						done
						[ -n "${found}" ] || current_deps="${current_deps} ${dpath}"
						;;
					esac
					;;
				RUN)
					case $key in
					/*) [ -e ${mnt}/${key} ] || current_deps="${current_deps} ${dpath}" ;;
					*) [ -n "$(injail which ${key})" ] || current_deps="${current_deps} ${dpath}" ;;
					esac
					;;
				esac
			done
		done
		pkg_get_dep_origin compiled_deps "${pkg}"

		for d in ${current_deps}; do
			case " $compiled_deps " in
			*\ $d\ *) ;;
			*)
				msg "Deleting ${pkg##*/}: new dependency: ${d}"
				delete_pkg "${pkg}"
				return 0
				;;
			esac
		done
	fi

	# Check if the compiled options match the current options from make.conf and /var/db/ports
	if [ "${CHECK_CHANGED_OPTIONS}" != "no" ]; then
		current_options=$(injail make -C /usr/ports/${o} pretty-print-config | \
			tr ' ' '\n' | sed -n 's/^\+\(.*\)/\1/p' | sort | tr '\n' ' ')
		pkg_get_options compiled_options "${pkg}"

		if [ "${compiled_options}" != "${current_options}" ]; then
			msg "Options changed, deleting: ${pkg##*/}"
			if [ "${CHECK_CHANGED_OPTIONS}" = "verbose" ]; then
				msg "Pkg: ${compiled_options}"
				msg "New: ${current_options}"
			fi
			delete_pkg "${pkg}"
			return 0
		fi
	fi

	pkgname="${pkg##*/}"
	# XXX: Check if the pkgname has changed and rename in the repo
	if [ "${pkgname%-*}" != "${cached_pkgname%-*}" ]; then
		msg "Deleting ${pkg##*/}: package name changed to '${cached_pkgname%-*}'"
		delete_pkg "${pkg}"
		return 0
	fi
}

delete_old_pkgs() {

	msg_verbose "Checking packages for incremental rebuild needed"

	package_dir_exists_and_has_packages || return 0

	parallel_start
	for pkg in ${PACKAGES}/All/*.${PKG_EXT}; do
		parallel_run delete_old_pkg "${pkg}"
	done
	parallel_stop
}

## Pick the next package from the "ready to build" queue in pool/
## Then move the package to the "building" dir in building/
## This is only ran from 1 process
next_in_queue() {
	local var_return="$1"
	local p _pkgname

	[ ! -d ${MASTERMNT}/poudriere/pool ] && err 1 "Build pool is missing"
	p=$(find ${POOL_BUCKET_DIRS} -type d -depth 1 -empty -print -quit || :)
	if [ -n "$p" ]; then
		_pkgname=${p##*/}
		mv ${p} ${MASTERMNT}/poudriere/building/${_pkgname}
		# Update timestamp for buildtime accounting
		touch ${MASTERMNT}/poudriere/building/${_pkgname}
	fi

	setvar "${var_return}" "${_pkgname}"
}

lock_acquire() {
	[ $# -ne 1 ] && eargs lockname
	local lockname=$1

	while :; do
		mkdir ${POUDRIERE_DATA}/.lock-${MASTERNAME}-${lockname} 2>/dev/null &&
			break
		sleep 0.1
	done
}

lock_release() {
	[ $# -ne 1 ] && eargs lockname
	local lockname=$1

	rmdir ${POUDRIERE_DATA}/.lock-${MASTERNAME}-${lockname} 2>/dev/null
}

cache_get_pkgname() {
	[ $# -ne 2 ] && eargs var_return origin
	local var_return="$1"
	local origin=${2%/}
	local _pkgname="" existing_origin
	local cache_origin_pkgname=${MASTERMNT}/poudriere/var/cache/origin-pkgname/${origin%%/*}_${origin##*/}
	local cache_pkgname_origin

	[ -f ${cache_origin_pkgname} ] && read _pkgname < ${cache_origin_pkgname}

	# Add to cache if not found.
	if [ -z "${_pkgname}" ]; then
		[ -d "${MASTERMNT}/usr/ports/${origin}" ] ||
			err 1 "Invalid port origin '${origin}' not found."
		_pkgname=$(injail make -C /usr/ports/${origin} -VPKGNAME ||
			err 1 "Error getting PKGNAME for ${origin}")
		[ -n "${_pkgname}" ] || err 1 "Missing PKGNAME for ${origin}"
		# Make sure this origin did not already exist
		cache_get_origin existing_origin "${_pkgname}" 2>/dev/null || :
		# It may already exist due to race conditions, it is not harmful. Just ignore.
		if [ "${existing_origin}" != "${origin}" ]; then
			[ -n "${existing_origin}" ] &&
				err 1 "Duplicated origin for ${_pkgname}: ${origin} AND ${existing_origin}. Rerun with -vv to see which ports are depending on these."
			echo "${_pkgname}" > ${cache_origin_pkgname}
			cache_pkgname_origin="${MASTERMNT}/poudriere/var/cache/pkgname-origin/${_pkgname}"
			echo "${origin}" > "${cache_pkgname_origin}"
		fi
	fi

	setvar "${var_return}" "${_pkgname}"
}

cache_get_origin() {
	[ $# -ne 2 ] && eargs var_return pkgname
	local var_return="$1"
	local pkgname="$2"
	local cache_pkgname_origin="${MASTERMNT}/poudriere/var/cache/pkgname-origin/${pkgname}"
	local _origin

	read _origin < "${cache_pkgname_origin%/}"

	setvar "${var_return}" "${_origin}"
}

# Take optional pkgname to speedup lookup
compute_deps() {
	[ $# -lt 1 ] && eargs port
	[ $# -gt 2 ] && eargs port pkgnme
	local port=$1
	local pkgname="$2"
	local dep_pkgname dep_port
	local pkg_pooldir

	[ -z "${pkgname}" ] && cache_get_pkgname pkgname "${port}"
	pkg_pooldir="${MASTERMNT}/poudriere/deps/${pkgname}"

	mkdir "${pkg_pooldir}" 2>/dev/null || return 0

	msg_verbose "Computing deps for ${port}"

	for dep_port in `list_deps ${port}`; do
		msg_debug "${port} depends on ${dep_port}"
		[ "${port}" != "${dep_port}" ] ||
			err 1 "${port} incorrectly depends on itself. Please contact maintainer of the port to fix this."
		# Detect bad cat/origin/ dependency which pkgng will not register properly
		[ "${dep_port}" = "${dep_port%/}" ] ||
			err 1 "${port} depends on bad origin '${dep_port}'; Please contact maintainer of the port to fix this."
		cache_get_pkgname dep_pkgname "${dep_port}"

		# Only do this if it's not already done, and not ALL, as everything will
		# be touched anyway
		[ ${ALL} -eq 0 ] && ! [ -d "${MASTERMNT}/poudriere/deps/${dep_pkgname}" ] &&
			compute_deps "${dep_port}" "${dep_pkgname}"

		:> "${pkg_pooldir}/${dep_pkgname}"
		mkdir -p "${MASTERMNT}/poudriere/rdeps/${dep_pkgname}"
		ln -sf "${pkg_pooldir}/${dep_pkgname}" \
			"${MASTERMNT}/poudriere/rdeps/${dep_pkgname}/${pkgname}"
		echo "${port} ${dep_port}" >> \
			${MASTERMNT}/poudriere/port_deps.unsorted
	done
}

listed_ports() {
	if [ ${ALL} -eq 1 ]; then
		PORTSDIR=$(pget ${PTNAME} mnt)
		[ -d "${PORTSDIR}/ports" ] && PORTSDIR="${PORTSDIR}/ports"
		for cat in $(awk '$1 == "SUBDIR" { print $3}' ${PORTSDIR}/Makefile); do
			awk -v cat=${cat} '$1 == "SUBDIR" { print cat"/"$3}' ${PORTSDIR}/${cat}/Makefile
		done
		return 0
	fi
	if [ -z "${LISTPORTS}" ]; then
		[ -n "${LISTPKGS}" ] &&
			grep -h -v -E '(^[[:space:]]*#|^[[:space:]]*$)' ${LISTPKGS}
	else
		echo ${LISTPORTS} | tr ' ' '\n'
	fi
}

# Port was requested to be built
port_is_listed() {
	[ $# -eq 1 ] || eargs origin
	local origin="$1"

	if [ ${ALL} -eq 1 -o ${PORTTESTING_RECURSIVE} -eq 1 ]; then
		return 0
	fi

	listed_ports | grep -q "^${origin}\$" && return 0

	return 1
}

# Port was requested to be built, or is needed by a port requested to be built
port_is_needed() {
	[ $# -eq 1 ] || eargs origin
	local origin="$1"

	[ ${ALL} -eq 1 ] && return 0

	awk -vorigin="${origin}" '
	    $1 == origin || $2 == origin { found=1; exit 0 }
	    END { if (found != 1) exit 1 }' "${MASTERMNT}/poudriere/port_deps"
}

get_porttesting() {
	[ $# -eq 1 ] || eargs pkgname
	local pkgname="$1"
	local porttesting
	local origin

	if [ -n "${PORTTESTING}" ]; then
		cache_get_origin origin "${pkgname}"
		if port_is_listed "${origin}"; then
			porttesting=1
		fi
	fi

	echo $porttesting
}

parallel_exec() {
	local cmd="$1"
	local ret=0
	local - # Make `set +e` local
	local errexit=0
	shift 1

	# Disable -e so that the actual execution failing does not
	# return early and prevent notifying the FIFO that the
	# exec is done
	case $- in *e*) errexit=1;; esac
	set +e
	(
		# Do still cause the actual command to return
		# non-zero if it has any failures, if caller
		# was set -e as well. Using 'if cmd' or 'cmd || '
		# here would disable set -e in the cmd execution
		[ $errexit -eq 1 ] && set -e
		${cmd} "$@"
	)
	ret=$?
	echo >&6 || :
	exit ${ret}
	# set -e will be restored by 'local -'
}

parallel_start() {
	local fifo

	if [ -n "${MASTERMNT}" ]; then
		fifo=${MASTERMNT}/poudriere/parallel.pipe
	else
		fifo=$(mktemp -ut parallel)
	fi
	mkfifo ${fifo}
	exec 6<> ${fifo}
	rm -f ${fifo}
	export NBPARALLEL=0
	export PARALLEL_PIDS=""
	_SHOULD_REAP=0
}

# For all running children, look for dead ones, collect their status, error out
# if any have non-zero return, and then remove them from the PARALLEL_PIDS
# list.
_reap_children() {
	local pid
	local ret=0

	for pid in ${PARALLEL_PIDS}; do
		# Check if this pid is still alive
		if ! kill -0 ${pid} 2>/dev/null; then
			# This will error out if the return status is non-zero
			_wait ${pid} || ret=$?
			# Remove pid from PARALLEL_PIDS and strip away all
			# spaces
			PARALLEL_PIDS_L=${PARALLEL_PIDS%% ${pid} *}
			PARALLEL_PIDS_L=${PARALLEL_PIDS_L% }
			PARALLEL_PIDS_L=${PARALLEL_PIDS_L# }
			PARALLEL_PIDS_R=${PARALLEL_PIDS##* ${pid} }
			PARALLEL_PIDS_R=${PARALLEL_PIDS_R% }
			PARALLEL_PIDS_R=${PARALLEL_PIDS_R# }
			PARALLEL_PIDS=" ${PARALLEL_PIDS_L} ${PARALLEL_PIDS_R} "
		fi
	done

	return ${ret}
}

# Wait on all remaining running processes and clean them up. Error out if
# any have non-zero return status.
parallel_stop() {
	local ret=0
	local do_wait="${1:-1}"

	if [ ${do_wait} -eq 1 ]; then
		_wait ${PARALLEL_PIDS} || ret=$?
	fi

	exec 6<&-
	exec 6>&-
	unset PARALLEL_PIDS
	unset NBPARALLEL

	return ${ret}
}

parallel_shutdown() {
<<<<<<< HEAD
	# Kill all children instead of waiting on them
	if [ -n "${PARALLEL_PIDS}" ]; then
		for mypid in ${PARALLEL_PIDS}; do
			killtree ${mypid} 9 || :
		done
	fi
	parallel_stop 2>/dev/null || :
=======
	kill_and_wait 30 "${PARALLEL_PIDS}" 2>/dev/null || :
	# Reap the pids
	parallel_stop 0 2>/dev/null || :
>>>>>>> a2cc720b
}

parallel_run() {
	local cmd="$1"
	shift 1

	# Occasionally reap dead children. Don't do this too often or it
	# becomes a bottleneck. Do it too infrequently and there is a risk
	# of PID reuse/collision
	_SHOULD_REAP=$((_SHOULD_REAP + 1))
	if [ ${_SHOULD_REAP} -eq 16 ]; then
		_SHOULD_REAP=0
		_reap_children || return $?
	fi

	# Only read once all slots are taken up; burst jobs until maxed out.
	# NBPARALLEL is never decreased and only inreased until maxed.
	if [ ${NBPARALLEL} -eq ${PARALLEL_JOBS} ]; then
		unset a; until trappedinfo=; read a <&6 || [ -z "$trappedinfo" ]; do :; done
	fi

	[ ${NBPARALLEL} -lt ${PARALLEL_JOBS} ] && NBPARALLEL=$((NBPARALLEL + 1))
	PARALLEL_CHILD=1 parallel_exec $cmd "$@" &
	PARALLEL_PIDS="${PARALLEL_PIDS} $! "
}

find_all_pool_references() {
	[ $# -ne 1 ] && eargs pkgname
	local pkgname="$1"
	local rpn

	# Cleanup rdeps/*/${pkgname}
	for rpn in $(ls "${MASTERMNT}/poudriere/deps/${pkgname}"); do
		echo "${MASTERMNT}/poudriere/rdeps/${rpn}/${pkgname}"
	done
	echo "${MASTERMNT}/poudriere/deps/${pkgname}"
	# Cleanup deps/*/${pkgname}
	if [ -d "${MASTERMNT}/poudriere/rdeps/${pkgname}" ]; then
		for rpn in $(ls "${MASTERMNT}/poudriere/rdeps/${pkgname}"); do
			echo "${MASTERMNT}/poudriere/deps/${rpn}/${pkgname}"
		done
		echo "${MASTERMNT}/poudriere/rdeps/${pkgname}"
	fi
}

delete_stale_symlinks_and_empty_dirs() {
	msg "Deleting stale symlinks"
	find -L ${PACKAGES} -type l \
		-exec rm -f {} +

	msg "Deleting empty directories"
	find ${PACKAGES} -type d -mindepth 1 \
		-empty -delete
}

load_moved() {
	msg "Loading MOVED"
	bset status "loading_moved:"
	mkdir ${MASTERMNT}/poudriere/MOVED
	grep -v '^#' ${MASTERMNT}/usr/ports/MOVED | awk \
	    -F\| '
		$2 != "" {
			sub("/", "_", $1);
			print $1,$2;
		}' | while read old_origin new_origin; do
			echo ${new_origin} > \
			    ${MASTERMNT}/poudriere/MOVED/${old_origin}
		done
}

check_moved() {
	[ $# -lt 2 ] && eargs var_return origin
	local var_return="$1"
	local origin="$2"
	local _new_origin

	_gsub ${origin} "/" "_"
	[ -f "${MASTERMNT}/poudriere/MOVED/${_gsub}" ] &&
	    read _new_origin < "${MASTERMNT}/poudriere/MOVED/${_gsub}"

	setvar "${var_return}" "${_new_origin}"

	# Return 0 if blank
	[ -n "${_new_origin}" ]
}


prepare_ports() {
	local pkg
	local log=$(log_path)
	local n port pn nbq resuming_build
	local cache_dir

	mkdir -p "${MASTERMNT}/poudriere"
	[ ${TMPFS_DATA} -eq 1 -o ${TMPFS_ALL} -eq 1 ] && mnt_tmpfs data "${MASTERMNT}/poudriere"
	rm -rf "${MASTERMNT}/poudriere/var/cache/origin-pkgname" \
		"${MASTERMNT}/poudriere/var/cache/pkgname-origin" 2>/dev/null || :
	mkdir -p "${MASTERMNT}/poudriere/building" \
		"${MASTERMNT}/poudriere/pool" \
		"${MASTERMNT}/poudriere/deps" \
		"${MASTERMNT}/poudriere/rdeps" \
		"${MASTERMNT}/poudriere/var/run" \
		"${MASTERMNT}/poudriere/var/cache" \
		"${MASTERMNT}/poudriere/var/cache/origin-pkgname" \
		"${MASTERMNT}/poudriere/var/cache/pkgname-origin"

	POOL_BUCKET_DIRS=""
	if [ ${POOL_BUCKETS} -gt 0 ]; then
		# Add pool/N dirs in reverse order from highest to lowest
		for n in $(jot ${POOL_BUCKETS} 0 | sort -nr); do
			POOL_BUCKET_DIRS="${POOL_BUCKET_DIRS} ${MASTERMNT}/poudriere/pool/${n}"
		done
	fi
	mkdir -p ${POOL_BUCKET_DIRS} ${MASTERMNT}/poudriere/pool/unbalanced

	if was_a_bulk_run; then
		get_cache_dir cache_dir
		mkdir -p ${log}/../../latest-per-pkg ${log}/../latest-per-pkg
		mkdir -p ${log}/logs ${log}/logs/errors ${log}/assets
		mkdir -p ${cache_dir}
		ln -sfh ${BUILDNAME} ${log%/*}/latest
		cp ${HTMLPREFIX}/index.html ${log}
		cp -R ${HTMLPREFIX}/assets/ ${log}/assets/

		# Record the SVN URL@REV in the build
		[ -d ${MASTERMNT}/usr/ports/.svn ] && bset svn_url $(
			${SVN_CMD} info ${MASTERMNT}/usr/ports | awk '
				/^URL: / {URL=substr($0, 6)}
				/Revision: / {REVISION=substr($0, 11)}
				END { print URL "@" REVISION }
			')

		bset mastername "${MASTERNAME}"
		bset jailname "${JAILNAME}"
		bset setname "${SETNAME}"
		bset ptname "${PTNAME}"
		bset buildname "${BUILDNAME}"
	fi

	load_moved

	msg "Calculating ports order and dependencies"
	bset status "computingdeps:"

	:> "${MASTERMNT}/poudriere/port_deps.unsorted"
	parallel_start
	for port in $(listed_ports); do
		[ -d "${MASTERMNT}/usr/ports/${port}" ] ||
			err 1 "Invalid port origin listed for build: ${port}"
		parallel_run compute_deps ${port}
	done
	parallel_stop

	sort -u "${MASTERMNT}/poudriere/port_deps.unsorted" > \
		"${MASTERMNT}/poudriere/port_deps"
	rm -f "${MASTERMNT}/poudriere/port_deps.unsorted"

	bset status "sanity:"

	if was_a_bulk_run; then
		if [ ${CLEAN} -eq 1 ]; then
			msg_n "(-c): Cleaning all packages..."
			rm -rf ${PACKAGES}/*
			rm -rf ${POUDRIERE_DATA}/cache/${MASTERNAME}
			echo " done"
		fi

		if [ ${CLEAN_LISTED} -eq 1 ]; then
			msg "(-C) Cleaning specified ports to build"
			listed_ports | while read port; do
				cache_get_pkgname pkgname "${port}"
				pkg="${PACKAGES}/All/${pkgname}.${PKG_EXT}"
				if [ -f "${pkg}" ]; then
					msg "(-C) Deleting existing package: ${pkg##*/}"
					delete_pkg "${pkg}"
				fi
			done
		fi

		# If the build dir already exists, it is being resumed and any
		# packages already built/failed/skipped/ignored should not
		# be rebuilt
		if [ -e ${log}/.poudriere.ports.built ]; then
			resuming_build=1
			awk '{print $2}' \
				${log}/.poudriere.ports.built \
				${log}/.poudriere.ports.failed \
				${log}/.poudriere.ports.ignored \
				${log}/.poudriere.ports.skipped | \
			while read pn; do
				find_all_pool_references "${pn}"
			done | xargs rm -rf
		else
			# New build
			resuming_build=0
			bset stats_queued 0
			bset stats_built 0
			bset stats_failed 0
			bset stats_ignored 0
			bset stats_skipped 0
			bset stats_load 0
			bset stats_swapinfo 0
			bset stats_elapsed 0
			:> ${log}/.data.json
			:> ${log}/.data.mini.json
			:> ${log}/.poudriere.ports.built
			:> ${log}/.poudriere.ports.failed
			:> ${log}/.poudriere.ports.ignored
			:> ${log}/.poudriere.ports.skipped
			:> ${log}/.poudriere.ports.load
			:> ${log}/.poudriere.ports.swapinfo
			:> ${log}/.poudriere.ports.elapsed
		fi
	fi

	if ! ensure_pkg_installed && [ ${SKIPSANITY} -eq 0 ]; then
		msg "pkg package missing, skipping sanity"
		SKIPSANITY=1
	fi

	if [ $SKIPSANITY -eq 0 ]; then
		msg "Sanity checking the repository"

		for n in repo.txz digests.txz packagesite.txz; do
			pkg="${PACKAGES}/All/${n}"
			if [ -f "${pkg}" ]; then
				msg "Removing invalid pkg repo file: ${pkg}"
				rm -f "${pkg}"
			fi

		done

		delete_stale_pkg_cache

		# Skip incremental build for pkgclean
		if was_a_bulk_run; then
			delete_old_pkgs

			msg_verbose "Checking packages for missing dependencies"
			while :; do
				sanity_check_pkgs && break
			done

			delete_stale_symlinks_and_empty_dirs
		fi
	fi

	bset status "cleaning:"
	msg "Cleaning the build queue"
	export LOCALBASE=${LOCALBASE:-/usr/local}
	for pn in $(ls ${MASTERMNT}/poudriere/deps/); do
		if [ -f "${MASTERMNT}/packages/All/${pn}.${PKG_EXT}" ]; then
			find_all_pool_references "${pn}"
		fi
	done | xargs rm -rf

	# Call the deadlock code as non-fatal which will check for cycles
	deadlock_detected 0

	if was_a_bulk_run && [ $resuming_build -eq 0 ]; then
		nbq=0
		nbq=$(find ${MASTERMNT}/poudriere/deps -type d -depth 1 | wc -l)
		bset stats_queued ${nbq##* }
	fi

	# Create a pool of ready-to-build from the deps pool
	find "${MASTERMNT}/poudriere/deps" -type d -empty -depth 1 | \
		xargs -J % mv % "${MASTERMNT}/poudriere/pool/unbalanced"
	balance_pool

	# This modifies the slave make.conf only, not reference jail
	[ -n "${ALLOW_MAKE_JOBS}" ] || echo "DISABLE_MAKE_JOBS=poudriere" \
	    >> ${MASTERMNT}/etc2/make.conf

	[ -n "${JOBS_LIMIT}" ] && echo "MAKE_JOBS_NUMBER=${JOBS_LIMIT}" \
		>> ${MASTERMNT}/etc2/make.conf

	return 0
}

balance_pool() {
	# Don't bother if disabled
	[ ${POOL_BUCKETS} -gt 0 ] || return 0

	local pkgname pkg_dir dep_count rdep lock

	! dirempty ${MASTERMNT}/poudriere/pool/unbalanced || return 0
	# Avoid running this in parallel, no need
	lock=${MASTERMNT}/poudriere/.lock-balance_pool
	mkdir ${lock} 2>/dev/null || return 0

	if [ -n "${MY_JOBID}" ]; then
		bset ${MY_JOBID} status "balancing_pool::"
	else
		bset status "balancing_pool:"
	fi
	# For everything ready-to-build...
	for pkg_dir in ${MASTERMNT}/poudriere/pool/unbalanced/*; do
		pkgname=${pkg_dir##*/}
		dep_count=0
		# Determine its priority, based on how much depends on it
		for rdep in ${MASTERMNT}/poudriere/rdeps/${pkgname}/*; do
			# Empty
			[ ${rdep} = "${MASTERMNT}/poudriere/rdeps/${pkgname}/*" ] && break
			dep_count=$(($dep_count + 1))
			[ $dep_count -eq $((${POOL_BUCKETS} - 1)) ] && break
		done
		mv ${pkg_dir} ${MASTERMNT}/poudriere/pool/${dep_count##* }/ 2>/dev/null || :
	done

	rmdir ${lock}
}

append_make() {
	[ $# -ne 2 ] && eargs src_makeconf dst_makeconf
	local src_makeconf=$1
	local dst_makeconf=$2

	if [ "${src_makeconf}" = "-" ]; then
		src_makeconf="${POUDRIERED}/make.conf"
	else
		src_makeconf="${POUDRIERED}/${src_makeconf}-make.conf"
	fi

	[ -f "${src_makeconf}" ] || return 0
	src_makeconf="$(realpath ${src_makeconf} 2>/dev/null)"
	msg "Appending to make.conf: ${src_makeconf}"
	echo "#### ${src_makeconf} ####" >> ${dst_makeconf}
	cat "${src_makeconf}" >> ${dst_makeconf}
}

read_packages_from_params()
{
	if [ $# -eq 0 ]; then
		[ -n "${LISTPKGS}" -o ${ALL} -eq 1 ] ||
		    err 1 "No packages specified"
		if [ ${ALL} -eq 0 ]; then
			for listpkg_name in ${LISTPKGS}; do
				[ -f "${listpkg_name}" ] ||
				    err 1 "No such list of packages: ${listpkg_name}"
			done
		fi
	else
		[ ${ALL} -eq 0 ] ||
		    err 1 "command line arguments and -a cannot be used at the same time"
		[ -z "${LISTPKGS}" ] ||
		    err 1 "command line arguments and list of ports cannot be used at the same time"
		LISTPORTS="$@"
	fi
}

clean_restricted() {
	msg "Cleaning restricted packages"
	bset status "clean_restricted:"
	injail make -C /usr/ports -j ${PARALLEL_JOBS} clean-restricted >/dev/null
}

build_repo() {
	local origin

	if [ $PKGNG -eq 1 ]; then
		msg "Creating pkgng repository"
		bset status "pkgrepo:"
		ensure_pkg_installed
		mkdir -p ${MASTERMNT}/tmp/packages
		if [ -f "${PKG_REPO_SIGNING_KEY:-/nonexistent}" ]; then
			install -m 0400 ${PKG_REPO_SIGNING_KEY} \
				${MASTERMNT}/tmp/repo.key
			injail /poudriere/pkg-static repo -o /tmp/packages \
				/packages /tmp/repo.key
			rm -f ${MASTERMNT}/tmp/repo.key
		else
			# XXX SIGNING command should most of the time need network access
			jstop
			jstart 1
			injail /poudriere/pkg-static repo -o /tmp/packages \
			    /packages \
			    ${SIGNING_COMMAND:+signing_command: ${SIGNING_COMMAND}}
		fi
		cp ${MASTERMNT}/tmp/packages/* ${PACKAGES}/
	else
		msg "Preparing INDEX"
		bset status "index:"
		OSMAJ=`injail uname -r | awk -F. '{ print $1 }'`
		INDEXF=${PACKAGES}/INDEX-${OSMAJ}
		INDEXF_JAIL=$(mktemp -u /tmp/index.XXXXXX)
		rm -f ${INDEXF}.1 2>/dev/null || :
		for pkg_file in ${PACKAGES}/All/*.tbz; do
			# Check for non-empty directory with no packages in it
			[ "${pkg}" = "${PACKAGES}/All/*.tbz" ] && break
			pkg_get_origin origin "${pkg_file}"
			msg_verbose "Extracting description for ${origin} ..."
			[ -d ${MASTERMNT}/usr/ports/${origin} ] &&
				injail make -C /usr/ports/${origin} describe >> ${INDEXF}.1
		done

		msg_n "Generating INDEX..."
		# Move temp INDEX file into the jail. make_index will jail_attach()
		# to the specified jail
		mv ${INDEXF}.1 ${MASTERMNT}${INDEXF_JAIL}.1
		make_index -j ${MASTERNAME} ${INDEXF_JAIL}.1 ${INDEXF_JAIL}
		mv ${MASTERMNT}${INDEXF_JAIL} ${INDEXF}
		echo " done"

		[ -f ${INDEXF}.bz2 ] && rm ${INDEXF}.bz2
		msg_n "Compressing INDEX-${OSMAJ}..."
		bzip2 -9 ${INDEXF}
		echo " done"
	fi
}


RESOLV_CONF=""
STATUS=0 # out of jail #

[ -z "${POUDRIERE_ETC}" ] &&
    POUDRIERE_ETC=$(realpath ${SCRIPTPREFIX}/../../etc)
[ -f ${POUDRIERE_ETC}/poudriere.conf ] ||
	err 1 "Unable to find ${POUDRIERE_ETC}/poudriere.conf"

. ${POUDRIERE_ETC}/poudriere.conf
POUDRIERED=${POUDRIERE_ETC}/poudriere.d
LIBEXECPREFIX=$(realpath ${SCRIPTPREFIX}/../../libexec/poudriere)
AWKPREFIX=${SCRIPTPREFIX}/awk
HTMLPREFIX=${SCRIPTPREFIX}/html
HOOKDIR=${POUDRIERED}/hooks
PATH="${LIBEXECPREFIX}:${PATH}"

# If the zfs module is not loaded it means we can't have zfs
[ -z "${NO_ZFS}" ] && lsvfs zfs >/dev/null 2>&1 || NO_ZFS=yes
# Short circuit to prevent running zpool(1) and loading zfs.ko
[ -z "${NO_ZFS}" ] && [ -z "$(zpool list -H -o name 2>/dev/null)" ] && NO_ZFS=yes

[ -z "${NO_ZFS}" -a -z ${ZPOOL} ] && err 1 "ZPOOL variable is not set"
[ -z ${BASEFS} ] && err 1 "Please provide a BASEFS variable in your poudriere.conf"

trap sigint_handler SIGINT
trap sigterm_handler SIGTERM
trap sig_handler SIGKILL
trap exit_handler EXIT
trap siginfo_handler SIGINFO

# Test if zpool exists
if [ -z "${NO_ZFS}" ]; then
	zpool list ${ZPOOL} >/dev/null 2>&1 || err 1 "No such zpool: ${ZPOOL}"
fi

: ${SVN_HOST="svn0.us-west.freebsd.org"}
: ${GIT_URL="git://github.com/freebsd/freebsd-ports.git"}
: ${FREEBSD_HOST="http://ftp.FreeBSD.org"}
if [ -z "${NO_ZFS}" ]; then
	: ${ZROOTFS="/poudriere"}
	case ${ZROOTFS} in
	[!/]*) err 1 "ZROOTFS shoud start with a /" ;;
	esac
fi

[ -n "${MFSSIZE}" -a -n "${USE_TMPFS}" ] && err 1 "You can't use both tmpfs and mdmfs"

if [ ${BSDPLATFORM} = "freebsd" ]; then
for val in ${USE_TMPFS}; do
	case ${val} in
	wrkdir|yes) TMPFS_WRKDIR=1 ;;
	data) TMPFS_DATA=1 ;;
	all) TMPFS_ALL=1 ;;
	localbase) TMPFS_LOCALBASE=1 ;;
	*) err 1 "Unknown value for USE_TMPFS can be a combination of wrkdir,data,all,yes,localbase" ;;
	esac
done

case ${TMPFS_WRKDIR}${TMPFS_DATA}${TMPFS_LOCALBASE}${TMPFS_ALL} in
1**1|*1*1|**11)
	TMPFS_WRKDIR=0
	TMPFS_DATA=0
	TMPFS_LOCALBASE=0
	;;
esac
fi

POUDRIERE_DATA=`get_data_dir`
: ${WRKDIR_ARCHIVE_FORMAT="tbz"}
case "${WRKDIR_ARCHIVE_FORMAT}" in
	tar|tgz|tbz|txz);;
	*) err 1 "invalid format for WRKDIR_ARCHIVE_FORMAT: ${WRKDIR_ARCHIVE_FORMAT}" ;;
esac

if [ ${BSDPLATFORM} = "freebsd" ]; then
#Converting portstree if any
if [ ! -d ${POUDRIERED}/ports ]; then
	mkdir -p ${POUDRIERED}/ports
	[ -z "${NO_ZFS}" ] && zfs list -t filesystem -H \
		-o ${NS}:type,${NS}:name,${NS}:method,mountpoint,name | \
		grep "^ports" | \
		while read t name method mnt fs; do
			msg "Converting the ${name} ports tree"
			pset ${name} method ${method}
			pset ${name} mnt ${mnt}
			pset ${name} fs ${fs}
			# Delete the old properties
			zfs inherit -r ${NS}:type ${fs}
			zfs inherit -r ${NS}:name ${fs}
			zfs inherit -r ${NS}:method ${fs}
		done
	if [ -f ${POUDRIERED}/portstrees ]; then
		while read name method mnt; do
			[ -z "${name###*}" ] && continue # Skip comments
			msg "Converting the ${name} ports tree"
			mkdir ${POUDRIERED}/ports/${name}
			echo ${method} > ${POUDRIERED}/ports/${name}/method
			echo ${mnt} > ${POUDRIERED}/ports/${name}/mnt
		done < ${POUDRIERED}/portstrees
		rm -f ${POUDRIERED}/portstrees
	fi
fi

#Converting jails if any
if [ ! -d ${POUDRIERED}/jails ]; then
	mkdir -p ${POUDRIERED}/jails
	[ -z "${NO_ZFS}" ] && zfs list -t filesystem -H \
		-o ${NS}:type,${NS}:name,${NS}:version,${NS}:arch,${NS}:method,mountpoint,name | \
		grep "^rootfs" | \
		while read t name version arch method mnt fs; do
			msg "Converting the ${name} jail"
			jset ${name} version ${version}
			jset ${name} arch ${arch}
			jset ${name} method ${method}
			jset ${name} mnt ${mnt}
			jset ${name} fs ${fs}
			# Delete the old properties
			zfs inherit -r ${NS}:type ${fs}
			zfs inherit -r ${NS}:name ${fs}
			zfs inherit -r ${NS}:method ${fs}
			zfs inherit -r ${NS}:version ${fs}
			zfs inherit -r ${NS}:arch ${fs}
			zfs inherit -r ${NS}:stats_built ${fs}
			zfs inherit -r ${NS}:stats_failed ${fs}
			zfs inherit -r ${NS}:stats_skipped ${fs}
			zfs inherit -r ${NS}:stats_ignored ${fs}
			zfs inherit -r ${NS}:stats_queued ${fs}
			zfs inherit -r ${NS}:status ${fs}
		done
fi

: ${LOIP6:=::1}
: ${LOIP4:=127.0.0.1}
case $IPS in
01)
	localipargs="ip6.addr=${LOIP6}"
	ipargs="ip6.addr=inherit"
	;;
10)
	localipargs="ip4.addr=${LOIP4}"
	ipargs="ip4=inherit"
	;;
11)
	localipargs="ip4.addr=${LOIP4} ip6.addr=${LOIP6}"
	ipargs="ip4=inherit ip6=inherit"
	;;
esac
fi


case ${POOL_BUCKETS} in
''|*[!0-9]*)
	POOL_BUCKETS=10
	;;
esac

: ${WATCHDIR:=${POUDRIERE_DATA}/queue}
: ${PIDFILE:=${POUDRIERE_DATA}/daemon.pid}
: ${QUEUE_SOCKET:=/var/run/poudriered.sock}
: ${PORTBUILD_USER:=nobody}
: ${BUILD_AS_NON_ROOT:=no}
: ${SVN_CMD:=$(which svn 2>/dev/null || which svnlite 2>/dev/null)}
# 24 hours for 1 command
: ${MAX_EXECUTION_TIME:=86400}
# 120 minutes with no log update
: ${NOHANG_TIME:=7200}
: ${PATCHED_FS_KERNEL:=no}
: ${LESS_SANDBOXING:=no}
: ${ALL:=0}
: ${CLEAN:=0}
: ${CLEAN_LISTED:=0}
: ${VERBOSE:=0}
: ${PORTTESTING_FATAL:=yes}
: ${PORTTESTING_RECURSIVE:=0}
: ${RESTRICT_NETWORKING:=yes}

# Be sure to update poudriere.conf to document the default when changing these
: ${MAX_EXECUTION_TIME:=86400}         # 24 hours for 1 command
: ${NOHANG_TIME:=7200}                 # 120 minutes with no log update
: ${TIMESTAMP_LOGS:=no}
: ${ATOMIC_PACKAGE_REPOSITORY:=no}
: ${KEEP_OLD_PACKAGES:=no}
: ${KEEP_OLD_PACKAGES_COUNT:=5}
: ${COMMIT_PACKAGES_ON_FAILURE:=yes}
: ${SAVE_WRKDIR:=no}
: ${TRACK_BUILDTIMES:=no}
: ${CHECK_CHANGED_DEPS:=yes}
: ${CHECK_CHANGED_OPTIONS:=verbose}
: ${NO_RESTRICTED:=no}

<<<<<<< HEAD
BUILDNAME=$(date +%Y%m%d_%H%M%S)
=======
: ${BUILDNAME:=$(date +%Y-%m-%d_%Hh%Mm%Ss)}
>>>>>>> a2cc720b

[ -d ${WATCHDIR} ] || mkdir -p ${WATCHDIR}<|MERGE_RESOLUTION|>--- conflicted
+++ resolved
@@ -576,77 +576,6 @@
 	fetch -p -o $1 $2 || fetch -p -o $1 $2 || err 1 "Failed to fetch from $2"
 }
 
-<<<<<<< HEAD
-=======
-createfs() {
-	[ $# -ne 3 ] && eargs name mnt fs
-	local name mnt fs
-	name=$1
-	mnt=$(echo $2 | sed -e "s,//,/,g")
-	fs=$3
-
-	[ -z "${NO_ZFS}" ] || fs=none
-
-	if [ -n "${fs}" -a "${fs}" != "none" ]; then
-		msg_n "Creating ${name} fs..."
-		zfs create -p \
-			-o mountpoint=${mnt} ${fs} || err 1 " fail"
-		echo " done"
-	else
-		mkdir -p ${mnt}
-	fi
-}
-
-rollbackfs() {
-	[ $# -ne 2 ] && eargs name mnt
-	local name=$1
-	local mnt=$2
-	local fs=$(zfs_getfs ${mnt})
-	local mtree_mnt
-
-	if [ -n "${fs}" ]; then
-		zfs rollback -r ${fs}@${name}  || err 1 "Unable to rollback ${fs}"
-		return
-	fi
-
-	if [ "${name}" = "prepkg" ]; then
-		mtree_mnt="${MASTERMNT}"
-	else
-		mtree_mnt="${mnt}"
-	fi
-
-	cpdup -i0 -x ${MASTERMNT} ${mnt}
-}
-
-umountfs() {
-	[ $# -lt 1 ] && eargs mnt childonly
-	local mnt=$1
-	local childonly=$2
-	local pattern
-
-	[ -n "${childonly}" ] && pattern="/"
-
-	[ -d "${mnt}" ] || return 0
-	mnt=$(realpath ${mnt})
-	mount | sort -r -k 2 | while read dev on pt opts; do
-		case ${pt} in
-		${mnt}${pattern}*)
-			umount -f ${pt} || :
-			[ "${dev#/dev/md*}" != "${dev}" ] && mdconfig -d -u ${dev#/dev/md*}
-		;;
-		esac
-	done
-
-	return 0
-}
-
-zfs_getfs() {
-	[ $# -ne 1 ] && eargs mnt
-	local mnt=$(realpath $1)
-	mount -t zfs | awk -v n="${mnt}" ' $3 == n { print $1 }'
-}
-
->>>>>>> a2cc720b
 unmarkfs() {
 	[ $# -ne 2 ] && eargs name mnt
 	local name=$1
@@ -815,8 +744,6 @@
 	echo " done"
 }
 
-<<<<<<< HEAD
-=======
 mnt_tmpfs() {
 	[ $# -lt 2 ] && eargs type dst
 	local type="$1"
@@ -836,46 +763,9 @@
 
 	[ -n "${limit}" ] && size="-o size=${limit}G"
 
-	mount -t tmpfs ${size} tmpfs "${dst}"
-}
-
-clonefs() {
-	[ $# -lt 2 ] && eargs from to snap
-	local from=$1
-	local to=$2
-	local snap=$3
-	local name zfs_to
-	local fs=$(zfs_getfs ${from})
-
-	destroyfs ${to} jail
-	mkdir -p ${to}
-	to=$(realpath ${to})
-	[ ${TMPFS_ALL} -eq 1 ] && unset fs
-	if [ -n "${fs}" ]; then
-		name=${to##*/}
-
-		if [ "${name}" = "ref" ]; then
-			zfs_to=${fs%/*}/${MASTERNAME}-${name}
-		else
-			zfs_to=${fs}/${name}
-		fi
-
-		zfs clone -o mountpoint=${to} \
-			-o sync=disabled \
-			-o atime=off \
-			-o compression=off \
-			${fs}@${snap} \
-			${zfs_to}
-	else
-		[ ${TMPFS_ALL} -eq 1 ] && mnt_tmpfs all ${to}
-		# Mount /usr/src into target, no need for anything to write to it
-		mkdir -p ${to}/usr/src
-		${NULLMOUNT} -o ro ${from}/usr/src ${to}/usr/src
-		cpdup -x ${from} ${to}
-	fi
-}
-
->>>>>>> a2cc720b
+	mount_tmpfs ${size} tmpfs "${dst}"
+}
+
 rm() {
 	local arg
 
@@ -1087,116 +977,6 @@
 	fi
 }
 
-<<<<<<< HEAD
-=======
-jail_start() {
-	[ $# -lt 2 ] && eargs name ptname setname
-	local name=$1
-	local ptname=$2
-	local setname=$3
-	local portsdir=$(pget ${ptname} mnt)
-	local arch=$(jget ${name} arch)
-	local mnt=$(jget ${name} mnt)
-	local needfs="${NULLFSREF} procfs"
-
-	local tomnt=${POUDRIERE_DATA}/build/${MASTERNAME}/ref
-
-	[ -d ${DISTFILES_CACHE:-/nonexistent} ] || err 1 "DISTFILES_CACHE directory does not exist. (c.f. poudriere.conf)"
-
-	if [ -z "${NOLINUX}" ]; then
-		if [ "${arch}" = "i386" -o "${arch}" = "amd64" ]; then
-			needfs="${needfs} linprocfs linsysfs"
-			sysctl -n compat.linux.osrelease >/dev/null 2>&1 || kldload linux
-		fi
-	fi
-	[ -n "${USE_TMPFS}" ] && needfs="${needfs} tmpfs"
-	[ ${JAILED} -eq 0 -o "${PATCHED_FS_KERNEL}" = "yes" ] && needfs="${needfs} fdescfs"
-	for fs in ${needfs}; do
-		if ! lsvfs $fs >/dev/null 2>&1; then
-			if [ $JAILED -eq 0 ]; then
-				kldload $fs || err 1 "Required kernel module '${fs}' not found"
-			else
-				err 1 "please load the $fs module on host using \"kldload $fs\""
-			fi
-		fi
-	done
-	jail_exists ${name} || err 1 "No such jail: ${name}"
-	jail_runs ${MASTERNAME} && err 1 "jail already running: ${MASTERNAME}"
-
-	# Block the build dir from being traversed by non-root to avoid
-	# system blowup due to all of the extra mounts
-	mkdir -p ${MASTERMNT%/ref}
-	chmod 0755 ${POUDRIERE_DATA}/build
-	chmod 0711 ${MASTERMNT%/ref}
-
-	export HOME=/root
-	export USER=root
-	[ -z "${NO_FORCE_PACKAGE}" ] && export FORCE_PACKAGE=yes
-	[ -z "${NO_PACKAGE_BUILDING}" ] && export PACKAGE_BUILDING=yes
-
-	[ ${SET_STATUS_ON_START-1} -eq 1 ] && export STATUS=1
-	msg_n "Creating the reference jail..."
-	clonefs ${mnt} ${tomnt} clean
-	echo "src" >> ${tomnt}/usr/.cpignore
-	echo "poudriere" >> ${tomnt}/.cpignore
-	echo " done"
-
-	msg "Mounting system devices for ${MASTERNAME}"
-	do_jail_mounts ${tomnt} ${arch}
-
-	PACKAGES=${POUDRIERE_DATA}/packages/${MASTERNAME}
-
-	[ -d "${portsdir}/ports" ] && portsdir="${portsdir}/ports"
-	msg "Mounting ports/packages/distfiles"
-
-	mkdir -p ${PACKAGES}/All ${PACKAGES}/Latest
-	was_a_bulk_run && stash_packages
-
-	do_portbuild_mounts ${tomnt} ${name} ${ptname} ${setname}
-
-	was_a_bulk_run && show_log_info
-
-	if [ -d "${CCACHE_DIR:-/nonexistent}" ]; then
-		echo "WITH_CCACHE_BUILD=yes" >> ${tomnt}/etc/make.conf
-		echo "CCACHE_DIR=${HOME}/.ccache" >> ${tomnt}/etc/make.conf
-	fi
-	echo "PORTSDIR=/usr/ports" >> ${tomnt}/etc/make.conf
-	echo "PACKAGES=/packages" >> ${tomnt}/etc/make.conf
-	echo "DISTDIR=/distfiles" >> ${tomnt}/etc/make.conf
-
-	setup_makeconf ${tomnt}/etc/make.conf ${name} ${ptname} ${setname}
-	load_blacklist ${name} ${ptname} ${setname}
-
-	test -n "${RESOLV_CONF}" && cp -v "${RESOLV_CONF}" "${tomnt}/etc/"
-	msg "Starting jail ${MASTERNAME}"
-	jstart 0
-	# Only set STATUS=1 if not turned off
-	# jail -s should not do this or jail will stop on EXIT
-	WITH_PKGNG=$(injail make -f /usr/ports/Mk/bsd.port.mk -V WITH_PKGNG)
-	if [ -n "${WITH_PKGNG}" ]; then
-		export PKGNG=1
-		export PKG_EXT="txz"
-		export PKG_BIN="${LOCALBASE:-/usr/local}/sbin/pkg-static"
-		export PKG_ADD="${PKG_BIN} add"
-		export PKG_DELETE="${PKG_BIN} delete -y -f"
-		export PKG_VERSION="/poudriere/pkg-static version"
-	else
-		export PKGNG=0
-		export PKG_ADD=pkg_add
-		export PKG_DELETE=pkg_delete
-		export PKG_VERSION=pkg_version
-		export PKG_EXT="tbz"
-	fi
-
-	# 8.3 did not have distrib-dirs ran on it, so various
-	# /usr and /var dirs are missing. Namely /var/games
-	if [ "$(injail uname -r | cut -d - -f 1 )" = "8.3" ]; then
-		injail mtree -eu -f /etc/mtree/BSD.var.dist -p /var >/dev/null 2>&1 || :
-		injail mtree -eu -f /etc/mtree/BSD.usr.dist -p /usr >/dev/null 2>&1 || :
-	fi
-}
-
->>>>>>> a2cc720b
 load_blacklist() {
 	[ $# -lt 2 ] && eargs name ptname setname
 	local name=$1
@@ -1503,24 +1283,13 @@
 	[ -z "${PORTTESTING}" ] && PORT_FLAGS="${PORT_FLAGS} NO_DEPENDS=yes"
 
 	for phase in ${targets}; do
-<<<<<<< HEAD
+		max_execution_time=${MAX_EXECUTION_TIME}
 		bset ${MY_JOBID} status "${phase}:${port}:${modstamp}"
 		job_msg_verbose "Status   ${port}: ${phase}"
-=======
-		max_execution_time=${MAX_EXECUTION_TIME}
-		[ -z "${no_stage}" ] && JUSER=${jailuser}
-		bset ${MY_JOBID} status "${phase}:${port}"
-		job_msg_verbose "Status for build ${port}: ${phase}"
->>>>>>> a2cc720b
 		case ${phase} in
 		fetch)
 			;;
 		extract)
-<<<<<<< HEAD
-=======
-			max_execution_time=3600
-			chown -R ${JUSER} ${mnt}/wrkdirs
->>>>>>> a2cc720b
 			;;
 		configure) [ -n "${PORTTESTING}" ] && markfs prebuild ${mnt} ;;
 		run-depends)
@@ -1540,11 +1309,7 @@
 		checksum|*-depends|install-mtree) JUSER=root ;;
 		stage) [ -n "${PORTTESTING}" ] && markfs prestage ${mnt} ;;
 		install)
-<<<<<<< HEAD
-=======
 			max_execution_time=3600
-			JUSER=root
->>>>>>> a2cc720b
 			[ -n "${PORTTESTING}" ] && markfs preinst ${mnt}
 			;;
 		package)
@@ -1562,11 +1327,7 @@
 			fi
 			;;
 		deinstall)
-<<<<<<< HEAD
-=======
 			max_execution_time=3600
-			JUSER=root
->>>>>>> a2cc720b
 			# Skip for all linux ports, they are not safe
 			if [ "${PKGNAME%%*linux*}" != "" ]; then
 				msg "Checking shared library dependencies"
@@ -2224,17 +1985,6 @@
 		mnt_tmpfs localbase ${mnt}/${LOCALBASE:-/usr/local}
 	fi
 
-<<<<<<< HEAD
-=======
-	# Stop everything first
-	jstop
-	[ -f ${mnt}/.need_rollback ] && rollbackfs prepkg ${mnt}
-	# Make sure we start with no network
-	jstart 0
-
-	touch ${mnt}/.need_rollback
-
->>>>>>> a2cc720b
 	case " ${BLACKLIST} " in
 	*\ ${port}\ *) ignore="Blacklisted" ;;
 	esac
@@ -3012,19 +2762,9 @@
 }
 
 parallel_shutdown() {
-<<<<<<< HEAD
-	# Kill all children instead of waiting on them
-	if [ -n "${PARALLEL_PIDS}" ]; then
-		for mypid in ${PARALLEL_PIDS}; do
-			killtree ${mypid} 9 || :
-		done
-	fi
-	parallel_stop 2>/dev/null || :
-=======
 	kill_and_wait 30 "${PARALLEL_PIDS}" 2>/dev/null || :
 	# Reap the pids
 	parallel_stop 0 2>/dev/null || :
->>>>>>> a2cc720b
 }
 
 parallel_run() {
@@ -3627,10 +3367,6 @@
 : ${CHECK_CHANGED_OPTIONS:=verbose}
 : ${NO_RESTRICTED:=no}
 
-<<<<<<< HEAD
-BUILDNAME=$(date +%Y%m%d_%H%M%S)
-=======
-: ${BUILDNAME:=$(date +%Y-%m-%d_%Hh%Mm%Ss)}
->>>>>>> a2cc720b
+: ${BUILDNAME:=$(date +%Y%m%d_%H%M%S)}
 
 [ -d ${WATCHDIR} ] || mkdir -p ${WATCHDIR}