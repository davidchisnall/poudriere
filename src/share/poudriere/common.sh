#!/bin/sh
# 
# Copyright (c) 2010-2013 Baptiste Daroussin <bapt@FreeBSD.org>
# Copyright (c) 2010-2011 Julien Laffaye <jlaffaye@FreeBSD.org>
# Copyright (c) 2012-2017 Bryan Drewery <bdrewery@FreeBSD.org>
# All rights reserved.
# 
# Redistribution and use in source and binary forms, with or without
# modification, are permitted provided that the following conditions
# are met:
# 1. Redistributions of source code must retain the above copyright
#    notice, this list of conditions and the following disclaimer.
# 2. Redistributions in binary form must reproduce the above copyright
#    notice, this list of conditions and the following disclaimer in the
#    documentation and/or other materials provided with the distribution.
# 
# THIS SOFTWARE IS PROVIDED BY THE AUTHOR AND CONTRIBUTORS ``AS IS'' AND
# ANY EXPRESS OR IMPLIED WARRANTIES, INCLUDING, BUT NOT LIMITED TO, THE
# IMPLIED WARRANTIES OF MERCHANTABILITY AND FITNESS FOR A PARTICULAR PURPOSE
# ARE DISCLAIMED.  IN NO EVENT SHALL THE AUTHOR OR CONTRIBUTORS BE LIABLE
# FOR ANY DIRECT, INDIRECT, INCIDENTAL, SPECIAL, EXEMPLARY, OR CONSEQUENTIAL
# DAMAGES (INCLUDING, BUT NOT LIMITED TO, PROCUREMENT OF SUBSTITUTE GOODS
# OR SERVICES; LOSS OF USE, DATA, OR PROFITS; OR BUSINESS INTERRUPTION)
# HOWEVER CAUSED AND ON ANY THEORY OF LIABILITY, WHETHER IN CONTRACT, STRICT
# LIABILITY, OR TORT (INCLUDING NEGLIGENCE OR OTHERWISE) ARISING IN ANY WAY
# OUT OF THE USE OF THIS SOFTWARE, EVEN IF ADVISED OF THE POSSIBILITY OF
# SUCH DAMAGE.

BSDPLATFORM=`uname -s | tr '[:upper:]' '[:lower:]'`
. ${SCRIPTPREFIX}/include/common.sh.${BSDPLATFORM}
BLACKLIST=""
EX_SOFTWARE=70

# Return true if ran from bulk/testport, ie not daemon/status/jail
was_a_bulk_run() {
	[ "${SCRIPTPATH##*/}" = "bulk.sh" ] || was_a_testport_run
}
was_a_testport_run() {
	[ "${SCRIPTPATH##*/}" = "testport.sh" ]
}
# Return true if in a bulk or other jail run that needs to shutdown the jail
was_a_jail_run() {
	was_a_bulk_run ||  [ "${SCRIPTPATH##*/}" = "pkgclean.sh" ]
}
# Return true if output via msg() should show elapsed time
should_show_elapsed() {
	[ -z "${TIME_START}" ] && return 1
	[ "${NO_ELAPSED_IN_MSG:-0}" -eq 1 ] && return 1
	case "${SCRIPTPATH##*/}" in
		daemon.sh) ;;
		help.sh) ;;
		queue.sh) ;;
		status.sh) ;;
		version.sh) ;;
		*) return 0 ;;
	esac
	return 1
}

not_for_os() {
	local os=$1
	shift
	[ "${os}" = "${BSDPLATFORM}" ] && err 1 "This is not supported on ${BSDPLATFORM}: $@"
}

err() {
	trap '' SIGINFO
	export CRASHED=1
	if [ $# -ne 2 ]; then
		err 1 "err expects 2 arguments: exit_number \"message\""
	fi
	# Try to set status so other processes know this crashed
	# Don't set it from children failures though, only master
	if [ -z "${PARALLEL_CHILD}" ] && was_a_bulk_run; then
		if [ -n "${MY_JOBID}" ]; then
			bset ${MY_JOBID} status "${EXIT_STATUS:-crashed:}" \
			    2>/dev/null || :
		else
			bset status "${EXIT_STATUS:-crashed:}" 2>/dev/null || :
		fi
	fi
	if [ ${1} -eq 0 ]; then
		msg "$2" || :
	else
		msg_error "$2" || :
	fi
	if [ -n "${ERRORS_ARE_DEP_FATAL}" ]; then
		set_dep_fatal_error
	fi
	# Avoid recursive err()->exit_handler()->err()... Just let
	# exit_handler() cleanup.
	if [ ${ERRORS_ARE_FATAL:-1} -eq 1 ]; then
		exit $1
	else
		return 0
	fi
}

# Message functions that depend on VERBOSE are stubbed out in post_getopts.

_msg_n() {
	local -; set +x
	local now elapsed
	local NL="${1}"
	shift 1

	elapsed=
	if should_show_elapsed; then
		now=$(clock -monotonic)
		calculate_duration elapsed "$((${now} - ${TIME_START:-0}))"
		elapsed="[${elapsed}] "
	fi
	if [ -n "${COLOR_ARROW}" ] || [ -z "${1##*\033[*}" ]; then
		printf "${elapsed}${DRY_MODE}${COLOR_ARROW}====>>${COLOR_RESET} ${1}${COLOR_RESET_REAL}${NL}"
	else
		printf "${elapsed}${DRY_MODE}====>> ${1}${NL}"
	fi
}

msg_n() {
	_msg_n '' "$@"
}

msg() {
	_msg_n "\n" "$@"
}

msg_verbose() {
	_msg_n "\n" "$@"
}

msg_error() {
	local -; set +x
	if [ -n "${MY_JOBID}" ]; then
		# Send colored msg to bulk log...
		COLOR_ARROW="${COLOR_ERROR}" job_msg "${COLOR_ERROR}Error: $1"
		# And non-colored to buld log
		msg "Error: $1" >&2
	elif [ ${OUTPUT_REDIRECTED:-0} -eq 1 ]; then
		# Send to true stderr
		COLOR_ARROW="${COLOR_ERROR}" msg "${COLOR_ERROR}Error: $1" >&4
	else
		COLOR_ARROW="${COLOR_ERROR}" msg "${COLOR_ERROR}Error: $1" >&2
	fi
	return 0
}

msg_dev() {
	COLOR_ARROW="${COLOR_DEV}" \
	    _msg_n "\n" "${COLOR_DEV}Dev: $@" >&2
}

msg_debug() {
	COLOR_ARROW="${COLOR_DEBUG}" \
	    _msg_n "\n" "${COLOR_DEBUG}Debug: $@" >&2
}

msg_warn() {
	COLOR_ARROW="${COLOR_WARN}" \
	    _msg_n "\n" "${COLOR_WARN}Warning: $@" >&2
}

job_msg() {
	local -; set +x
	local now elapsed NO_ELAPSED_IN_MSG output

	if [ -n "${MY_JOBID}" ]; then
		NO_ELAPSED_IN_MSG=0
		now=$(clock -monotonic)
		calculate_duration elapsed "$((${now} - ${TIME_START_JOB:-${TIME_START:-0}}))"
		output="[${COLOR_JOBID}${MY_JOBID}${COLOR_RESET}][${elapsed}] $1"
	else
		output="$@"
	fi
	if [ ${OUTPUT_REDIRECTED:-0} -eq 1 ]; then
		# Send to true stdout (not any build log)
		_msg_n "\n" "${output}" >&3
	else
		_msg_n "\n" "${output}"
	fi
}

# Stubbed until post_getopts
job_msg_verbose() {
	local -; set +x
	job_msg "$@"
}

job_msg_warn() {
	COLOR_ARROW="${COLOR_WARN}" \
	    job_msg "${COLOR_WARN}Warning: $@"
}

prompt() {
	[ $# -eq 1 ] || eargs prompt message
	local message="$1"
	local answer

	msg_n "${message} [y/N] "
	read answer
	case "${answer}" in
		[Yy][Ee][Ss]|[Yy][Ee]|[Yy])
			return 0
			;;
	esac

	return 1
}

confirm_if_tty() {
	[ $# -eq 1 ] || eargs confirm_if_tty message
	local message="${1}"

	[ -t 0 ] || return 0
	prompt "${message}"
}

# Handle needs after processing arguments.
post_getopts() {
	# Short-circuit verbose functions to save CPU
	if ! [ ${VERBOSE} -gt 2 ]; then
		msg_dev() { }
	fi
	if ! [ ${VERBOSE} -gt 1 ]; then
		msg_debug() { }
	fi
	if ! [ ${VERBOSE} -gt 0 ]; then
		msg_verbose() { }
		job_msg_verbose() { }
	fi
}

_mastermnt() {
	local hashed_name mnt mnttest mnamelen testpath

	mnamelen=$(grep "#define[[:space:]]MNAMELEN" \
	    /usr/include/sys/mount.h 2>/dev/null | awk '{print $3}')

	mnt="${POUDRIERE_DATA}/.m/${MASTERNAME}/ref"
	if [ -z "${NOLINUX}" ]; then
		testpath="/compat/linux/proc"
	else
		testpath="/var/db/ports"
	fi
	mnttest="${mnt}${testpath}"

	if [ -n "${FORCE_MOUNT_HASH}" ] || \
	    [ -n "${mnamelen}" ] && \
	    [ ${#mnttest} -ge $((${mnamelen} - 1)) ]; then
		hashed_name=$(sha256 -qs "${MASTERNAME}" | \
		    awk '{print substr($0, 0, 6)}')
		mnt="${POUDRIERE_DATA}/.m/${hashed_name}/ref"
		mnttest="${mnt}${testpath}"
		[ ${#mnttest} -ge $((${mnamelen} - 1)) ] && \
		    err 1 "Mountpath '${mnt}' exceeds system MNAMELEN limit of ${mnamelen}. Unable to mount. Try shortening BASEFS."
		msg_warn "MASTERNAME '${MASTERNAME}' too long for mounting, using hashed version of '${hashed_name}'"
	fi

	setvar "$1" "${mnt}"
	# MASTERMNTROOT
	setvar "${1}ROOT" "${mnt%/ref}"
}

_my_path() {
	if [ -z "${MY_JOBID}" ]; then
		setvar "$1" "${MASTERMNT}"
	elif [ -n "${MASTERMNTROOT}" ]; then
		setvar "$1" "${MASTERMNTROOT}/${MY_JOBID}"
	else
		setvar "$1" "${MASTERMNT}/../${MY_JOBID}"

	fi
}

_my_name() {
	setvar "$1" "${MASTERNAME}${MY_JOBID+-job-${MY_JOBID}}"
}
 
_log_path_top() {
	setvar "$1" "${POUDRIERE_DATA}/logs/${POUDRIERE_BUILD_TYPE}"
}

_log_path_jail() {
	local log_path_top

	_log_path_top log_path_top
	setvar "$1" "${log_path_top}/${MASTERNAME}"
}

_log_path() {
	local log_path_jail

	_log_path_jail log_path_jail
	setvar "$1" "${log_path_jail}/${BUILDNAME}"
}

# Call function with vars set:
# log MASTERNAME BUILDNAME jailname ptname setname
for_each_build() {
	[ -n "${BUILDNAME_GLOB}" ] || \
	    err 1 "for_each_build requires BUILDNAME_GLOB"
	[ -n "${SHOW_FINISHED}" ] || \
	    err 1 "for_each_build requires SHOW_FINISHED"
	[ $# -eq 1 ] || eargs for_each_build action
	local action="$1"
	local MASTERNAME BUILDNAME buildname jailname ptname setname
	local log_top ret

	POUDRIERE_BUILD_TYPE="bulk" _log_path_top log_top
	[ -d "${log_top}" ] || err 1 "Log path ${log_top} does not exist."
	cd ${log_top}

	found_jobs=0
	ret=0
	for mastername in *; do
		# Check empty dir
		case "${mastername}" in
			"*") break ;;
		esac
		[ -L "${mastername}/latest" ] || continue
		MASTERNAME=${mastername}
		[ "${MASTERNAME}" = "latest-per-pkg" ] && continue
		[ ${SHOW_FINISHED} -eq 0 ] && ! jail_runs ${MASTERNAME} && \
		    continue

		# Look for all wanted buildnames (will be 1 or Many(-a)))
		for buildname in ${mastername}/${BUILDNAME_GLOB}; do
			# Check for no match. If not using a glob ensure the
			# file exists otherwise check for the glob coming back
			if [ "${BUILDNAME_GLOB%\**}" != \
			    "${BUILDNAME_GLOB}" ]; then
				case "${buildname}" in
					# Check no results
					"${mastername}/${BUILDNAME_GLOB}")
						break
						;;
					# Skip latest if from a glob, let it be
					# found normally.
					"${mastername}/latest")
						continue
						;;
					# Don't want latest-per-pkg
					"${mastername}/latest-per-pkg")
						continue
						;;
				esac
			else
				# No match
				[ -e "${buildname}" ] || break
			fi
			buildname="${buildname#${mastername}/}"
			BUILDNAME="${buildname}"
			# Unset so later they can be checked for NULL (don't
			# want to lookup again if value looked up is empty
			unset jailname ptname setname
			# Try matching on any given JAILNAME/PTNAME/SETNAME,
			# and if any don't match skip this MASTERNAME entirely.
			# If the file is missing it's a legacy build, skip it
			# but not the entire mastername if it has a match.
			if [ -n "${JAILNAME}" ]; then
				if _bget jailname jailname 2>/dev/null; then
					[ "${jailname}" = "${JAILNAME}" ] || \
					    continue 2
				else
					case "${MASTERNAME}" in
						${JAILNAME}-*) ;;
						*) continue 2 ;;
					esac
					continue
				fi
			fi
			if [ -n "${PTNAME}" ]; then
				if _bget ptname ptname 2>/dev/null; then
					[ "${ptname}" = "${PTNAME}" ] || \
					    continue 2
				else
					case "${MASTERNAME}" in
						*-${PTNAME}) ;;
						*) continue 2 ;;
					esac
					continue
				fi
			fi
			if [ -n "${SETNAME}" ]; then
				if _bget setname setname 2>/dev/null; then
					[ "${setname}" = "${SETNAME%0}" ] || \
					    continue 2
				else
					case "${MASTERNAME}" in
						*-${SETNAME%0}) ;;
						*) continue 2 ;;
					esac
					continue
				fi
			fi
			# Dereference latest into actual buildname
			[ "${buildname}" = "latest" ] && \
			    _bget BUILDNAME buildname 2>/dev/null
			# May be blank if build is still starting up
			[ -z "${BUILDNAME}" ] && continue 2

			found_jobs=$((${found_jobs} + 1))

			# Lookup jailname/setname/ptname if needed. Delayed
			# from earlier for performance for -a
			[ -z "${jailname+null}" ] && \
			    _bget jailname jailname 2>/dev/null || :
			[ -z "${setname+null}" ] && \
			    _bget setname setname 2>/dev/null || :
			[ -z "${ptname+null}" ] && \
			    _bget ptname ptname 2>/dev/null || :
			log=${mastername}/${BUILDNAME}

			${action} || ret=$?
			# Skip the rest of this build if return = 100
			[ ${ret} -eq 100 ] && continue 2
			# Halt if the function requests it
			[ ${ret} -eq 101 ] && break 2
		done

	done
	cd ${OLDPWD}
	return ${ret}
}

stat_humanize() {
	xargs -0 stat -f '%i %b' | \
	    sort -u | \
	    awk -vbsize=512 '{total += $2} END {print total*bsize}' | \
	    awk -f ${AWKPREFIX}/humanize.awk
}

do_confirm_delete() {
	[ $# -eq 4 ] || eargs do_confirm_delete badfiles_list \
	    reason_plural_object answer DRY_RUN
	local filelist="$1"
	local reason="$2"
	local answer="$3"
	local DRY_RUN="$4"
	local file_cnt hsize ret

	file_cnt=$(wc -l ${filelist} | awk '{print $1}')
	if [ ${file_cnt} -eq 0 ]; then
		msg "No ${reason} to cleanup"
		return 2
	fi

	msg_n "Calculating size for found files..."
	hsize=$(cat ${filelist} | \
	    tr '\n' '\000' | \
	    xargs -0 -J % find % -print0 | \
	    stat_humanize)
	echo " done"

	msg "These ${reason} will be deleted:"
	cat ${filelist}
	msg "Removing these ${reason} will free: ${hsize}"

	if [ ${DRY_RUN} -eq 1 ];  then
		msg "Dry run: not cleaning anything."
		return 2
	fi

	if [ -z "${answer}" ]; then
		prompt "Proceed?" && answer="yes"
	fi

	ret=0
	if [ "${answer}" = "yes" ]; then
		msg_n "Removing files..."
		cat ${filelist} | tr '\n' '\000' | \
		    xargs -0 -J % \
		    find % -mindepth 0 -maxdepth 0 -exec rm -rf {} +
		echo " done"
		ret=1
	fi
	return ${ret}
}

# It may be defined as a NOP for tests
if ! type injail >/dev/null 2>&1; then
injail() {
	if [ "${USE_JEXECD}" = "no" ]; then
		injail_tty "$@"
	else
		local name

		_my_name name
		[ -n "${name}" ] || err 1 "No jail setup"
		rexec -s ${MASTERMNT}/../${name}${JNETNAME:+-${JNETNAME}}.sock \
			-u ${JUSER:-root} "$@"
	fi
}
fi

injail_tty() {
	local name

	_my_name name
	[ -n "${name}" ] || err 1 "No jail setup"
	if [ ${JEXEC_LIMITS:-0} -eq 1 ]; then
		jexec -U ${JUSER:-root} ${name}${JNETNAME:+-${JNETNAME}} \
			${JEXEC_LIMITS+/usr/bin/limits} \
			${MAX_MEMORY_BYTES:+-v ${MAX_MEMORY_BYTES}} \
			${MAX_FILES:+-n ${MAX_FILES}} \
			"$@"
	else
		jexec -U ${JUSER:-root} ${name}${JNETNAME:+-${JNETNAME}} \
			"$@"
	fi
}

jstart() {
	local name network

	network="${localipargs}"

	if [ "${RESTRICT_NETWORKING}" != "yes" ]; then
		network="${ipargs} ${JAIL_NET_PARAMS}"
	fi

	_my_name name
	# Restrict to no networking (if RESTRICT_NETWORKING==yes)
	jail -c persist name=${name} \
		path=${MASTERMNT}${MY_JOBID+/../${MY_JOBID}} \
		host.hostname=${BUILDER_HOSTNAME-${name}} \
		${network} ${JAIL_PARAMS}
	[ "${USE_JEXECD}" = "yes" ] && \
	    jexecd -j ${name} -d ${MASTERMNT}/../ \
	    ${MAX_MEMORY_BYTES+-m ${MAX_MEMORY_BYTES}} \
	    ${MAX_FILES+-n ${MAX_FILES}}
	# Allow networking in -n jail
	jail -c persist name=${name}-n \
		path=${MASTERMNT}${MY_JOBID+/../${MY_JOBID}} \
		host.hostname=${BUILDER_HOSTNAME-${name}} \
		${ipargs} ${JAIL_PARAMS} ${JAIL_NET_PARAMS}
	[ "${USE_JEXECD}" = "yes" ] && \
	    jexecd -j ${name}-n -d ${MASTERMNT}/../ \
	    ${MAX_MEMORY_BYTES+-m ${MAX_MEMORY_BYTES}} \
	    ${MAX_FILES+-n ${MAX_FILES}}
	return 0
}

jail_has_processes() {
	local pscnt

	# 2 = HEADER+ps itself
	pscnt=2
	[ "${USE_JEXECD}" = "yes" ] && pscnt=4
	# Cannot use ps -J here as not all versions support it.
	if [ $(injail ps aux | wc -l) -ne ${pscnt} ]; then
		return 0
	fi
	return 1
}

jkill_wait() {
	injail kill -9 -1 2>/dev/null || :
	while jail_has_processes; do
		sleep 1
		injail kill -9 -1 2>/dev/null || :
	done
}

# Kill everything in the jail and ensure it is free of any processes
# before returning.
jkill() {
	jkill_wait
	JNETNAME="n" jkill_wait
}

jstop() {
	local name

	_my_name name
	jail -r ${name} 2>/dev/null || :
	jail -r ${name}-n 2>/dev/null || :
}

eargs() {
	local fname="$1"
	shift
	case $# in
	0) err ${EX_SOFTWARE} "${fname}: No arguments expected" ;;
	1) err ${EX_SOFTWARE} "${fname}: 1 argument expected: $1" ;;
	*) err ${EX_SOFTWARE} "${fname}: $# arguments expected: $*" ;;
	esac
}

run_hook() {
	local hookfile="${HOOKDIR}/${1}.sh"
	local build_url log_url
	shift

	build_url build_url || :
	log_url log_url || :
	if [ -f "${hookfile}" ]; then
		(
			cd /

			BUILD_URL="${build_url}" \
			LOG_URL="${log_url}" \
			POUDRIERE_BUILD_TYPE=${POUDRIERE_BUILD_TYPE} \
			POUDRIERED="${POUDRIERED}" \
			POUDRIERE_DATA="${POUDRIERE_DATA}" \
			MASTERNAME="${MASTERNAME}" \
			MASTERMNT="${MASTERMNT}" \
			MY_JOBID="${MY_JOBID}" \
			BUILDNAME="${BUILDNAME}" \
			JAILNAME="${JAILNAME}" \
			PTNAME="${PTNAME}" \
			SETNAME="${SETNAME}" \
			PACKAGES="${PACKAGES}" \
			PACKAGES_ROOT="${PACKAGES_ROOT}" \
			/bin/sh "${hookfile}" "$@"
		)
	fi
	return 0
}

log_start() {
	[ $# -eq 1 ] || eargs log_start need_tee
	local need_tee="$1"
	local log log_top
	local latest_log

	_log_path log
	_log_path_top log_top

	logfile="${log}/logs/${PKGNAME}.log"
	latest_log=${log_top}/latest-per-pkg/${PKGNAME%-*}/${PKGNAME##*-}

	# Make sure directory exists
	mkdir -p ${log}/logs ${latest_log}

	:> ${logfile}

	# Link to BUILD_TYPE/latest-per-pkg/PORTNAME/PKGVERSION/MASTERNAME.log
	ln -f ${logfile} ${latest_log}/${MASTERNAME}.log

	# Link to JAIL/latest-per-pkg/PKGNAME.log
	ln -f ${logfile} ${log}/../latest-per-pkg/${PKGNAME}.log

	# Save stdout/stderr for restoration later for bulk/testport -i
	exec 3>&1 4>&2
	OUTPUT_REDIRECTED=1
	# Pipe output to tee(1) or timestamp if needed.
	if [ ${need_tee} -eq 1 ] || [ "${TIMESTAMP_LOGS}" = "yes" ]; then
		[ ! -e ${logfile}.pipe ] && mkfifo ${logfile}.pipe
		if [ ${need_tee} -eq 1 ]; then
			if [ "${TIMESTAMP_LOGS}" = "yes" ]; then
				timestamp < ${logfile}.pipe | tee ${logfile} &
			else
				tee ${logfile} < ${logfile}.pipe &
			fi
		elif [ "${TIMESTAMP_LOGS}" = "yes" ]; then
			timestamp > ${logfile} < ${logfile}.pipe &
		fi
		tpid=$!
		exec > ${logfile}.pipe 2>&1

		# Remove fifo pipe file right away to avoid orphaning it.
		# The pipe will continue to work as long as we keep
		# the FD open to it.
		rm -f ${logfile}.pipe
	else
		# Send output directly to file.
		tpid=
		exec > ${logfile} 2>&1
	fi
}

buildlog_start() {
	local portdir=$1
	local mnt
	local var

	_my_path mnt

	echo "build started at $(date)"
	echo "port directory: ${portdir}"
	echo "package name: ${PKGNAME}"
	echo "building for: $(injail uname -a)"
	echo "maintained by: $(injail /usr/bin/make -C ${portdir} maintainer)"
	echo "Makefile ident: $(ident -q ${mnt}/${portdir}/Makefile|sed -n '2,2p')"
	echo "Poudriere version: ${POUDRIERE_VERSION}"
	echo "Host OSVERSION: ${HOST_OSVERSION}"
	echo "Jail OSVERSION: ${JAIL_OSVERSION}"
	echo "Job Id: ${MY_JOBID}"
	echo
	if [ ${JAIL_OSVERSION} -gt ${HOST_OSVERSION} ]; then
		echo
		echo
		echo
		echo "!!! Jail is newer than host. (Jail: ${JAIL_OSVERSION}, Host: ${HOST_OSVERSION}) !!!"
		echo "!!! This is not supported. !!!"
		echo "!!! Host kernel must be same or newer than jail. !!!"
		echo "!!! Expect build failures. !!!"
		echo
		echo
		echo
	fi
	echo "---Begin Environment---"
	injail /usr/bin/env
	echo "---End Environment---"
	echo ""
	echo "---Begin Poudriere Port Flags/Env---"
	echo "PORT_FLAGS=${PORT_FLAGS}"
	echo "PKGENV=${PKGENV}"
	echo "FLAVOR=${FLAVOR}"
	echo "DEPENDS_ARGS=${DEPENDS_ARGS}"
	echo "MAKE_ARGS=${MAKE_ARGS}"
	echo "---End Poudriere Port Flags/Env---"
	echo ""
	echo "---Begin OPTIONS List---"
	injail /usr/bin/make -C ${portdir} ${MAKE_ARGS} showconfig || :
	echo "---End OPTIONS List---"
	echo ""
	for var in CONFIGURE_ARGS CONFIGURE_ENV MAKE_ENV; do
		echo "--${var}--"
		echo "$(injail /usr/bin/env ${PORT_FLAGS} \
		    /usr/bin/make -C ${portdir} ${MAKE_ARGS} -V ${var})"
		echo "--End ${var}--"
		echo ""
	done
	echo "--PLIST_SUB--"
	echo "$(injail /usr/bin/env ${PORT_FLAGS} \
	    /usr/bin/make -C ${portdir} ${MAKE_ARGS} \
	    -V PLIST_SUB | tr ' ' '\n' | grep -v '^$')"
	echo "--End PLIST_SUB--"
	echo ""
	echo "--SUB_LIST--"
	echo "$(injail /usr/bin/env ${PORT_FLAGS} \
	    /usr/bin/make -C ${portdir} ${MAKE_ARGS} \
	    -V SUB_LIST | tr ' ' '\n' | grep -v '^$')"
	echo "--End SUB_LIST--"
	echo ""
	echo "---Begin make.conf---"
	cat ${mnt}/etc/make.conf
	echo "---End make.conf---"
	if [ -f "${mnt}/etc/make.nxb.conf" ]; then
		echo "---Begin make.nxb.conf---"
		cat ${mnt}/etc/make.nxb.conf
		echo "---End make.nxb.conf---"
	fi

	echo "--Resource limits--"
	injail /bin/sh -c "ulimit -a" || :
	echo "--End resource limits--"
}

buildlog_stop() {
	[ $# -eq 3 ] || eargs buildlog_stop pkgname origin build_failed
	local pkgname="$1"
	local origin=$2
	local build_failed="$3"
	local log
	local buildtime

	_log_path log
	buildtime=$( \
		stat -f '%N %B' ${log}/logs/${pkgname}.log  | awk -v now=$(clock -epoch) \
		-f ${AWKPREFIX}/siginfo_buildtime.awk |
		awk -F'!' '{print $2}' \
	)

	echo "build of ${origin} | ${pkgname} ended at $(date)"
	echo "build time: ${buildtime}"
	[ ${build_failed} -gt 0 ] && echo "!!! build failure encountered !!!"

	return 0
}

log_stop() {
	if [ ${OUTPUT_REDIRECTED:-0} -eq 1 ]; then
		exec 1>&3 3>&- 2>&4 4>&-
		OUTPUT_REDIRECTED=0
	fi
	if [ -n "${tpid}" ]; then
		# Give tee a moment to flush buffers
		timed_wait_and_kill 5 $tpid || :
		unset tpid
	fi
}

read_file() {
	[ $# -eq 2 ] || eargs read_file var_return file
	local var_return="$1"
	local file="$2"
	local _data line
	local ret -

	# var_return may be empty if only $_read_file_lines_read is being
	# used.

	set +e
	_data=
	_read_file_lines_read=0

	if [ ${READ_FILE_USE_CAT:-0} -eq 1 ]; then
		if [ -f "${file}" ]; then
			if [ -n "${var_return}" ]; then
				_data="$(cat "${file}")"
			fi
			_read_file_lines_read=$(wc -l < "${file}")
			_read_file_lines_read=${_read_file_lines_read##* }
			ret=0
		else
			ret=1
		fi
	else
		while :; do
			read -r line
			ret=$?
			case ${ret} in
				# Success, process data and keep reading.
				0) ;;
				# EOF
				1)
					ret=0
					break
					;;
				# Some error or interruption/signal. Reread.
				*) continue ;;
			esac
			if [ -n "${var_return}" ]; then
				# Add extra newline
				[ ${_read_file_lines_read} -gt 0 ] && \
				    _data="${_data}
"
				_data="${_data}${line}"
			fi
			_read_file_lines_read=$((${_read_file_lines_read} + 1))
		done < "${file}" || ret=$?
	fi

	if [ -n "${var_return}" ]; then
		setvar "${var_return}" "${_data}"
	fi

	return ${ret}
}

attr_set() {
	local type=$1
	local name=$2
	local property=$3
	shift 3
	mkdir -p ${POUDRIERED}/${type}/${name}
	echo "$@" > ${POUDRIERED}/${type}/${name}/${property} || :
}

jset() { attr_set jails "$@" ; }
pset() { attr_set ports "$@" ; }

_attr_get() {
	[ $# -eq 4 ] || eargs _attr_get var_return type name property
	local var_return="$1"
	local type="$2"
	local name="$3"
	local property="$4"

	read_file "${var_return}" \
	    "${POUDRIERED}/${type}/${name}/${property}" && return 0
	setvar "${var_return}" ""
	return 1
}

attr_get() {
	local attr_get_data

	if _attr_get attr_get_data "$@"; then
		[ -n "${attr_get_data}" ] && echo "${attr_get_data}"
		return 0
	fi
	return 1
}

jget() { attr_get jails "$@" ; }
_jget() {
	[ $# -eq 3 ] || eargs _jget var_return ptname property
	local var_return="$1"

	shift
	_attr_get "${var_return}" jails "$@"
}
pget() { attr_get ports "$@" ; }
_pget() {
	[ $# -eq 3 ] || eargs _pget var_return ptname property
	local var_return="$1"

	shift
	_attr_get "${var_return}" ports "$@"
}

#build getter/setter
_bget() {
	local var_return id property mnt log file READ_FILE_USE_CAT

	var_return="$1"
	_log_path log
	shift
	if [ $# -eq 2 ]; then
		id="$1"
		shift
	fi
	file=".poudriere.${1}${id:+.${id}}"

	# Use cat(1) to read long list files.
	[ -z "${1##ports.*}" ] && READ_FILE_USE_CAT=1

	read_file "${var_return}" "${log}/${file}" && return 0
	# It may be empty if only a count was being looked up
	# via $_read_file_lines_read hack.
	if [ -n "${var_return}" ]; then
		setvar "${var_return}" ""
	fi
	return 1
}

bget() {
	local bget_data

	if _bget bget_data "$@"; then
		[ -n "${bget_data}" ] && echo "${bget_data}"
		return 0
	fi
	return 1
}

bset() {
	was_a_bulk_run || return 0
	local id property mnt log
	_log_path log
	if [ $# -eq 3 ]; then
		id=$1
		shift
	fi
	property="$1"
	file=.poudriere.${property}${id:+.${id}}
	shift
	[ "${property}" = "status" ] && \
	    echo "$@" >> ${log}/${file}.journal% || :
	echo "$@" > "${log}/${file}"
}

bset_job_status() {
	[ $# -eq 2 ] || eargs bset_job_status status origin
	local status="$1"
	local origin="$2"

	bset ${MY_JOBID} status "${status}:${origin}:${PKGNAME}:${TIME_START_JOB:-${TIME_START}}:$(clock -monotonic)"
}

badd() {
	local id property mnt log
	_log_path log
	if [ $# -eq 3 ]; then
		id=$1
		shift
	fi
	file=.poudriere.${1}${id:+.${id}}
	shift
	echo "$@" >> ${log}/${file} || :
}

update_stats() {
	local type unused
	local -

	if [ -n "${update_stats_done}" ]; then
		return 0
	fi

	set +e

	lock_acquire update_stats || return 1

	for type in built failed ignored; do
		_bget '' "ports.${type}"
		bset "stats_${type}" ${_read_file_lines_read}
	done

	# Skipped may have duplicates in it
	bset stats_skipped $(bget ports.skipped | awk '{print $1}' | \
		sort -u | wc -l)

	lock_release update_stats
}

sigpipe_handler() {
	EXIT_STATUS="sigpipe:"
	SIGNAL="SIGPIPE"
	sig_handler
}

sigint_handler() {
	EXIT_STATUS="sigint:"
	SIGNAL="SIGINT"
	sig_handler
}

sigterm_handler() {
	EXIT_STATUS="sigterm:"
	SIGNAL="SIGTERM"
	sig_handler
}


sig_handler() {
	# Reset SIGTERM handler, just exit if another is received.
	trap - SIGTERM
	# Ignore SIGPIPE for messages
	trap '' SIGPIPE
	# Ignore SIGINT while cleaning up
	trap '' SIGINT
	trap '' SIGINFO
	err 1 "Signal ${SIGNAL} caught, cleaning up and exiting"
}

exit_handler() {
	# Ignore errors while cleaning up
	set +e
	ERRORS_ARE_FATAL=0
	trap '' SIGINFO
	# Avoid recursively cleaning up here
	trap - EXIT SIGTERM
	# Ignore SIGPIPE for messages
	trap '' SIGPIPE
	# Ignore SIGINT while cleaning up
	trap '' SIGINT

	if was_a_bulk_run; then
		log_stop
		# build_queue may have done cd MASTERMNT/.p/pool,
		# but some of the cleanup here assumes we are
		# PWD=MASTERMNT/.p.  Switch back if possible.
		# It will be changed to / in jail_cleanup
		if [ -d "${MASTERMNT}/.p" ]; then
			cd "${MASTERMNT}/.p"
		fi
	fi
	if was_a_jail_run; then
		# Don't use jail for any caching in cleanup
		SHASH_VAR_PATH="${SHASH_VAR_PATH_DEFAULT}"
	fi

	parallel_shutdown

	if was_a_bulk_run; then
		# build_queue socket
		exec 6<&- 6>&- || :
		coprocess_stop pkg_cacher
	fi

	[ ${STATUS} -eq 1 ] && jail_cleanup

	if was_a_bulk_run; then
		coprocess_stop html_json
		if [ ${CREATED_JLOCK:-0} -eq 1 ]; then
			update_stats >/dev/null 2>&1 || :
		fi
		if [ ${DRY_RUN} -eq 1 ] && [ -n "${PACKAGES_ROOT}" ]; then
			rm -rf "${PACKAGES_ROOT}/.building" || :
		fi
	fi

	[ -n ${CLEANUP_HOOK} ] && ${CLEANUP_HOOK}

	if [ ${CREATED_JLOCK:-0} -eq 1 ]; then
		_jlock jlock
		rm -rf "${jlock}" 2>/dev/null || :
	fi
	rm -rf "${POUDRIERE_TMPDIR}" >/dev/null 2>&1 || :
}

build_url() {
	if [ -z "${URL_BASE}" ]; then
		setvar "$1" ""
		return 1
	fi
	setvar "$1" "${URL_BASE}/build.html?mastername=${MASTERNAME}&build=${BUILDNAME}"
}

log_url() {
	if [ -z "${URL_BASE}" ]; then
		setvar "$1" ""
		return 1
	fi
	setvar "$1" "${URL_BASE}/data/${MASTERNAME}/${BUILDNAME}/logs"
}

show_log_info() {
	local log build_url

	_log_path log
	msg "Logs: ${log}"
	build_url build_url && \
	    msg "WWW: ${build_url}"
	return 0
}

show_build_summary() {
	local status nbb nbf nbs nbi nbq ndone nbtobuild buildname
	local log now elapsed buildtime queue_width

	update_stats 2>/dev/null || return 0

	_bget nbq stats_queued 2>/dev/null || nbq=0
	_bget status status 2>/dev/null || status=unknown
	_bget nbf stats_failed 2>/dev/null || nbf=0
	_bget nbi stats_ignored 2>/dev/null || nbi=0
	_bget nbs stats_skipped 2>/dev/null || nbs=0
	_bget nbb stats_built 2>/dev/null || nbb=0
	ndone=$((nbb + nbf + nbi + nbs))
	nbtobuild=$((nbq - ndone))

	if [ ${nbq} -gt 9999 ]; then
		queue_width=5
	elif [ ${nbq} -gt 999 ]; then
		queue_width=4
	elif [ ${nbq} -gt 99 ]; then
		queue_width=3
	else
		queue_width=2
	fi

	_log_path log
	_bget buildname buildname 2>/dev/null || :
	now=$(clock -epoch)

	calculate_elapsed_from_log ${now} ${log} || return 1
	elapsed=${_elapsed_time}
	calculate_duration buildtime ${elapsed}

	printf "[${MASTERNAME}] [${buildname}] [${status}] \
Queued: %-${queue_width}d ${COLOR_SUCCESS}Built: %-${queue_width}d \
${COLOR_FAIL}Failed: %-${queue_width}d ${COLOR_SKIP}Skipped: \
%-${queue_width}d ${COLOR_IGNORE}Ignored: %-${queue_width}d${COLOR_RESET} \
Tobuild: %-${queue_width}d  Time: %s\n" \
	    ${nbq} ${nbb} ${nbf} ${nbs} ${nbi} ${nbtobuild} "${buildtime}"
}

siginfo_handler() {
	trappedinfo=1
	in_siginfo_handler=1
	[ "${POUDRIERE_BUILD_TYPE}" != "bulk" ] && return 0
	local status
	local now
	local j elapsed job_id_color
	local pkgname origin phase buildtime started
	local format_origin_phase format_phase
	local -

	set +e

	trap '' SIGINFO

	_bget status status 2>/dev/null || status=unknown
	if [ "${status}" = "index:" -o "${status#stopped:}" = "crashed:" ]; then
		enable_siginfo_handler
		return 0
	fi

	_bget nbq stats_queued 2>/dev/null || nbq=0
	if [ -z "${nbq}" ]; then
		enable_siginfo_handler
		return 0
	fi

	show_build_summary

	now=$(clock -monotonic)

	# Skip if stopping or starting jobs or stopped.
	if [ -n "${JOBS}" -a "${status#starting_jobs:}" = "${status}" \
	    -a "${status}" != "stopping_jobs:" -a -n "${MASTERMNT}" ] && \
	    ! status_is_stopped "${status}"; then
		for j in ${JOBS}; do
			# Ignore error here as the zfs dataset may not be cloned yet.
			_bget status ${j} status 2>/dev/null || :
			# Skip builders not started yet
			[ -z "${status}" ] && continue
			# Hide idle workers
			[ "${status}" = "idle:" ] && continue
			phase="${status%%:*}"
			status="${status#*:}"
			origin="${status%%:*}"
			status="${status#*:}"
			pkgname="${status%%:*}"
			status="${status#*:}"
			started="${status%%:*}"

			colorize_job_id job_id_color "${j}"

			# Must put colors in format
			format_origin_phase="\t[${job_id_color}%s${COLOR_RESET}]: ${COLOR_PORT}%-25s | %-25s ${COLOR_PHASE}%-15s${COLOR_RESET} (%s)\n"
			format_phase="\t[${job_id_color}%s${COLOR_RESET}]: ${COLOR_PHASE}%15s${COLOR_RESET}\n"

			if [ -n "${pkgname}" ]; then
				elapsed=$((${now} - ${started}))
				calculate_duration buildtime "${elapsed}"
				printf "${format_origin_phase}" "${j}" \
				    "${origin}" "${pkgname}" "${phase}" \
				    ${buildtime}
			else
				printf "${format_phase}" "${j}" '' '' \
				    "${phase}"
			fi
		done
	fi

	show_log_info
	enable_siginfo_handler
}

jail_exists() {
	[ $# -ne 1 ] && eargs jail_exists jailname
	local jname=$1
	[ -d ${POUDRIERED}/jails/${jname} ] && return 0
	return 1
}

jail_runs() {
	[ $# -ne 1 ] && eargs jail_runs jname
	local jname=$1
	jls -j $jname >/dev/null 2>&1 && return 0
	return 1
}

porttree_list() {
	local name method mntpoint
	[ -d ${POUDRIERED}/ports ] || return 0
	for p in $(find ${POUDRIERED}/ports -type d -maxdepth 1 -mindepth 1 -print); do
		name=${p##*/}
		_pget mnt ${name} mnt 2>/dev/null || :
		_pget method ${name} method 2>/dev/null || :
		echo "${name} ${method:--} ${mnt}"
	done
}

porttree_exists() {
	[ $# -ne 1 ] && eargs porttree_exists portstree_name
	porttree_list |
		awk -v portstree_name=$1 '
		BEGIN { ret = 1 }
		$1 == portstree_name {ret = 0; }
		END { exit ret }
		' && return 0
	return 1
}

get_data_dir() {
	local data
	if [ -n "${POUDRIERE_DATA}" ]; then
		echo ${POUDRIERE_DATA}
		return
	fi

	if [ -z "${NO_ZFS}" ]; then
		data=$(zfs list -rt filesystem -H -o ${NS}:type,mountpoint ${ZPOOL}${ZROOTFS} 2>/dev/null |
		    awk '$1 == "data" { print $2; exit; }')
		if [ -n "${data}" ]; then
			echo "${data}"
			return
		fi
		# Manually created dataset may be missing type, set it and
		# don't add more child datasets.
		if zfs get mountpoint ${ZPOOL}${ZROOTFS}/data >/dev/null \
		    2>&1; then
			zfs set ${NS}:type=data ${ZPOOL}${ZROOTFS}/data
			zfs get -H -o value mountpoint ${ZPOOL}${ZROOTFS}/data
			return
		fi
		zfs create -p -o ${NS}:type=data \
			-o atime=off \
			-o mountpoint=${BASEFS}/data \
			${ZPOOL}${ZROOTFS}/data
		zfs create ${ZPOOL}${ZROOTFS}/data/.m
		zfs create -o compression=off ${ZPOOL}${ZROOTFS}/data/cache
		zfs create -o compression=lz4 ${ZPOOL}${ZROOTFS}/data/logs
		zfs create -o compression=off ${ZPOOL}${ZROOTFS}/data/packages
		zfs create -o compression=off ${ZPOOL}${ZROOTFS}/data/wrkdirs
	else
		mkdir -p "${BASEFS}/data"
	fi
	echo "${BASEFS}/data"
}

fetch_file() {
	[ $# -ne 2 ] && eargs fetch_file destination source
	fetch -p -o $1 $2 || fetch -p -o $1 $2 || err 1 "Failed to fetch from $2"
}

# Export handling is different in builtin vs external
if [ "$(type mktemp)" = "mktemp is a shell builtin" ]; then
	MKTEMP_BUILTIN=1
fi
# Wrap mktemp to put most tmpfiles in mnt/.p/tmp rather than system /tmp.
mktemp() {
	local ret

	if [ -z "${TMPDIR}" ]; then
		if [ -n "${MASTERMNT}" -a ${STATUS} -eq 1 ]; then
			local mnt
			_my_path mnt
			TMPDIR="${mnt}/.p/tmp"
			[ -d "${TMPDIR}" ] || unset TMPDIR
		else
			TMPDIR="${POUDRIERE_TMPDIR}"
		fi
	fi
	if [ -n "${MKTEMP_BUILTIN}" ]; then
		# No export needed here since TMPDIR is set above in scope.
		builtin mktemp "$@"
	else
		[ -n "${TMPDIR}" ] && export TMPDIR
		command mktemp "$@"
	fi
}

common_mtree() {
	[ $# -eq 1 ] || eargs common_mtree mtreefile
	local mtreefile="$1"
	local exclude

	cat > "${mtreefile}" <<EOF
./.npkg
./.p
./.poudriere-snap-*
.${HOME}/.ccache
./compat/linux/proc
./dev
./distfiles
./packages
./portdistfiles
./proc
.${PORTSDIR}
./usr/src
./var/db/freebsd-update
./var/db/ports
./wrkdirs
EOF
	for exclude in ${LOCAL_MTREE_EXCLUDES}; do
		echo ".${exclude#.}" >> "${mtreefile}"
	done
}

markfs() {
	[ $# -lt 2 ] && eargs markfs name mnt path
	local name=$1
	local mnt="${2}"
	local path="$3"
	local fs="$(zfs_getfs ${mnt})"
	local dozfs=0
	local domtree=0
	local mtreefile
	local snapfile

	msg_n "Recording filesystem state for ${name}..."

	case "${name}" in
	clean) [ -n "${fs}" ] && dozfs=1 ;;
	prepkg)
		[ -n "${fs}" ] && dozfs=1
		# Only create prepkg mtree in ref
		# Everything else may need to snapshot
		if [ "${mnt##*/}" = "ref" ]; then
			domtree=1
		else
			domtree=0
		fi
		;;
	prebuild|prestage) domtree=1 ;;
	preinst) domtree=1 ;;
	esac

	if [ $dozfs -eq 1 ]; then
		# remove old snapshot if exists
		zfs destroy -r ${fs}@${name} 2>/dev/null || :
		rollback_file "${mnt}" "${name}" snapfile
		rm -f "${snapfile}" >/dev/null 2>&1 || :
		#create new snapshot
		zfs snapshot ${fs}@${name}
		# Mark that we are in this snapshot, which rollbackfs
		# will check for not existing when rolling back later.
		: > "${snapfile}"
	fi

	if [ $domtree -eq 0 ]; then
		echo " done"
		return 0
	fi
	mtreefile=${mnt}/.p/mtree.${name}exclude

	common_mtree ${mtreefile}
	case "${name}" in
		prebuild|prestage)
			cat >> ${mtreefile} <<-EOF
			./tmp
			./var/tmp
			EOF
			;;
		preinst)
			cat >> ${mnt}/.p/mtree.${name}exclude << EOF
./etc/group
./etc/make.conf
./etc/make.conf.bak
./etc/master.passwd
./etc/passwd
./etc/pwd.db
./etc/shells
./etc/spwd.db
./tmp
./var/db/pkg
./var/log
./var/mail
./var/run
./var/tmp
EOF
		;;
	esac
	( cd "${mnt}${path}" && mtree -X ${mnt}/.p/mtree.${name}exclude \
		-cn -k uid,gid,mode,size \
		-p . ) > ${mnt}/.p/mtree.${name}
	echo " done"
}

rm() {
	local arg

	for arg in "$@"; do
		[ "${arg}" = "/" ] && err 1 "Tried to rm /"
		[ "${arg%/}" = "/bin" ] && err 1 "Tried to rm /*"
	done

	command rm "$@"
}

# Handle relative path change needs
cd() {
	local ret

	ret=0
	command cd "$@" || ret=$?
	# Handle fixing relative paths
	if [ "${OLDPWD}" != "${PWD}" ]; then
		# Only change if it is relative
		if [ -n "${SHASH_VAR_PATH##/*}" ]; then
			_relpath "${OLDPWD}/${SHASH_VAR_PATH}" "${PWD}"
			SHASH_VAR_PATH="${_relpath}"
		fi
	fi
	return ${ret}
}

do_jail_mounts() {
	[ $# -ne 4 ] && eargs do_jail_mounts from mnt arch name
	local from="$1"
	local mnt="$2"
	local arch="$3"
	local name="$4"
	local devfspath="null zero random urandom stdin stdout stderr fd fd/* bpf* pts pts/*"
	local srcpath nullpaths nullpath

	# from==mnt is via jail -u

	# clone will inherit from the ref jail
	if [ ${mnt##*/} = "ref" ]; then
		mkdir -p ${mnt}/proc \
		    ${mnt}/dev \
		    ${mnt}/compat/linux/proc \
		    ${mnt}/usr/src
	fi

	# Mount some paths read-only from the ref-jail if possible.
	nullpaths="/rescue"
	if [ "${MUTABLE_BASE}" = "no" ]; then
		# Need to keep /usr/src and /usr/ports on their own.
		nullpaths="${nullpaths} /usr/bin /usr/include /usr/lib \
		    /usr/lib32 /usr/libdata /usr/libexec /usr/obj \
		    /usr/sbin /usr/share /usr/tests /boot /bin /sbin /lib \
		    /libexec"
		# Do a real copy for the ref jail since we need to modify
		# or create directories in them.
		if [ "${mnt##*/}" != "ref" ]; then
			nullpaths="${nullpaths} /etc"
		fi

	fi
	echo ${nullpaths} | tr ' ' '\n' | sed -e "s,^/,${mnt}/," | \
	    xargs mkdir -p
	for nullpath in ${nullpaths}; do
		[ -d "${from}${nullpath}" -a "${from}" != "${mnt}" ] && \
		    ${NULLMOUNT} -o ro "${from}${nullpath}" "${mnt}${nullpath}"
	done

	# Mount /usr/src into target if it exists and not overridden
	_jget srcpath ${name} srcpath 2>/dev/null || srcpath="${from}/usr/src"
	[ -d "${srcpath}" -a "${from}" != "${mnt}" ] && \
	    ${NULLMOUNT} -o ro ${srcpath} ${mnt}/usr/src

	mount -t devfs devfs ${mnt}/dev
	if [ ${JAILED} -eq 0 ]; then
		devfs -m ${mnt}/dev rule apply hide
		for p in ${devfspath} ; do
			devfs -m ${mnt}/dev/ rule apply path "${p}" unhide
		done
	fi

	[ "${USE_FDESCFS}" = "yes" ] && \
	    [ ${JAILED} -eq 0 -o "${PATCHED_FS_KERNEL}" = "yes" ] && \
	    mount -t fdescfs fdesc "${mnt}/dev/fd"
	[ "${USE_PROCFS}" = "yes" ] && \
	    mount -t procfs proc "${mnt}/proc"
	[ -z "${NOLINUX}" ] && \
	    [ "${arch}" = "i386" -o "${arch}" = "amd64" ] && \
	    [ -d "${mnt}/compat" ] && \
	    mount -t linprocfs linprocfs "${mnt}/compat/linux/proc"

	run_hook jail mount ${mnt}

	return 0
}

# Interactive test mode
enter_interactive() {
	local stopmsg pkgname port originspec dep_args flavor packages

	if [ ${ALL} -ne 0 ]; then
		msg "(-a) Not entering interactive mode."
		return 0
	fi

	print_phase_header "Interactive"
	bset status "interactive:"

	msg "Installing packages"
	echo "PACKAGES=/packages" >> ${MASTERMNT}/etc/make.conf
	echo "127.0.0.1 ${MASTERNAME}" >> ${MASTERMNT}/etc/hosts

	# Skip for testport as it has already installed pkg in the ref jail.
	if ! was_a_testport_run; then
		# Install pkg-static so full pkg package can install
		ensure_pkg_installed force_extract || \
		    err 1 "Unable to extract pkg."
		# Install the selected pkg package
		injail env USE_PACKAGE_DEPENDS_ONLY=1 \
		    /usr/bin/make -C \
		    ${PORTSDIR}/$(injail /usr/bin/make \
		    -f ${PORTSDIR}/Mk/bsd.port.mk -V PKGNG_ORIGIN) \
		    PKG_BIN="${PKG_BIN}" install-package
	fi

	# Enable all selected ports and their run-depends
	if was_a_testport_run; then
		packages="$(listed_pkgnames)"
	else
		packages="${LISTPORTS}"
	fi
	for pkgname in ${listed_pkgnames}; do
		get_originspec_from_pkgname originspec "${pkgname}"
		originspec_decode "${originspec}" port dep_args flavor
		# Install run-depends since this is an interactive test
		msg "Installing run-depends for ${COLOR_PORT}${port} | ${pkgname}"
		injail env USE_PACKAGE_DEPENDS_ONLY=1 \
		    /usr/bin/make -C ${PORTSDIR}/${port} ${dep_args} \
		    ${flavor:+FLAVOR=${flavor}} run-depends ||
		    msg_warn "Failed to install ${COLOR_PORT}${port} | ${pkgname}${COLOR_RESET} run-depends"
		msg "Installing ${COLOR_PORT}${port} | ${pkgname}"
		# Only use PKGENV during install as testport will store
		# the package in a different place than dependencies
		injail env USE_PACKAGE_DEPENDS_ONLY=1 ${PKGENV} \
		    /usr/bin/make -C ${PORTSDIR}/${port} ${dep_args} \
		    ${flavor:+FLAVOR=${flavor}} install-package ||
		    msg_warn "Failed to install ${COLOR_PORT}${port} | ${pkgname}"
	done

	# Create a pkg repo configuration, and disable FreeBSD
	msg "Installing local Pkg repository to ${LOCALBASE}/etc/pkg/repos"
	mkdir -p ${MASTERMNT}${LOCALBASE}/etc/pkg/repos
	cat > ${MASTERMNT}${LOCALBASE}/etc/pkg/repos/local.conf << EOF
FreeBSD: {
	enabled: no
}

local: {
	url: "file:///packages",
	enabled: yes
}
EOF

	if [ ${INTERACTIVE_MODE} -eq 1 ]; then
		msg "Entering interactive test mode. Type 'exit' when done."
		JNETNAME="n" injail_tty env -i TERM=${SAVED_TERM} \
		    /usr/bin/login -fp root || :
	elif [ ${INTERACTIVE_MODE} -eq 2 ]; then
		# XXX: Not tested/supported with bulk yet.
		msg "Leaving jail ${MASTERNAME}-n running, mounted at ${MASTERMNT} for interactive run testing"
		msg "To enter jail: jexec ${MASTERNAME}-n env -i TERM=\$TERM /usr/bin/login -fp root"
		stopmsg="-j ${JAILNAME}"
		[ -n "${SETNAME}" ] && stopmsg="${stopmsg} -z ${SETNAME}"
		[ -n "${PTNAME#default}" ] && stopmsg="${stopmsg} -p ${PTNAME}"
		msg "To stop jail: poudriere jail -k ${stopmsg}"
		CLEANED_UP=1
		return 0
	fi
	print_phase_footer
}

use_options() {
	[ $# -ne 2 ] && eargs use_options mnt optionsdir
	local mnt=$1
	local optionsdir=$2

	if [ "${optionsdir}" = "-" ]; then
		optionsdir="${POUDRIERED}/options"
	else
		optionsdir="${POUDRIERED}/${optionsdir}-options"
	fi
	[ -d "${optionsdir}" ] || return 1
	optionsdir=$(realpath ${optionsdir} 2>/dev/null)
	[ "${mnt##*/}" = "ref" ] && \
	    msg "Copying /var/db/ports from: ${optionsdir}"
	do_clone "${optionsdir}" "${mnt}/var/db/ports" || \
	    err 1 "Failed to copy OPTIONS directory"

	return 0
}

mount_packages() {
	local mnt

	_my_path mnt
	${NULLMOUNT} "$@" ${PACKAGES} \
		${mnt}/packages ||
		err 1 "Failed to mount the packages directory "
}

do_portbuild_mounts() {
	[ $# -lt 3 ] && eargs do_portbuild_mounts mnt jname ptname setname
	local mnt=$1
	local jname=$2
	local ptname=$3
	local setname=$4
	local portsdir
	local optionsdir

	# clone will inherit from the ref jail
	if [ ${mnt##*/} = "ref" ]; then
		mkdir -p "${mnt}${PORTSDIR}" \
		    "${mnt}/wrkdirs" \
		    "${mnt}/${LOCALBASE:-/usr/local}" \
		    "${mnt}/distfiles" \
		    "${mnt}/packages" \
		    "${mnt}/.npkg" \
		    "${mnt}/var/db/ports" \
		    "${mnt}${HOME}/.ccache"
	fi
	[ ${TMPFS_DATA} -eq 1 -o ${TMPFS_ALL} -eq 1 ] &&
	    mnt_tmpfs data "${mnt}/.p"

	mkdir -p "${mnt}/.p/tmp"

	[ -d "${CCACHE_DIR:-/nonexistent}" ] &&
		${NULLMOUNT} ${CCACHE_DIR} ${mnt}${HOME}/.ccache
	[ -n "${MFSSIZE}" ] && mdmfs -t -S -o async -s ${MFSSIZE} md ${mnt}/wrkdirs
	[ ${TMPFS_WRKDIR} -eq 1 ] && mnt_tmpfs wrkdir ${mnt}/wrkdirs
	# Only show mounting messages once, not for every builder
	if [ ${mnt##*/} = "ref" ]; then
		[ -d "${CCACHE_DIR}" ] &&
			msg "Mounting ccache from: ${CCACHE_DIR}"
		msg "Mounting packages from: ${PACKAGES_ROOT}"
	fi

	_pget portsdir ${ptname} mnt
	[ -d ${portsdir}/ports ] && portsdir=${portsdir}/ports
	${NULLMOUNT} -o ro ${portsdir} ${mnt}${PORTSDIR} ||
		err 1 "Failed to mount the ports directory "
	mount_packages -o ro
	${NULLMOUNT} ${DISTFILES_CACHE} ${mnt}/distfiles ||
		err 1 "Failed to mount the distfiles cache directory"

	# Copy in the options for the ref jail, but just ro nullmount it
	# in builders.
	if [ "${mnt##*/}" = "ref" ]; then
		[ ${TMPFS_DATA} -eq 1 -o ${TMPFS_ALL} -eq 1 ] && \
		    mnt_tmpfs config "${mnt}/var/db/ports"
		optionsdir="${MASTERNAME}"
		[ -n "${setname}" ] && optionsdir="${optionsdir} ${jname}-${setname}"
		optionsdir="${optionsdir} ${jname}-${ptname} ${setname} ${ptname} ${jname} -"

		for opt in ${optionsdir}; do
			use_options ${mnt} ${opt} && break || continue
		done
	else
		${NULLMOUNT} -o ro ${MASTERMNT}/var/db/ports \
		    ${mnt}/var/db/ports || \
		    err 1 "Failed to mount the options directory"
	fi

	return 0
}

# Convert the repository to the new format of links
# so that an atomic update can be done at the end
# of the build.
# This is done at the package repo level instead of the parent
# dir in DATA/packages because someone may have created a separate
# ZFS dataset / NFS mount for each dataset. Avoid cross-device linking.
convert_repository() {
	local pkgdir

	msg "Converting package repository to new format"

	pkgdir=.real_$(clock -epoch)
	mkdir ${PACKAGES}/${pkgdir}

	# Move all top-level dirs into .real
	find ${PACKAGES}/ -mindepth 1 -maxdepth 1 -type d ! -name ${pkgdir} |
	    xargs -J % mv % ${PACKAGES}/${pkgdir}
	# Symlink them over through .latest
	find ${PACKAGES}/${pkgdir} -mindepth 1 -maxdepth 1 -type d \
	    ! -name ${pkgdir} | while read directory; do
		dirname=${directory##*/}
		ln -s .latest/${dirname} ${PACKAGES}/${dirname}
	done

	# Now move+symlink any files in the top-level
	find ${PACKAGES}/ -mindepth 1 -maxdepth 1 -type f |
	    xargs -J % mv % ${PACKAGES}/${pkgdir}
	find ${PACKAGES}/${pkgdir} -mindepth 1 -maxdepth 1 -type f |
	    while read file; do
		fname=${file##*/}
		ln -s .latest/${fname} ${PACKAGES}/${fname}
	done

	# Setup current symlink which is how the build will atomically finish
	ln -s ${pkgdir} ${PACKAGES}/.latest
}

stash_packages() {

	PACKAGES_ROOT=${PACKAGES}

	[ "${ATOMIC_PACKAGE_REPOSITORY}" = "yes" ] || return 0

	[ -L ${PACKAGES}/.latest ] || convert_repository

	if [ -d ${PACKAGES}/.building ]; then
		# If the .building directory is still around, use it. The
		# previous build may have failed, but all of the successful
		# packages are still worth keeping for this build.
		msg "Using packages from previously failed build"
	else
		msg "Stashing existing package repository"

		# Use a linked shadow directory in the package root, not
		# in the parent directory as the user may have created
		# a separate ZFS dataset or NFS mount for each package
		# set; Must stay on the same device for linking.

		mkdir -p ${PACKAGES}/.building
		# hardlink copy all top-level directories
		find ${PACKAGES}/.latest/ -mindepth 1 -maxdepth 1 -type d \
		    ! -name .building | xargs -J % cp -al % ${PACKAGES}/.building

		# Copy all top-level files to avoid appending
		# to real copy in pkg-repo, etc.
		find ${PACKAGES}/.latest/ -mindepth 1 -maxdepth 1 -type f |
		    xargs -J % cp -a % ${PACKAGES}/.building
	fi

	# From this point forward, only work in the shadow
	# package dir
	PACKAGES=${PACKAGES}/.building
}

commit_packages() {
	local pkgdir_old pkgdir_new stats_failed

	[ "${ATOMIC_PACKAGE_REPOSITORY}" = "yes" ] || return 0
	if [ "${COMMIT_PACKAGES_ON_FAILURE}" = "no" ] &&
	    _bget stats_failed stats_failed && [ ${stats_failed} -gt 0 ]; then
		msg_warn "Not committing packages to repository as failures were encountered"
		return 0
	fi

	msg "Committing packages to repository"
	bset status "committing:"

	# Find any new top-level files not symlinked yet. This is
	# mostly incase pkg adds a new top-level repo or the ports framework
	# starts creating a new directory
	find ${PACKAGES}/ -mindepth 1 -maxdepth 1 \
	    \( ! -name '.*' -o -name '.jailversion' \) |
	    while read path; do
		name=${path##*/}
		[ ! -L "${PACKAGES_ROOT}/${name}" ] || continue
		if [ -e "${PACKAGES_ROOT}/${name}" ]; then
			case "${name}" in
			.jailversion|meta.txz|digests.txz|packagesite.txz|All|Latest)
				# Auto fix pkg-owned files
				rm -f "${PACKAGES_ROOT}/${name}"
				;;
			*)
				msg_error "${PACKAGES_ROOT}/${name}
shadows repository file in .latest/${name}. Remove the top-level one and
symlink to .latest/${name}"
				continue
				;;
			esac
		fi
		ln -s .latest/${name} ${PACKAGES_ROOT}/${name}
	done

	pkgdir_old=$(realpath ${PACKAGES_ROOT}/.latest 2>/dev/null || :)

	# Rename shadow dir to a production name
	pkgdir_new=.real_$(clock -epoch)
	mv ${PACKAGES_ROOT}/.building ${PACKAGES_ROOT}/${pkgdir_new}

	# XXX: Copy in packages that failed to build

	# Switch latest symlink to new build
	PACKAGES=${PACKAGES_ROOT}/.latest
	ln -s ${pkgdir_new} ${PACKAGES_ROOT}/.latest_new
	rename ${PACKAGES_ROOT}/.latest_new ${PACKAGES}

	# Look for broken top-level links and remove them, if they reference
	# the old directory
	find -L ${PACKAGES_ROOT}/ -mindepth 1 -maxdepth 1 \
	    \( ! -name '.*' -o -name '.jailversion' \) \
	    -type l |
	    while read path; do
		link=$(readlink ${path})
		# Skip if link does not reference inside latest
		[ "${link##.latest}" != "${link}" ] || continue
		rm -f ${path}
	done


	msg "Removing old packages"

	if [ "${KEEP_OLD_PACKAGES}" = "yes" ]; then
		keep_cnt=$((${KEEP_OLD_PACKAGES_COUNT} + 1))
		find ${PACKAGES_ROOT}/ -type d -mindepth 1 -maxdepth 1 \
		    -name '.real_*' | sort -dr |
		    sed -n "${keep_cnt},\$p" |
		    xargs rm -rf 2>/dev/null || :
	else
		# Remove old and shadow dir
		[ -n "${pkgdir_old}" ] && rm -rf ${pkgdir_old} 2>/dev/null || :
	fi
}

show_build_results() {
	local failed built ignored skipped nbbuilt nbfailed nbignored nbskipped

	failed=$(bget ports.failed | awk '{print $1 ":" $3 }' | xargs echo)
	failed=$(bget ports.failed | \
	    awk -v color_phase="${COLOR_PHASE}" \
	    -v color_port="${COLOR_PORT}" \
	    '{print $1 ":" color_phase $3 color_port }' | xargs echo)
	built=$(bget ports.built | awk '{print $1}' | xargs echo)
	ignored=$(bget ports.ignored | awk '{print $1}' | xargs echo)
	skipped=$(bget ports.skipped | awk '{print $1}' | sort -u | xargs echo)
	_bget nbbuilt stats_built
	_bget nbfailed stats_failed
	_bget nbignored stats_ignored
	_bget nbskipped stats_skipped

	[ $nbbuilt -gt 0 ] && COLOR_ARROW="${COLOR_SUCCESS}" \
	    msg "${COLOR_SUCCESS}Built ports: ${COLOR_PORT}${built}"
	[ $nbfailed -gt 0 ] && COLOR_ARROW="${COLOR_FAIL}" \
	    msg "${COLOR_FAIL}Failed ports: ${COLOR_PORT}${failed}"
	[ $nbskipped -gt 0 ] && COLOR_ARROW="${COLOR_SKIP}" \
	    msg "${COLOR_SKIP}Skipped ports: ${COLOR_PORT}${skipped}"
	[ $nbignored -gt 0 ] && COLOR_ARROW="${COLOR_IGNORE}" \
	    msg "${COLOR_IGNORE}Ignored ports: ${COLOR_PORT}${ignored}"

	show_build_summary
	show_log_info

	return 0
}

write_usock() {
	[ $# -gt 1 ] || eargs write_usock socket msg
	local socket="$1"
	shift
	nc -U "${socket}" <<- EOF
	$@
	EOF
}

# If running as non-root, redirect this command to queue and exit
maybe_run_queued() {
	[ $(/usr/bin/id -u) -eq 0 ] && return 0
	local this_command

	# If poudriered not running then the command cannot be
	# satisfied.
	/usr/sbin/service poudriered onestatus >/dev/null 2>&1 || \
	    err 1 "This command requires root or poudriered running"

	this_command="${SCRIPTPATH##*/}"
	this_command="${this_command%.sh}"

	write_usock ${QUEUE_SOCKET} command: "${this_command}", arguments: "$@"
	exit
}

get_host_arch() {
	[ $# -eq 1 ] || eargs get_host_arch var_return
	local var_return="$1"
	local _arch

	_arch="$(uname -m).$(uname -p)"
	# If TARGET=TARGET_ARCH trim it away and just use TARGET_ARCH
	[ "${_arch%.*}" = "${_arch#*.}" ] && _arch="${_arch#*.}"
	setvar "${var_return}" "${_arch}"
}

check_emulation() {
	[ $# -eq 2 ] || eargs check_emulation real_arch wanted_arch
	local real_arch="${1}"
	local wanted_arch="${2}"

	if need_emulation "${wanted_arch}"; then
		msg "Cross-building ports for ${wanted_arch} on ${real_arch} requires QEMU"
		[ -x "${BINMISC}" ] || \
		    err 1 "Cannot find ${BINMISC}. Install ${BINMISC} and restart"
		EMULATOR=$(${BINMISC} lookup ${wanted_arch#*.} 2>/dev/null | \
		    awk '/interpreter:/ {print $2}')
		[ -x "${EMULATOR}" ] || \
		    err 1 "You need to setup an emulator with binmiscctl(8) for ${wanted_arch#*.}"
		export QEMU_EMULATING=1
	fi
}

need_emulation() {
	[ $# -eq 1 ] || eargs need_emulation wanted_arch
	local wanted_arch="$1"
	local target_arch

	# kern.supported_archs is a list of TARGET_ARCHs.
	target_arch="${wanted_arch#*.}"

	# Check the list of supported archs from the kernel.
	# DragonFly does not have kern.supported_archs, fallback to
	# uname -m (advised by dillon)
	if { sysctl -n kern.supported_archs 2>/dev/null || uname -m; } | \
	    grep -qw "${target_arch}"; then
		return 1
	else
		# Returning 1 means no emulation required.
		return 0
	fi
}

need_cross_build() {
	[ $# -eq 2 ] || eargs need_cross_build real_arch wanted_arch
	local real_arch="$1"
	local wanted_arch="$2"

	# Check TARGET=i386 not TARGET_ARCH due to pc98/i386
	[ "${wanted_arch%.*}" = "i386" -a "${real_arch}" = "amd64" ] || \
	    [ "${wanted_arch#*.}" = "powerpc" -a \
	    "${real_arch#*.}" = "powerpc64" ] || \
	    need_emulation "${wanted_arch}"
}

_jlock() {
	setvar "$1" "/var/run/poudriere/poudriere.${MASTERNAME}.lock"
}

lock_jail() {
	local jlock jlockf jlockpid

	_jlock jlock
	jlockf="${jlock}/pid"
	mkdir -p /var/run/poudriere >/dev/null 2>&1 || :
	# Ensure no other processes are trying to start this jail
	if ! mkdir "${jlock}" 2>/dev/null; then
		if [ -d "${jlock}" ]; then
			jlockpid=
			if [ -f "${jlockf}" ]; then
				if locked_mkdir 5 "${jlock}.pid"; then
					read jlockpid < "${jlockf}" || :
					rmdir "${jlock}.pid"
				else
					# Something went wrong, just try again
					lock_jail
					return
				fi
			fi
			if [ -n "${jlockpid}" ]; then
				if ! kill -0 ${jlockpid} >/dev/null 2>&1; then
					# The process is dead;
					# the lock is stale
					rm -rf "${jlock}"
					# Try to get the lock again
					lock_jail
					return
				else
					# The lock is currently held
					err 1 "jail currently starting: ${MASTERNAME}"
				fi
			else
				# This shouldn't happen due to the
				# use of locking on the file, just
				# blow it away and try again.
				rm -rf "${jlock}"
				lock_jail
				return
			fi
		else
			err 1 "Unable to create jail lock ${jlock}"
		fi
	else
		# We're safe to start the jail and to later remove the lock.
		if locked_mkdir 5 "${jlock}.pid"; then
			CREATED_JLOCK=1
			echo "$$" > "${jlock}/pid"
			rmdir "${jlock}.pid"
			return 0
		else
			# Something went wrong, just try again
			lock_jail
			return
		fi
	fi
}

setup_ccache() {
	[ $# -eq 1 ] || eargs setup_ccache tomnt
	local tomnt="$1"
	local ccacheprefix

	if [ -d "${CCACHE_DIR:-/nonexistent}" ]; then
		cat >> "${tomnt}/etc/make.conf" <<-EOF
		WITH_CCACHE_BUILD=yes
		CCACHE_DIR=${HOME}/.ccache
		EOF
	fi
	# A static host version may have been requested.
	if [ -n "${CCACHE_STATIC_PREFIX}" ] && \
	    [ -x "${CCACHE_STATIC_PREFIX}/bin/ccache" ]; then
		file "${CCACHE_STATIC_PREFIX}/bin/ccache" | \
		    grep -q "statically linked" || \
		    err 1 "CCACHE_STATIC_PREFIX used but ${CCACHE_STATIC_PREFIX}/bin/ccache is not static."
		ccacheprefix=/ccache
		mkdir -p "${tomnt}${ccacheprefix}/libexec/ccache/world" \
		    "${tomnt}${ccacheprefix}/bin"
		msg "Copying host static ccache from ${CCACHE_STATIC_PREFIX}/bin/ccache"
		cp -f "${CCACHE_STATIC_PREFIX}/bin/ccache" \
		    "${CCACHE_STATIC_PREFIX}/bin/ccache-update-links" \
		    "${tomnt}${ccacheprefix}/bin/"
		cp -f "${CCACHE_STATIC_PREFIX}/libexec/ccache/world/ccache" \
		    "${tomnt}${ccacheprefix}/libexec/ccache/world/ccache"
		# Tell the ports framework that we don't need it to add
		# a BUILD_DEPENDS on everything for ccache.
		# Also set it up to look in our ccacheprefix location for the
		# wrappers.
		cat >> "${tomnt}/etc/make.conf" <<-EOF
		NO_CCACHE_DEPEND=1
		CCACHE_WRAPPER_PATH=	${ccacheprefix}/libexec/ccache
		EOF
		# Link the wrapper update script to /sbin so that
		# any package trying to update the links will find it
		# rather than an actual ccache package in the jail.
		ln -fs "../${ccacheprefix}/bin/ccache-update-links" \
		    "${tomnt}/sbin/ccache-update-links"
		# Fix the wrapper update script to always make the links
		# in the new prefix.
		sed -i '' -e "s,^\(PREFIX\)=.*,\1=\"${ccacheprefix}\"," \
		    "${tomnt}${ccacheprefix}/bin/ccache-update-links"
		# Create base compiler links
		injail "${ccacheprefix}/bin/ccache-update-links"
	fi
}

jail_start() {
	[ $# -lt 2 ] && eargs jail_start name ptname setname
	local name=$1
	local ptname=$2
	local setname=$3
	local arch host_arch
	local mnt
	local needfs="${NULLFSREF}"
	local needkld kldpair kld kldmodname
	local tomnt
	local portbuild_uid

	lock_jail

	if [ -n "${MASTERMNT}" ]; then
		tomnt="${MASTERMNT}"
	else
		_mastermnt tomnt
	fi
	_jget arch ${name} arch
	get_host_arch host_arch
	_jget mnt ${name} mnt

	# Protect ourselves from OOM
	madvise_protect $$ || :

	PORTSDIR="/usr/ports"

	JAIL_OSVERSION=$(awk '/\#define __FreeBSD_version/ { print $3 }' "${mnt}/usr/include/sys/param.h")

	[ ${JAIL_OSVERSION} -lt 900000 ] && needkld="${needkld} sem"

	if [ "${DISTFILES_CACHE}" != "no" -a ! -d "${DISTFILES_CACHE}" ]; then
		err 1 "DISTFILES_CACHE directory does not exist. (c.f.  poudriere.conf)"
	fi
	[ ${TMPFS_ALL} -ne 1 ] && [ $(sysctl -n kern.securelevel) -ge 1 ] && \
	    err 1 "kern.securelevel >= 1. Poudriere requires no securelevel to be able to handle schg flags. USE_TMPFS=all can override this."
	[ "${name#*.*}" = "${name}" ] ||
		err 1 "The jail name cannot contain a period (.). See jail(8)"
	[ "${ptname#*.*}" = "${ptname}" ] ||
		err 1 "The ports name cannot contain a period (.). See jail(8)"
	[ "${setname#*.*}" = "${setname}" ] ||
		err 1 "The set name cannot contain a period (.). See jail(8)"

	if [ -z "${NOLINUX}" ]; then
		if [ "${arch}" = "i386" -o "${arch}" = "amd64" ]; then
			needfs="${needfs} linprocfs"
			needkld="${needkld} linuxelf:linux"
			if [ "${arch}" = "amd64" ] && \
			    [ ${HOST_OSVERSION} -ge 1002507 ]; then
				needkld="${needkld} linux64elf:linux64"
			fi
		fi
	fi

	if [ ${JAILED} -eq 1 ]; then
		# Verify we have some of the needed configuration enabled
		# or advise how to fix it.
		local nested_perm

		[ $(sysctl -n security.jail.enforce_statfs) -eq 1 ] || \
		    nested_perm="${nested_perm:+${nested_perm} }enforce_statfs=1"
		[ $(sysctl -n security.jail.mount_allowed) -eq 1 ] || \
		    nested_perm="${nested_perm:+${nested_perm} }allow.mount"
		[ $(sysctl -n security.jail.mount_devfs_allowed) -eq 1 ] || \
		    nested_perm="${nested_perm:+${nested_perm} }allow.mount.devfs"
		[ $(sysctl -n security.jail.mount_nullfs_allowed) -eq 1 ] || \
		    nested_perm="${nested_perm:+${nested_perm} }allow.mount.nullfs"
		[ "${USE_TMPFS}" != "no" ] && \
		    [ $(sysctl -n security.jail.mount_tmpfs_allowed) -eq 0 ] && \
		    nested_perm="${nested_perm:+${nested_perm} }allow.mount.tmpfs (with USE_TMPFS=${USE_TMPFS})"
		[ -n "${nested_perm}" ] && \
		    err 1 "Nested jail requires these missing params: ${nested_perm}"
	fi
	[ "${USE_TMPFS}" != "no" ] && needfs="${needfs} tmpfs"
	[ "${USE_PROCFS}" = "yes" ] && needfs="${needfs} procfs"
	[ "${USE_FDESCFS}" = "yes" ] && \
	    [ ${JAILED} -eq 0 -o "${PATCHED_FS_KERNEL}" = "yes" ] && \
	    needfs="${needfs} fdescfs"
	for fs in ${needfs}; do
		if ! lsvfs $fs >/dev/null 2>&1; then
			if [ $JAILED -eq 0 ]; then
				kldload $fs || err 1 "Required kernel module '${fs}' not found"
			else
				err 1 "please load the $fs module on host using \"kldload $fs\""
			fi
		fi
	done
	for kldpair in ${needkld}; do
		kldmodname="${kldpair%:*}"
		kld="${kldpair#*:}"
		if ! kldstat -q -m "${kldmodname}" ; then
			if [ $JAILED -eq 0 ]; then
				kldload "${kld}" || \
				    err 1 "Required kernel module '${kld}' not found"
			else
				err 1 "Please load the ${kld} module on the host using \"kldload ${kld}\""
			fi
		fi
	done
	jail_exists ${name} || err 1 "No such jail: ${name}"
	jail_runs ${MASTERNAME} && err 1 "jail already running: ${MASTERNAME}"
	check_emulation "${host_arch}" "${arch}"

	# Block the build dir from being traversed by non-root to avoid
	# system blowup due to all of the extra mounts
	mkdir -p ${MASTERMNT%/ref}
	chmod 0755 ${POUDRIERE_DATA}/.m
	chmod 0711 ${MASTERMNT%/ref}

	export HOME=/root
	export USER=root

	# Only set STATUS=1 if not turned off
	# jail -s should not do this or jail will stop on EXIT
	[ ${SET_STATUS_ON_START-1} -eq 1 ] && export STATUS=1
	msg_n "Creating the reference jail..."
	if [ ${USE_CACHED} = "yes" ]; then
		export CACHESOCK=${MASTERMNT%/ref}/cache.sock
		export CACHEPID=${MASTERMNT%/ref}/cache.pid
		cached -s /${MASTERNAME} -p ${CACHEPID} -n ${MASTERNAME}
	fi
	clonefs ${mnt} ${tomnt} clean
	echo " done"

	if [ ${JAIL_OSVERSION} -gt ${HOST_OSVERSION} ]; then
		msg_warn "!!! Jail is newer than host. (Jail: ${JAIL_OSVERSION}, Host: ${HOST_OSVERSION}) !!!"
		msg_warn "This is not supported."
		msg_warn "Host kernel must be same or newer than jail."
		msg_warn "Expect build failures."
		sleep 1
	fi

	msg "Mounting system devices for ${MASTERNAME}"
	do_jail_mounts "${mnt}" "${tomnt}" ${arch} ${name}

	PACKAGES=${POUDRIERE_DATA}/packages/${MASTERNAME}

	msg "Mounting ports/packages/distfiles"

	mkdir -p ${PACKAGES}/
	was_a_bulk_run && stash_packages

	do_portbuild_mounts ${tomnt} ${name} ${ptname} ${setname}

	# Handle special QEMU needs.
	if [ ${QEMU_EMULATING} -eq 1 ]; then
		# QEMU is really slow. Extend the time significantly.
		msg "Raising MAX_EXECUTION_TIME and NOHANG_TIME for QEMU"
		MAX_EXECUTION_TIME=864000
		NOHANG_TIME=72000
		# Setup native-xtools overrides.
		cat >> "${tomnt}/etc/make.conf" <<-EOF
		.sinclude "/etc/make.nxb.conf"
		EOF
		# Copy in the latest version of the emulator.
		msg "Copying latest version of the emulator from: ${EMULATOR}"
		mkdir -p "${tomnt}${EMULATOR%/*}"
		cp -f "${EMULATOR}" "${tomnt}${EMULATOR}"
	fi
	# Handle special ARM64 needs
	if [ "${arch#*.}" = "aarch64" ] && ! [ -f "${tomnt}/usr/bin/ld" ]; then
		if [ -f /usr/local/aarch64-freebsd/bin/ld ]; then
			msg "Copying aarch64-binutils ld from /usr/local/aarch64-freebsd/bin/ld"
			cp -f /usr/local/aarch64-freebsd/bin/ld \
			    "${tomnt}/usr/bin/ld"
			if [ -d "${tomnt}/nxb-bin/usr/bin" ]; then
				# Create a symlink to satisfy the LD in
				# make.nxb.conf and because running
				# /nxb-bin/usr/bin/cc defaults to looking for
				# /nxb-bin/usr/bin/ld.
				ln -f "${tomnt}/usr/bin/ld" \
				    "${tomnt}/nxb-bin/usr/bin/ld"
			fi
		else
			err 1 "Arm64 requires aarch64-binutils to be installed."
		fi
	fi

	cat >> "${tomnt}/etc/make.conf" <<-EOF
	USE_PACKAGE_DEPENDS=yes
	BATCH=yes
	WRKDIRPREFIX=/wrkdirs
	PORTSDIR=${PORTSDIR}
	PACKAGES=/packages
	DISTDIR=/distfiles
	EOF
	[ -z "${NO_FORCE_PACKAGE}" ] && \
	    echo "FORCE_PACKAGE=yes" >> "${tomnt}/etc/make.conf"
	if [ -z "${NO_PACKAGE_BUILDING}" ]; then
		echo "PACKAGE_BUILDING=yes" >> "${tomnt}/etc/make.conf"
		echo "PACKAGE_BUILDING_FLAVORS=yes" >> "${tomnt}/etc/make.conf"
	fi

	setup_makeconf ${tomnt}/etc/make.conf ${name} ${ptname} ${setname}
	load_blacklist ${name} ${ptname} ${setname}

	[ -n "${RESOLV_CONF}" ] && cp -v "${RESOLV_CONF}" "${tomnt}/etc/"
	msg "Starting jail ${MASTERNAME}"
	jstart
	if [ ${CREATED_JLOCK:-0} -eq 1 ]; then
		_jlock jlock
		rm -rf "${jlock}" 2>/dev/null || :
	fi
	injail id >/dev/null 2>&1 || \
	    err 1 "Unable to execute id(1) in jail. Emulation or ABI wrong."
	portbuild_uid=$(injail id -u ${PORTBUILD_USER} 2>/dev/null || :)
	if [ -z "${portbuild_uid}" ]; then
		msg_n "Creating user/group ${PORTBUILD_USER}"
		injail pw groupadd ${PORTBUILD_USER} -g ${PORTBUILD_UID} || \
		err 1 "Unable to create group ${PORTBUILD_USER}"
		injail pw useradd ${PORTBUILD_USER} -u ${PORTBUILD_UID} -d /nonexistent -c "Package builder" || \
		err 1 "Unable to create user ${PORTBUILD_USER}"
		echo " done"
	else
		PORTBUILD_UID=${portbuild_uid}
		PORTBUILD_GID=$(injail id -g ${PORTBUILD_USER})
	fi
	injail service ldconfig start >/dev/null || \
	    err 1 "Failed to set ldconfig paths."

	setup_ccache "${tomnt}"

	# We want this hook to run before any make -V executions in case
	# a hook modifies ports or the jail somehow relevant.
	run_hook jail start

	# Suck in ports environment to avoid redundant fork/exec for each
	# child.
	if [ -f "${tomnt}${PORTSDIR}/Mk/Scripts/ports_env.sh" ]; then
		local make

		if [ -x "${tomnt}/usr/bin/bmake" ]; then
			make=/usr/bin/bmake
		else
			make=/usr/bin/make
		fi
		{
			echo "#### /usr/ports/Mk/Scripts/ports_env.sh ####"
			injail env \
			    SCRIPTSDIR=${PORTSDIR}/Mk/Scripts \
			    PORTSDIR=${PORTSDIR} \
			    MAKE=${make} \
			    /bin/sh ${PORTSDIR}/Mk/Scripts/ports_env.sh | \
			    grep '^export [^;&]*' | \
			    sed -e 's,^export ,,' -e 's,=",=,' -e 's,"$,,'
			echo "#### Misc Poudriere ####"
			# This is not set by ports_env as older Poudriere
			# would not handle it right.
			echo "GID=0"
		} >> ${tomnt}/etc/make.conf
	fi
	# Determine if the ports tree supports SELECTED_OPTIONS from
	# r403743
	if [ -f "${tomnt}${PORTSDIR}/Mk/bsd.options.mk" ] && \
	    grep -m1 -q SELECTED_OPTIONS \
	    "${tomnt}${PORTSDIR}/Mk/bsd.options.mk"; then
		PORTS_HAS_SELECTED_OPTIONS=1
	else
		# Fallback on pretty-print-config.
		PORTS_HAS_SELECTED_OPTIONS=0
		# XXX: If we know we can use bmake then this would work
		# make _SELECTED_OPTIONS='${ALL_OPTIONS:@opt@${PORT_OPTIONS:M${opt}}@} ${MULTI GROUP SINGLE RADIO:L:@otype@${OPTIONS_${otype}:@m@${OPTIONS_${otype}_${m}:@opt@${PORT_OPTIONS:M${opt}}@}@}@}' -V _SELECTED_OPTIONS:O
	fi

	PKG_EXT="txz"
	PKG_BIN="/.p/pkg-static"
	PKG_ADD="${PKG_BIN} add"
	PKG_DELETE="${PKG_BIN} delete -y -f"
	PKG_VERSION="${PKG_BIN} version"

	[ -n "${PKG_REPO_SIGNING_KEY}" ] &&
		! [ -f "${PKG_REPO_SIGNING_KEY}" ] &&
		err 1 "PKG_REPO_SIGNING_KEY defined but the file is missing."

	# Fetch library list for later comparisons
	if [ "${CHECK_CHANGED_DEPS}" != "no" ]; then
		CHANGED_DEPS_LIBLIST=$(injail \
		    ldconfig -r | \
		    awk '$1 ~ /:-l/ { gsub(/.*-l/, "", $1); printf("%s ",$1) } END { printf("\n") }')
	fi

	return 0
}

load_blacklist() {
	[ $# -lt 2 ] && eargs load_blacklist name ptname setname
	local name=$1
	local ptname=$2
	local setname=$3
	local bl b bfile

	bl="- ${setname} ${ptname} ${name} ${name}-${ptname}"
	[ -n "${setname}" ] && bl="${bl} ${name}-${setname} \
		${name}-${ptname}-${setname}"
	# If emulating always load a qemu-blacklist as it has special needs.
	[ ${QEMU_EMULATING} -eq 1 ] && bl="${bl} qemu"
	for b in ${bl} ; do
		if [ "${b}" = "-" ]; then
			unset b
		fi
		bfile=${b:+${b}-}blacklist
		[ -f ${POUDRIERED}/${bfile} ] || continue
		for port in $(grep -h -v -E '(^[[:space:]]*#|^[[:space:]]*$)' \
		    ${POUDRIERED}/${bfile} | sed -e 's|[[:space:]]*#.*||'); do
			case " ${BLACKLIST} " in
			*\ ${port}\ *) continue;;
			esac
			msg_warn "Blacklisting (from ${POUDRIERED}/${bfile}): ${COLOR_PORT}${port}"
			BLACKLIST="${BLACKLIST} ${port}"
		done
	done
}

setup_makeconf() {
	[ $# -lt 3 ] && eargs setup_makeconf dst_makeconf name ptname setname
	local dst_makeconf=$1
	local name=$2
	local ptname=$3
	local setname=$4
	local makeconf opt
	local arch host_arch

	# The jail may be empty for poudriere-options.
	if [ -n "${name}" ]; then
		_jget arch "${name}" arch
		get_host_arch host_arch

		if need_cross_build "${host_arch}" "${arch}"; then
			cat >> "${dst_makeconf}" <<-EOF
			MACHINE=${arch%.*}
			MACHINE_ARCH=${arch#*.}
			ARCH=\${MACHINE_ARCH}
			EOF
		fi
	fi

	makeconf="- ${setname} ${ptname} ${name} ${name}-${ptname}"
	[ -n "${setname}" ] && makeconf="${makeconf} ${name}-${setname} \
		    ${name}-${ptname}-${setname}"
	for opt in ${makeconf}; do
		append_make ${opt} ${dst_makeconf}
	done

	# We will handle DEVELOPER for testing when appropriate
	if grep -q '^DEVELOPER=' ${dst_makeconf}; then
		msg_warn "DEVELOPER=yes ignored from make.conf. Use 'bulk -t' or 'testport' for testing instead."
		sed -i '' '/^DEVELOPER=/d' ${dst_makeconf}
	fi
}

include_poudriere_confs() {
	local files file flag args_hack

	# Spy on cmdline arguments so this function is not needed in
	# every new sub-command file, which could lead to missing it.
	args_hack=$(echo " $@"|grep -Eo -- ' -[^ ]*([jpz]) ?([^ ]*)'|tr '\n' ' '|sed -Ee 's, -[^ ]*([jpz]) ?([^ ]*),-\1 \2,g')
	set -- ${args_hack}
	while getopts "j:p:z:" flag; do
		case ${flag} in
			j) jail="${OPTARG}" ;;
			p) ptname="${OPTARG}" ;;
			z) setname="${OPTARG}" ;;
			*) ;;
		esac
	done

	files="${setname} ${ptname} ${jail}"
	[ -n "${jail}" -a -n "${ptname}" ] && \
	    files="${files} ${jail}-${ptname}"
	[ -n "${jail}" -a -n "${setname}" ] && \
	    files="${files} ${jail}-${setname}"
	[ -n "${jail}" -a -n "${setname}" -a -n "${ptname}" ] && \
	    files="${files} ${jail}-${ptname}-${setname}"
	for file in ${files}; do
		file="${POUDRIERED}/${file}-poudriere.conf"
		[ -r "${file}" ] && . "${file}"
	done

	return 0
}

jail_stop() {
	[ $# -ne 0 ] && eargs jail_stop
	local last_status

	# Make sure CWD is not inside the jail or MASTERMNT/.p, which may
	# cause EBUSY from umount.
	cd /

	stop_builders >/dev/null || :
	if [ ${USE_CACHED} = "yes" ]; then
		pkill -15 -F ${CACHEPID} >/dev/null 2>&1 || :
	fi
	run_hook jail stop
	jstop || :
	msg "Unmounting file systems"
	destroyfs ${MASTERMNT} jail || :
	rm -rfx ${MASTERMNT}/../
	export STATUS=0

	# Don't override if there is a failure to grab the last status.
	_bget last_status status 2>/dev/null || :
	[ -n "${last_status}" ] && bset status "stopped:${last_status}" \
	    2>/dev/null || :
}

jail_cleanup() {
	local wait_pids

	[ -n "${CLEANED_UP}" ] && return 0
	msg "Cleaning up"

	# Only bother with this if using jails as this may be being ran
	# from queue.sh or daemon.sh, etc.
	if [ -n "${MASTERMNT}" -a -n "${MASTERNAME}" ] && was_a_jail_run; then
		# If this is a builder, don't cleanup, the master will handle that.
		if [ -n "${MY_JOBID}" ]; then
			if [ -n "${PKGNAME}" ]; then
				clean_pool "${PKGNAME}" "" "failed" || :
			fi
			return 0
		fi

		if [ -d ${MASTERMNT}/.p/var/run ]; then
			for pid in ${MASTERMNT}/.p/var/run/*.pid; do
				# Ensure there is a pidfile to read or break
				[ "${pid}" = "${MASTERMNT}/.p/var/run/*.pid" ] && break
				pkill -15 -F ${pid} >/dev/null 2>&1 || :
				wait_pids="${wait_pids} ${pid}"
			done
			_wait ${wait_pids} || :
		fi

		jail_stop

		rm -rf \
		    ${PACKAGES}/.npkg \
		    ${POUDRIERE_DATA}/packages/${MASTERNAME}/.latest/.npkg \
		    2>/dev/null || :

	fi

	export CLEANED_UP=1
}

# return 0 if the package dir exists and has packages, 0 otherwise
package_dir_exists_and_has_packages() {
	[ ! -d ${PACKAGES}/All ] && return 1
	dirempty ${PACKAGES}/All && return 1
	# Check for non-empty directory with no packages in it
	for pkg in ${PACKAGES}/All/*.${PKG_EXT}; do
		[ "${pkg}" = \
		    "${PACKAGES}/All/*.${PKG_EXT}" ] \
		    && return 1
		# Stop on first match
		break
	done
	return 0
}

sanity_check_pkg() {
	[ $# -eq 1 ] || eargs sanity_check_pkg pkg
	local pkg="$1"
	local depfile pkgname

	pkgname="${pkg##*/}"
	pkgname="${pkgname%.*}"
	pkgbase_is_needed "${pkgname}" || return 0
	deps_file depfile "${pkg}"
	while read dep; do
		if [ ! -e "${PACKAGES}/All/${dep}.${PKG_EXT}" ]; then
			msg_debug "${pkg} needs missing ${PACKAGES}/All/${dep}.${PKG_EXT}"
			msg "Deleting ${pkg##*/}: missing dependency: ${dep}"
			delete_pkg "${pkg}"
			return 65	# Package deleted, need another pass
		fi
	done < "${depfile}"

	return 0
}

sanity_check_pkgs() {
	local ret=0

	package_dir_exists_and_has_packages || return 0

	parallel_start
	for pkg in ${PACKAGES}/All/*.${PKG_EXT}; do
		parallel_run sanity_check_pkg "${pkg}" || ret=$?
	done
	parallel_stop || ret=$?
	[ ${ret} -eq 0 ] && return 0	# Nothing deleted
	[ ${ret} -eq 65 ] && return 1	# Packages deleted
	err 1 "Failure during sanity check"
}

check_leftovers() {
	[ $# -eq 1 ] || eargs check_leftovers mnt
	local mnt="${1}"

	( cd "${mnt}" && \
	    mtree -X ${mnt}/.p/mtree.preinstexclude -f ${mnt}/.p/mtree.preinst \
	    -p . ) | while read l; do
		local changed read_again

		changed=
		while :; do
			read_again=0

			# Handle leftover read from changed paths
			case ${l} in
			*extra|*missing|extra:*|*changed|*:*)
				if [ -n "${changed}" ]; then
					echo "${changed}"
					changed=
				fi
				;;
			esac
			case ${l} in
			*extra)
				if [ -d ${mnt}/${l% *} ]; then
					find ${mnt}/${l% *} -exec echo "+ {}" \;
				else
					echo "+ ${mnt}/${l% *}"
				fi
				;;
			*missing)
				l=${l#./}
				echo "- ${mnt}/${l% *}"
				;;
			*changed)
				changed="M ${mnt}/${l% *}"
				read_again=1
				;;
			extra:*)
				if [ -d ${mnt}/${l#* } ]; then
					find ${mnt}/${l#* } -exec echo "+ {}" \;
				else
					echo "+ ${mnt}/${l#* }"
				fi
				;;
			*:*)
				changed="M ${mnt}/${l%:*} ${l#*:}"
				read_again=1
				;;
			*)
				changed="${changed} ${l}"
				read_again=1
				;;
			esac
			# Need to read again to find all changes
			[ ${read_again} -eq 1 ] && read l && continue
			[ -n "${changed}" ] && echo "${changed}"
			break
		done
	done
}

check_fs_violation() {
	[ $# -eq 6 ] || eargs check_fs_violation mnt mtree_target port \
	    status_msg err_msg status_value
	local mnt="$1"
	local mtree_target="$2"
	local port="$3"
	local status_msg="$4"
	local err_msg="$5"
	local status_value="$6"
	local tmpfile=$(mktemp -t check_fs_violation)
	local ret=0

	msg_n "${status_msg}..."
	( cd "${mnt}" && mtree -X ${mnt}/.p/mtree.${mtree_target}exclude \
		-f ${mnt}/.p/mtree.${mtree_target} \
		-p . ) >> ${tmpfile}
	echo " done"

	if [ -s ${tmpfile} ]; then
		msg "Error: ${err_msg}"
		cat ${tmpfile}
		bset_job_status "${status_value}" "${port}"
		job_msg_verbose "Status   ${COLOR_PORT}${port} | ${PKGNAME}${COLOR_RESET}: ${status_value}"
		ret=1
	fi
	rm -f ${tmpfile}

	return $ret
}

gather_distfiles() {
	[ $# -eq 3 ] || eargs gather_distfiles originspec from to
	local originspec="$1"
	local from=$(realpath $2)
	local to=$(realpath $3)
	local sub dists d tosubd specials special origin dep_args
	local dep_originspec

	port_var_fetch_originspec "${originspec}" \
	    DIST_SUBDIR sub \
	    ALLFILES dists \
	    _DEPEND_SPECIALS specials || \
	    err 1 "Failed to lookup distfiles for ${originspec}"

	originspec_decode "${originspec}" origin '' ''

	job_msg_verbose "Status   ${COLOR_PORT}${origin} | ${PKGNAME}${COLOR_RESET}: distfiles ${from} -> ${to}"
	for d in ${dists}; do
		[ -f ${from}/${sub}/${d} ] || continue
		tosubd=${to}/${sub}/${d}
		mkdir -p ${tosubd%/*} || return 1
		do_clone "${from}/${sub}/${d}" "${to}/${sub}/${d}" || return 1
	done

	for special in ${specials}; do
		case "${special}" in
		${PORTSDIR}/*) special=${special#${PORTSDIR}/} ;;
		esac
		maybe_apply_my_own_dep_args "${pkgname}" \
		    dep_originspec "${special}" \
		    "${dep_args}" dep_args || :
		gather_distfiles "${dep_originspec}" "${from}" "${to}"
	done

	return 0
}

# Build+test port and return 1 on first failure
# Return 2 on test failure if PORTTESTING_FATAL=no
_real_build_port() {
	[ $# -ne 1 ] && eargs _real_build_port originspec
	local originspec=$1
	local port portdir
	local mnt
	local log
	local network
	local hangstatus
	local pkgenv phaseenv jpkg
	local targets install_order
	local jailuser
	local testfailure=0
	local max_execution_time allownetworking

	_my_path mnt
	_log_path log

	originspec_decode "${originspec}" port '' ''
	portdir="/usr/ports/${port}"

	# Use bootstrap PKG when not building pkg itself.
	if false && [ ${QEMU_EMULATING} -eq 1 ]; then
		case "${port}" in
		ports-mgmt/pkg|ports-mgmt/pkg-devel) ;;
		*)
			if ensure_pkg_installed; then
				export PKG_BIN="/.p/pkg-static"
			fi
			;;
		esac
	fi

	for jpkg in ${ALLOW_MAKE_JOBS_PACKAGES}; do
		case "${PKGNAME%-*}" in
		${jpkg})
			job_msg_verbose "Allowing MAKE_JOBS for ${COLOR_PORT}${port} | ${PKGNAME}${COLOR_RESET}"
			sed -i '' '/DISABLE_MAKE_JOBS=poudriere/d' \
			    ${mnt}/etc/make.conf
			break
			;;
		esac
	done
	allownetworking=0
	for jpkg in ${ALLOW_NETWORKING_PACKAGES}; do
		case "${PKGNAME%-*}" in
		${jpkg})
			job_msg_warn "ALLOW_NETWORKING_PACKAGES: Allowing full network access for ${COLOR_PORT}${port} | ${PKGNAME}${COLOR_RESET}"
			msg_warn "ALLOW_NETWORKING_PACKAGES: Allowing full network access for ${COLOR_PORT}${port} | ${PKGNAME}${COLOR_RESET}"
			allownetworking=1
			JNETNAME="n"
			break
			;;
		esac
	done

	# Must install run-depends as 'actual-package-depends' and autodeps
	# only consider installed packages as dependencies
	jailuser=root
	if [ "${BUILD_AS_NON_ROOT}" = "yes" ] &&
	    [ -z "$(injail /usr/bin/make -C ${portdir} \
	        -VNEED_ROOT)" ]; then
		jailuser=${PORTBUILD_USER}
	fi
	# XXX: run-depends can come out of here with some bsd.port.mk
	# changes. Easier once pkg_install is EOL.
	install_order="run-depends stage package"
	# Don't need to install if only making packages and not
	# testing.
	[ -n "${PORTTESTING}" ] && \
	    install_order="${install_order} install"
	targets="check-sanity pkg-depends fetch-depends fetch checksum \
		  extract-depends extract patch-depends patch build-depends \
		  lib-depends configure build ${install_order} \
		  ${PORTTESTING:+deinstall}"

	# If not testing, then avoid rechecking deps in build/install;
	# When testing, check depends twice to ensure they depend on
	# proper files, otherwise they'll hit 'package already installed'
	# errors.
	if [ -z "${PORTTESTING}" ]; then
		PORT_FLAGS="${PORT_FLAGS} NO_DEPENDS=yes"
	else
		PORT_FLAGS="${PORT_FLAGS} STRICT_DEPENDS=yes"
	fi

	for phase in ${targets}; do
		max_execution_time=${MAX_EXECUTION_TIME}
		phaseenv=
		JUSER=${jailuser}
		bset_job_status "${phase}" "${port}"
		job_msg_verbose "Status   ${COLOR_PORT}${port} | ${PKGNAME}${COLOR_RESET}: ${COLOR_PHASE}${phase}"
		[ -n "${PORTTESTING}" ] && \
		    phaseenv="${phaseenv} DEVELOPER_MODE=yes"
		case ${phase} in
		check-sanity)
			[ -n "${PORTTESTING}" ] && \
			    phaseenv="${phaseenv} DEVELOPER=1"
			;;
		fetch)
			mkdir -p ${mnt}/portdistfiles
			if [ "${DISTFILES_CACHE}" != "no" ]; then
				echo "DISTDIR=/portdistfiles" >> ${mnt}/etc/make.conf
				gather_distfiles "${originspec}" \
				    ${DISTFILES_CACHE} ${mnt}/portdistfiles \
				    || return 1
			fi
			JNETNAME="n"
			JUSER=root
			;;
		extract)
			max_execution_time=3600
			if [ "${JUSER}" != "root" ]; then
				chown -R ${JUSER} ${mnt}/wrkdirs
			fi
			;;
		configure) [ -n "${PORTTESTING}" ] && markfs prebuild ${mnt} ;;
		run-depends)
			JUSER=root
			if [ -n "${PORTTESTING}" ]; then
				check_fs_violation ${mnt} prebuild "${port}" \
				    "Checking for filesystem violations" \
				    "Filesystem touched during build:" \
				    "build_fs_violation" ||
				if [ "${PORTTESTING_FATAL}" != "no" ]; then
					return 1
				else
					testfailure=2
				fi
			fi
			;;
		checksum|*-depends) JUSER=root ;;
		stage) [ -n "${PORTTESTING}" ] && markfs prestage ${mnt} ;;
		install)
			max_execution_time=3600
			JUSER=root
			[ -n "${PORTTESTING}" ] && markfs preinst ${mnt}
			;;
		package)
			max_execution_time=7200
			if [ -n "${PORTTESTING}" ]; then
				check_fs_violation ${mnt} prestage "${port}" \
				    "Checking for staging violations" \
				    "Filesystem touched during stage (files must install to \${STAGEDIR}):" \
				    "stage_fs_violation" || if [ "${PORTTESTING_FATAL}" != "no" ]; then
					return 1
				else
					testfailure=2
				fi
			fi
			;;
		deinstall)
			max_execution_time=3600
			JUSER=root
			# Skip for all linux ports, they are not safe
			if [ "${PKGNAME%%*linux*}" != "" ]; then
				msg "Checking shared library dependencies"
				# Not using PKG_BIN to avoid bootstrap issues.
				injail "${LOCALBASE}/sbin/pkg" query '%Fp' "${PKGNAME}" | \
				    injail xargs readelf -d 2>/dev/null | \
				    grep NEEDED | sort -u
			fi
			;;
		esac

		print_phase_header ${phase}

		if [ "${phase}" = "package" ]; then
			echo "PACKAGES=/.npkg" >> ${mnt}/etc/make.conf
			# Create sandboxed staging dir for new package for this build
			rm -rf "${PACKAGES}/.npkg/${PKGNAME}"
			mkdir -p "${PACKAGES}/.npkg/${PKGNAME}"
			${NULLMOUNT} \
				"${PACKAGES}/.npkg/${PKGNAME}" \
				${mnt}/.npkg
			chown -R ${JUSER} ${mnt}/.npkg
			:> "${mnt}/.npkg_mounted"
		fi

		if [ "${JUSER}" = "root" ]; then
			export UID=0
			export GID=0
		else
			export UID=${PORTBUILD_UID}
			export GID=${PORTBUILD_UID}
		fi

		if [ "${phase#*-}" = "depends" ]; then
			# No need for nohang or PORT_FLAGS for *-depends
			injail /usr/bin/env USE_PACKAGE_DEPENDS_ONLY=1 ${phaseenv} \
			    /usr/bin/make -C ${portdir} ${MAKE_ARGS} \
			    ${phase} || return 1
		else
			# Only set PKGENV during 'package' to prevent
			# testport-built packages from going into the main repo
			# Also enable during stage/install since it now
			# uses a pkg for pkg_tools
			if [ "${phase}" = "package" ]; then
				pkgenv="${PKGENV}"
			else
				pkgenv=
			fi

			nohang ${max_execution_time} ${NOHANG_TIME} \
				${log}/logs/${PKGNAME}.log \
				${MASTERMNT}/.p/var/run/${MY_JOBID:-00}_nohang.pid \
				injail /usr/bin/env ${pkgenv} ${phaseenv} ${PORT_FLAGS} \
				/usr/bin/make -C ${portdir} ${MAKE_ARGS} \
				${phase}
			hangstatus=$? # This is done as it may return 1 or 2 or 3
			if [ $hangstatus -ne 0 ]; then
				# 1 = cmd failed, not a timeout
				# 2 = log timed out
				# 3 = cmd timeout
				if [ $hangstatus -eq 2 ]; then
					msg "Killing runaway build after ${NOHANG_TIME} seconds with no output"
					bset_job_status "${phase}/runaway" "${port}"
					job_msg_verbose "Status   ${COLOR_PORT}${port} | ${PKGNAME}${COLOR_RESET}: ${COLOR_PHASE}runaway"
				elif [ $hangstatus -eq 3 ]; then
					msg "Killing timed out build after ${max_execution_time} seconds"
					bset_job_status "${phase}/timeout" "${port}"
					job_msg_verbose "Status   ${COLOR_PORT}${port} | ${PKGNAME}${COLOR_RESET}: ${COLOR_PHASE}timeout"
				fi
				return 1
			fi
		fi

		if [ "${phase}" = "checksum" ] && \
		    [ ${allownetworking} -eq 0 ]; then
			JNETNAME=""
		fi
		print_phase_footer

		if [ "${phase}" = "checksum" -a "${DISTFILES_CACHE}" != "no" ]; then
			gather_distfiles "${originspec}" ${mnt}/portdistfiles \
			    ${DISTFILES_CACHE} || return 1
		fi

		if [ "${phase}" = "stage" -a -n "${PORTTESTING}" ]; then
			local die=0

			bset_job_status "stage-qa" "${port}"
			if ! injail /usr/bin/env DEVELOPER=1 ${PORT_FLAGS} \
			    /usr/bin/make -C ${portdir} ${MAKE_ARGS} \
			    stage-qa; then
				msg "Error: stage-qa failures detected"
				[ "${PORTTESTING_FATAL}" != "no" ] &&
					return 1
				die=1
			fi

			bset_job_status "check-plist" "${port}"
			if ! injail /usr/bin/env DEVELOPER=1 ${PORT_FLAGS} \
			    /usr/bin/make -C ${portdir} ${MAKE_ARGS} \
			    check-plist; then
				msg "Error: check-plist failures detected"
				[ "${PORTTESTING_FATAL}" != "no" ] &&
					return 1
				die=1
			fi

			if [ ${die} -eq 1 ]; then
				testfailure=2
				die=0
			fi
		fi

		if [ "${phase}" = "deinstall" ]; then
			local add=$(mktemp -t lo.add)
			local add1=$(mktemp -t lo.add1)
			local del=$(mktemp -t lo.del)
			local del1=$(mktemp -t lo.del1)
			local mod=$(mktemp -t lo.mod)
			local mod1=$(mktemp -t lo.mod1)
			local die=0
			PREFIX=$(injail /usr/bin/env ${PORT_FLAGS} /usr/bin/make -C ${portdir} -VPREFIX)

			msg "Checking for extra files and directories"
			bset_job_status "leftovers" "${port}"

			if [ -f "${mnt}${PORTSDIR}/Mk/Scripts/check_leftovers.sh" ]; then
				check_leftovers ${mnt} | sed -e "s|${mnt}||" |
				    injail /usr/bin/env PORTSDIR=${PORTSDIR} \
				    ${PORT_FLAGS} /bin/sh \
				    ${PORTSDIR}/Mk/Scripts/check_leftovers.sh \
				    ${port} | while read modtype data; do
					case "${modtype}" in
						+) echo "${data}" >> ${add} ;;
						-) echo "${data}" >> ${del} ;;
						M) echo "${data}" >> ${mod} ;;
					esac
				done
			else
				# LEGACY - Support for older ports tree.
				local users user homedirs plistsub_sed
				plistsub_sed=$(injail /usr/bin/env ${PORT_FLAGS} /usr/bin/make -C ${portdir} -V'PLIST_SUB:C/"//g:NLIB32*:NPERL_*:NPREFIX*:N*="":N*="@comment*:C/(.*)=(.*)/-es!\2!%%\1%%!g/')

				users=$(injail /usr/bin/make -C ${portdir} -VUSERS)
				homedirs=""
				for user in ${users}; do
					user=$(grep ^${user}: ${mnt}${PORTSDIR}/UIDs | cut -f 9 -d : | sed -e "s|/usr/local|${PREFIX}| ; s|^|${mnt}|")
					homedirs="${homedirs} ${user}"
				done

				check_leftovers ${mnt} | \
					while read modtype path extra; do
					local ppath ignore_path=0

					# If this is a directory, use @dirrm in output
					if [ -d "${path}" ]; then
						ppath="@dirrm "`echo $path | sed \
							-e "s,^${mnt},," \
							-e "s,^${PREFIX}/,," \
							${plistsub_sed} \
						`
					else
						ppath=`echo "$path" | sed \
							-e "s,^${mnt},," \
							-e "s,^${PREFIX}/,," \
							${plistsub_sed} \
						`
					fi
					case $modtype in
					+)
						if [ -d "${path}" ]; then
							# home directory of users created
							case " ${homedirs} " in
							*\ ${path}\ *) continue;;
							*\ ${path}/*\ *) continue;;
							esac
						fi
						case "${ppath}" in
						# gconftool-2 --makefile-uninstall-rule is unpredictable
						etc/gconf/gconf.xml.defaults/%gconf-tree*.xml) ;;
						# fc-cache - skip for now
						/var/db/fontconfig/*) ;;
						*) echo "${ppath}" >> ${add} ;;
						esac
						;;
					-)
						# Skip if it is PREFIX and non-LOCALBASE. See misc/kdehier4
						# or mail/qmail for examples
						[ "${path#${mnt}}" = "${PREFIX}" -a \
							"${LOCALBASE}" != "${PREFIX}" ] && ignore_path=1

						# fc-cache - skip for now
						case "${ppath}" in
						/var/db/fontconfig/*) ignore_path=1 ;;
						esac

						if [ $ignore_path -eq 0 ]; then
							echo "${ppath}" >> ${del}
						fi
						;;
					M)
						case "${ppath}" in
						# gconftool-2 --makefile-uninstall-rule is unpredictable
						etc/gconf/gconf.xml.defaults/%gconf-tree*.xml) ;;
						# This is a cache file for gio modules could be modified for any gio modules
						lib/gio/modules/giomodule.cache) ;;
						# removal of info files leaves entry uneasy to cleanup in info/dir
						# accept a modification of this file
						info/dir) ;;
						*/info/dir) ;;
						# The is pear database cache
						%%PEARDIR%%/.depdb|%%PEARDIR%%/.filemap) ;;
						#ls-R files from texmf are often regenerated
						*/ls-R);;
						# Octave packages database, blank lines can be inserted between pre-install and post-deinstall
						share/octave/octave_packages) ;;
						# xmlcatmgr is constantly updating catalog.ports ignore modification to that file
						share/xml/catalog.ports);;
						# fc-cache - skip for now
						/var/db/fontconfig/*) ;;
						*) echo "${ppath#@dirrm } ${extra}" >> ${mod} ;;
						esac
						;;
					esac
				done
			fi

			sort ${add} > ${add1}
			sort ${del} > ${del1}
			sort ${mod} > ${mod1}
			comm -12 ${add1} ${del1} >> ${mod1}
			comm -23 ${add1} ${del1} > ${add}
			comm -13 ${add1} ${del1} > ${del}
			if [ -s "${add}" ]; then
				msg "Error: Files or directories left over:"
				die=1
				grep -v "^@dirrm" ${add}
				grep "^@dirrm" ${add} | sort -r
			fi
			if [ -s "${del}" ]; then
				msg "Error: Files or directories removed:"
				die=1
				cat ${del}
			fi
			if [ -s "${mod}" ]; then
				msg "Error: Files or directories modified:"
				die=1
				cat ${mod1}
			fi
			[ ${die} -eq 1 -a "${PREFIX}" != "${LOCALBASE}" ] && \
			    was_a_testport_run && msg \
			    "This test was done with PREFIX!=LOCALBASE which \
may show failures if the port does not respect PREFIX. \
Try testport with -n to use PREFIX=LOCALBASE"
			rm -f ${add} ${add1} ${del} ${del1} ${mod} ${mod1}
			[ $die -eq 0 ] || if [ "${PORTTESTING_FATAL}" != "no" ]; then
				return 1
			else
				testfailure=2
			fi
		fi
	done

	if [ -d "${PACKAGES}/.npkg/${PKGNAME}" ]; then
		# everything was fine we can copy the package to the package
		# directory
		find ${PACKAGES}/.npkg/${PKGNAME} \
			-mindepth 1 \( -type f -or -type l \) | while read pkg_path; do
			pkg_file=${pkg_path#${PACKAGES}/.npkg/${PKGNAME}}
			pkg_base=${pkg_file%/*}
			mkdir -p ${PACKAGES}/${pkg_base}
			mv ${pkg_path} ${PACKAGES}/${pkg_base}
		done
	fi

	bset_job_status "build_port_done" "${port}"
	return ${testfailure}
}

# Wrapper to ensure JUSER is reset and any other cleanup needed
build_port() {
	local ret
	_real_build_port "$@" || ret=$?
	JUSER=root
	return ${ret}
}

# Save wrkdir and return path to file
save_wrkdir() {
	[ $# -ne 4 ] && eargs save_wrkdir mnt port portdir phase
	local mnt=$1
	local port="$2"
	local portdir="$3"
	local phase="$4"
	local tardir=${POUDRIERE_DATA}/wrkdirs/${MASTERNAME}/${PTNAME}
	local tarname=${tardir}/${PKGNAME}.${WRKDIR_ARCHIVE_FORMAT}
	local mnted_portdir=${mnt}/wrkdirs/${portdir}

	[ "${SAVE_WRKDIR}" != "no" ] || return 0
	# Only save if not in fetch/checksum phase
	[ "${failed_phase}" != "fetch" -a "${failed_phase}" != "checksum" -a \
		"${failed_phase}" != "extract" ] || return 0

	mkdir -p ${tardir}

	# Tar up the WRKDIR, and ignore errors
	case ${WRKDIR_ARCHIVE_FORMAT} in
	tar) COMPRESSKEY="" ;;
	tgz) COMPRESSKEY="z" ;;
	tbz) COMPRESSKEY="j" ;;
	txz) COMPRESSKEY="J" ;;
	esac
	rm -f ${tarname}
	tar -s ",${mnted_portdir},," -c${COMPRESSKEY}f ${tarname} ${mnted_portdir}/work > /dev/null 2>&1

	job_msg "Saved ${COLOR_PORT}${port} | ${PKGNAME}${COLOR_RESET} wrkdir to: ${tarname}"
}

start_builder() {
	local id=$1
	local arch=$2
	local mnt MY_JOBID

	MY_JOBID=${id}
	_my_path mnt

	# Jail might be lingering from previous build. Already recursively
	# destroyed all the builder datasets, so just try stopping the jail
	# and ignore any errors
	stop_builder "${id}"
	mkdir -p "${mnt}"
	clonefs ${MASTERMNT} ${mnt} prepkg
	markfs prepkg ${mnt} >/dev/null
	do_jail_mounts "${MASTERMNT}" ${mnt} ${arch} ${jname}
	do_portbuild_mounts ${mnt} ${jname} ${ptname} ${setname}
	jstart
	bset ${id} status "idle:"
	run_hook builder start "${id}" "${mnt}"
}

start_builders() {
	local arch=$(injail uname -p)

	bset builders "${JOBS}"
	bset status "starting_builders:"
	parallel_start
	for j in ${JOBS}; do
		parallel_run start_builder ${j} ${arch}
	done
	parallel_stop
}

stop_builder() {
	[ $# -eq 1 ] || eargs stop_builder jobid
	local jobid="$1"
	local mnt MY_JOBID

	MY_JOBID="${jobid}"
	_my_path mnt
	run_hook builder stop "${jobid}" "${mnt}"
	jstop
	destroyfs "${mnt}" jail
}

stop_builders() {
	local PARALLEL_JOBS real_parallel_jobs

	# wait for the last running processes
	cat ${MASTERMNT}/.p/var/run/*.pid 2>/dev/null | xargs pwait 2>/dev/null

	if [ ${PARALLEL_JOBS} -ne 0 ]; then
		msg "Stopping ${PARALLEL_JOBS} builders"

		real_parallel_jobs=${PARALLEL_JOBS}
		if [ ${UMOUNT_BATCHING} -eq 0 ]; then
			# Limit builders
			PARALLEL_JOBS=2
		fi
		parallel_start
		for j in ${JOBS-$(jot -w %02d ${real_parallel_jobs})}; do
			parallel_run stop_builder "${j}"
		done
		parallel_stop
	fi

	# No builders running, unset JOBS
	JOBS=""
}

sanity_check_queue() {
	local always_fail=${1:-1}
	local crashed_packages dependency_cycles deps pkgname origin
	local failed_phase pwd dead_all dead_deps dead_top dead_packages

	pwd="${PWD}"
	cd "${MASTERMNT}/.p"

	# If there are still packages marked as "building" they have crashed
	# and it's likely some poudriere or system bug
	crashed_packages=$( \
		find building -type d -mindepth 1 -maxdepth 1 | \
		sed -e "s,^building/,," | tr '\n' ' ' \
	)
	[ -z "${crashed_packages}" ] ||	\
		err 1 "Crashed package builds detected: ${crashed_packages}"

	# Check if there's a cycle in the need-to-build queue
	dependency_cycles=$(\
		find deps -mindepth 2 | \
		sed -e "s,^deps/,," -e 's:/: :' | \
		# Only cycle errors are wanted
		tsort 2>&1 >/dev/null | \
		sed -e 's/tsort: //' | \
		awk -f ${AWKPREFIX}/dependency_loop.awk \
	)

	if [ -n "${dependency_cycles}" ]; then
		err 1 "Dependency loop detected:
${dependency_cycles}"
	fi

	dead_all=$(mktemp -t dead_packages.all)
	dead_deps=$(mktemp -t dead_packages.deps)
	dead_top=$(mktemp -t dead_packages.top)
	find deps -mindepth 1 > "${dead_all}"
	# All packages in the queue
	cut -d / -f 2 "${dead_all}" | sort -u > "${dead_top}"
	# All packages with dependencies
	cut -d / -f 3 "${dead_all}" | sort -u | sed -e '/^$/d' > "${dead_deps}"
	# Find all packages only listed as dependencies (not in queue)
	dead_packages=$(comm -13 "${dead_top}" "${dead_deps}")
	rm -f "${dead_all}" "${dead_deps}" "${dead_top}" || :

	if [ ${always_fail} -eq 0 ]; then
		if [ -n "${dead_packages}" ]; then
			err 1 "Packages stuck in queue (depended on but not in queue): ${dead_packages}"
		fi
		cd "${pwd}"
		return 0
	fi

	if [ -n "${dead_packages}" ]; then
		failed_phase="stuck_in_queue"
		for pkgname in ${dead_packages}; do
			crashed_build "${pkgname}" "${failed_phase}"
		done
		cd "${pwd}"
		return 0
	fi

	# No cycle, there's some unknown poudriere bug
	err 1 "Unknown stuck queue bug detected. Please submit the entire build output to poudriere developers.
$(find ${MASTERMNT}/.p/building ${MASTERMNT}/.p/pool ${MASTERMNT}/.p/deps ${MASTERMNT}/.p/cleaning)"
}

queue_empty() {
	[ "${PWD}" = "${MASTERMNT}/.p/pool" ] || \
	    err 1 "queue_empty requires PWD=${MASTERMNT}/.p/pool"
	local pool_dir dirs
	local n

	# CWD is MASTERMNT/.p/pool

	dirs="../deps ${POOL_BUCKET_DIRS}"

	n=0
	# Check twice that the queue is empty. This avoids racing with
	# clean.sh and balance_pool() moving files between the dirs.
	while [ ${n} -lt 2 ]; do
		for pool_dir in ${dirs}; do
			if ! dirempty ${pool_dir}; then
				return 1
			fi
		done
		n=$((n + 1))
	done

	# Queue is empty
	return 0
}

job_done() {
	[ "${PWD}" = "${MASTERMNT}/.p/pool" ] || \
	    err 1 "job_done requires PWD=${MASTERMNT}/.p/pool"
	[ $# -eq 1 ] || eargs job_done j
	local j="$1"
	local pkgname status

	# CWD is MASTERMNT/.p/pool

	# Failure to find this indicates the job is already done.
	hash_get builder_pkgnames "${j}" pkgname || return 1
	hash_unset builder_pids "${j}"
	hash_unset builder_pkgnames "${j}"
	rm -f "../var/run/${j}.pid"
	_bget status ${j} status
	rmdir "../building/${pkgname}"
	if [ "${status%%:*}" = "done" ]; then
		bset ${j} status "idle:"
	else
		# Try to cleanup and mark build crashed
		MY_JOBID="${j}" crashed_build "${pkgname}" "${status%%:*}"
		bset ${j} status "crashed:"
	fi
}

build_queue() {
	[ "${PWD}" = "${MASTERMNT}/.p/pool" ] || \
	    err 1 "build_queue requires PWD=${MASTERMNT}/.p/pool"
	local j jobid pid pkgname builders_active queue_empty
	local builders_idle idle_only timeout log

	_log_path log

	mkfifo ${MASTERMNT}/.p/builders.pipe
	exec 6<> ${MASTERMNT}/.p/builders.pipe
	rm -f ${MASTERMNT}/.p/builders.pipe
	queue_empty=0

	msg "Hit CTRL+t at any time to see build progress and stats"

	idle_only=0
	while :; do
		builders_active=0
		builders_idle=0
		timeout=30
		for j in ${JOBS}; do
			# Check if pid is alive. A job will have no PID if it
			# is idle. idle_only=1 is a quick check for giving
			# new work only to idle workers.
			if hash_get builder_pids "${j}" pid; then
				if [ ${idle_only} -eq 1 ] ||
				    kill -0 ${pid} 2>/dev/null; then
					# Job still active or skipping busy.
					builders_active=1
					continue
				fi
				job_done "${j}"
				# Set a 0 timeout to quickly rescan for idle
				# builders to toss a job at.
				[ ${queue_empty} -eq 0 -a \
				    ${builders_idle} -eq 1 ] && timeout=0
			fi

			# This builder is idle and needs work.

			[ ${queue_empty} -eq 0 ] || continue

			next_in_queue pkgname || \
			    err 1 "Failed to find a package from the queue."

			if [ -z "${pkgname}" ]; then
				# Check if the ready-to-build pool and need-to-build pools
				# are empty
				queue_empty && queue_empty=1

				# Pool is waiting on dep, wait until a build
				# is done before checking the queue again
				builders_idle=1
			else
				MY_JOBID="${j}" \
				    PORTTESTING=$(get_porttesting "${pkgname}") \
				    spawn_protected build_pkg "${pkgname}"
				pid=$!
				echo "${pid}" > "../var/run/${j}.pid"
				hash_set builder_pids "${j}" "${pid}"
				hash_set builder_pkgnames "${j}" "${pkgname}"

				# A new job is spawned, try to read the queue
				# just to keep things moving
				builders_active=1
			fi
		done

		if [ ${queue_empty} -eq 1 ]; then
			if [ ${builders_active} -eq 1 ]; then
				# The queue is empty, but builds are still
				# going. Wait on them below.

				# FALLTHROUGH
			else
				# All work is done
				sanity_check_queue 0
				break
			fi
		fi

		# If builders are idle then there is a problem.
		[ ${builders_active} -eq 1 ] || sanity_check_queue

		if [ "${HTML_TRACK_REMAINING}" = "yes" ]; then
			{
				# Find items in pool ready-to-build
				find . -type d -depth 2 | \
				    sed -e 's,$, ready-to-build,'
				# Find items in queue not ready-to-build.
				find ../deps -type d -depth 1 | \
				    sed -e 's,$, waiting-on-dependency,'
			} | sed -e 's,.*/,,' > \
			    "${log}/.poudriere.ports.remaining.tmp%"
			mv -f "${log}/.poudriere.ports.remaining.tmp%" \
			    "${log}/.poudriere.ports.remaining"
		fi

		# Wait for an event from a child. All builders are busy.
		unset jobid; until trappedinfo=; read -t ${timeout} jobid <&6 ||
			[ -z "$trappedinfo" ]; do :; done
		if [ -n "${jobid}" ]; then
			# A job just finished.
			if job_done "${jobid}"; then
				# Do a quick scan to try dispatching
				# ready-to-build to idle builders.
				idle_only=1
			else
				# The job is already done. It was found to be
				# done by a kill -0 check in a scan.
			fi
		else
			# No event found. The next scan will check for
			# crashed builders and deadlocks by validating
			# every builder is really non-idle.
			idle_only=0
		fi
	done
	exec 6<&- 6>&-
}

calculate_tobuild() {
	local nbq nbb nbf nbi nbsndone nremaining

	_bget nbq stats_queued 2>/dev/null || nbq=0
	_bget nbb stats_built 2>/dev/null || nbb=0
	_bget nbf stats_failed 2>/dev/null || nbf=0
	_bget nbi stats_ignored 2>/dev/null || nbi=0
	_bget nbs stats_skipped 2>/dev/null || nbs=0

	ndone=$((nbb + nbf + nbi + nbs))
	nremaining=$((nbq - ndone))

	echo ${nremaining}
}

status_is_stopped() {
	[ $# -eq 1 ] || eargs status_is_stopped status
	local status="$1"
	case "${status}" in
		sigterm:|sigint:|crashed:|stop:|stopped:*) return 0 ;;
	esac
	return 1
}

calculate_elapsed_from_log() {
	[ $# -eq 2 ] || eargs calculate_elapsed_from_log now log
	local now="$1"
	local log="$2"

	[ -f "${log}/.poudriere.status" ] || return 1
	start_end_time=$(stat -f '%B %m' ${log}/.poudriere.status.journal% 2>/dev/null || stat -f '%B %m' ${log}/.poudriere.status)
	start_time=${start_end_time% *}
	if status_is_stopped "${status}"; then
		end_time=${start_end_time#* }
	else
		end_time=${now}
	fi
	_start_time=${start_time}
	_end_time=${end_time}
	_elapsed_time=$((${end_time} - ${start_time}))
	return 0
}

calculate_duration() {
	[ $# -eq 2 ] || eargs calculate_duration var_return elapsed
	local var_return="$1"
	local _elapsed="$2"
	local seconds minutes hours _duration

	seconds=$((${_elapsed} % 60))
	minutes=$(((${_elapsed} / 60) % 60))
	hours=$((${_elapsed} / 3600))

	_duration=$(printf "%02d:%02d:%02d" ${hours} ${minutes} ${seconds})

	setvar "${var_return}" "${_duration}"
}

# Build ports in parallel
# Returns when all are built.
parallel_build() {
	local jname=$1
	local ptname=$2
	local setname=$3
	local real_parallel_jobs=${PARALLEL_JOBS}
	local nremaining=$(calculate_tobuild)

	# Subtract the 1 for the main port to test
	was_a_testport_run && \
	    nremaining=$((${nremaining} - 1))

	# If pool is empty, just return
	[ ${nremaining} -eq 0 ] && return 0

	# Minimize PARALLEL_JOBS to queue size
	[ ${PARALLEL_JOBS} -gt ${nremaining} ] && PARALLEL_JOBS=${nremaining##* }

	msg "Building ${nremaining} packages using ${PARALLEL_JOBS} builders"
	JOBS="$(jot -w %02d ${PARALLEL_JOBS})"

	bset status "starting_jobs:"
	msg "Starting/Cloning builders"
	start_builders

	coprocess_start pkg_cacher

	bset status "parallel_build:"

	[ ! -d "${MASTERMNT}/.p/pool" ] && err 1 "Build pool is missing"
	cd "${MASTERMNT}/.p/pool"

	build_queue

	cd ..

	bset status "stopping_jobs:"
	stop_builders

	bset status "updating_stats:"
	update_stats || msg_warn "Error updating build stats"
	update_stats_done=1

	bset status "idle:"

	# Restore PARALLEL_JOBS
	PARALLEL_JOBS=${real_parallel_jobs}

	return 0
}

crashed_build() {
	[ $# -eq 2 ] || eargs crashed_build pkgname failed_phase
	local pkgname="$1"
	local failed_phase="$2"
	local origin log

	_log_path log
	get_origin_from_pkgname origin "${pkgname}"

	echo "Build crashed: ${failed_phase}" >> "${log}/logs/${pkgname}.log"

	# If the file already exists then all of this handling was done in
	# build_pkg() already; The port failed already. What crashed
	# came after.
	if ! [ -e "${log}/logs/errors/${pkgname}.log" ]; then
		# Symlink the buildlog into errors/
		ln -s "../${pkgname}.log" "${log}/logs/errors/${pkgname}.log"
		badd ports.failed \
		    "${origin} ${pkgname} ${failed_phase} ${failed_phase}"
		COLOR_ARROW="${COLOR_FAIL}" msg \
		    "${COLOR_FAIL}Finished ${COLOR_PORT}${origin} | ${pkgname}${COLOR_FAIL}: Failed: ${COLOR_PHASE}${failed_phase}"
		run_hook pkgbuild failed "${origin}" "${pkgname}" \
		    "${failed_phase}" \
		    "${log}/logs/errors/${pkgname}.log"
	fi
	clean_pool "${pkgname}" "${origin}" "${failed_phase}"
	stop_build "${pkgname}" "${origin}" 1 >> "${log}/logs/${pkgname}.log"
}

clean_pool() {
	[ $# -ne 3 ] && eargs clean_pool pkgname origin clean_rdepends
	local pkgname=$1
	local port=$2
	local clean_rdepends="$3"
	local skipped_origin

	[ -n "${MY_JOBID}" ] && bset ${MY_JOBID} status "clean_pool:"

	[ -z "${port}" -a -n "${clean_rdepends}" ] && \
	    get_origin_from_pkgname port "${pkgname}"

	# Cleaning queue (pool is cleaned here)
	sh ${SCRIPTPREFIX}/clean.sh "${MASTERMNT}" "${pkgname}" "${clean_rdepends}" | sort -u | while read skipped_pkgname; do
		get_origin_from_pkgname skipped_origin "${skipped_pkgname}"
		badd ports.skipped "${skipped_origin} ${skipped_pkgname} ${pkgname}"
		COLOR_ARROW="${COLOR_SKIP}" \
		    job_msg "${COLOR_SKIP}Skipping ${COLOR_PORT}${skipped_origin} | ${skipped_pkgname}${COLOR_SKIP}: Dependent port ${COLOR_PORT}${port} | ${pkgname}${COLOR_SKIP} ${clean_rdepends}"
		run_hook pkgbuild skipped "${skipped_origin}" "${skipped_pkgname}" "${port}"
	done

	(
		cd "${MASTERMNT}/.p"
		balance_pool || :
	)
}

print_phase_header() {
	printf "=======================<phase: %-15s>============================\n" "$1"
}

print_phase_footer() {
	echo "==========================================================================="
}

build_pkg() {
	# If this first check fails, the pool will not be cleaned up,
	# since PKGNAME is not yet set.
	[ $# -ne 1 ] && eargs build_pkg pkgname
	local pkgname="$1"
	local port portdir originspec
	local build_failed=0
	local name
	local mnt
	local failed_status failed_phase cnt
	local clean_rdepends
	local log
	local ignore
	local errortype
	local ret=0
	local elapsed now

	_my_path mnt
	_my_name name
	_log_path log
	clean_rdepends=
	trap '' SIGTSTP
	PKGNAME="${pkgname}" # set ASAP so jail_cleanup() can use it
	get_originspec_from_pkgname originspec "${pkgname}"
	originspec_decode "${originspec}" port DEPENDS_ARGS FLAVOR
	if [ -z "${FLAVOR}" ]; then
		shash_get pkgname-flavor "${pkgname}" FLAVOR || FLAVOR=
	fi
	MAKE_ARGS="${DEPENDS_ARGS}${FLAVOR:+ FLAVOR=${FLAVOR}}"
	portdir="${PORTSDIR}/${port}"

	if [ -n "${MAX_MEMORY_BYTES}" -o -n "${MAX_FILES}" ]; then
		JEXEC_LIMITS=1
	fi

	setproctitle "build_pkg (${pkgname})" || :

	TIME_START_JOB=$(clock -monotonic)
	# Don't show timestamps in msg() which goes to logs, only job_msg()
	# which goes to master
	NO_ELAPSED_IN_MSG=1
	colorize_job_id COLOR_JOBID "${MY_JOBID}"

	job_msg "Building ${COLOR_PORT}${port} | ${PKGNAME}${COLOR_RESET}"
	bset_job_status "starting" "${port}"

	if [ "${USE_JEXECD}" = "no" ]; then
		# Kill everything in jail first
		jkill
	fi

	if [ ${TMPFS_LOCALBASE} -eq 1 -o ${TMPFS_ALL} -eq 1 ]; then
		if [ -f "${mnt}/${LOCALBASE:-/usr/local}/.mounted" ]; then
			umount ${UMOUNT_NONBUSY} ${mnt}/${LOCALBASE:-/usr/local}
		fi
		mnt_tmpfs localbase ${mnt}/${LOCALBASE:-/usr/local}
		do_clone -r "${MASTERMNT}/${LOCALBASE:-/usr/local}" \
		    "${mnt}/${LOCALBASE:-/usr/local}"
		:> "${mnt}/${LOCALBASE:-/usr/local}/.mounted"
	fi

	[ -f ${mnt}/.need_rollback ] && rollbackfs prepkg ${mnt}
	[ -f ${mnt}/.need_rollback ] && \
	    err 1 "Failed to rollback ${mnt} to prepkg"
	:> ${mnt}/.need_rollback

	case " ${BLACKLIST} " in
	*\ ${port}\ *) ignore="Blacklisted" ;;
	esac
	# If this port is IGNORED, skip it
	# This is checked here instead of when building the queue
	# as the list may start big but become very small, so here
	# is a less-common check
	: ${ignore:=$(injail /usr/bin/make -C ${portdir} ${MAKE_ARGS} \
	    -VIGNORE)}

	rm -rf ${mnt}/wrkdirs/* || :

	log_start 0
	msg "Building ${port}"
	buildlog_start ${portdir}

	# Ensure /dev/null exists (kern/139014)
	[ ${JAILED} -eq 0 ] && ! [ -c "${mnt}/dev/null" ] && \
	    devfs -m ${mnt}/dev rule apply path null unhide

	if [ -n "${ignore}" ]; then
		msg "Ignoring ${port}: ${ignore}"
		badd ports.ignored "${port} ${PKGNAME} ${ignore}"
		COLOR_ARROW="${COLOR_IGNORE}" job_msg "${COLOR_IGNORE}Finished ${COLOR_PORT}${port} | ${PKGNAME}${COLOR_IGNORE}: Ignored: ${ignore}"
		clean_rdepends="ignored"
		run_hook pkgbuild ignored "${port}" "${PKGNAME}" "${ignore}"
	else
		build_port "${originspec}" || ret=$?
		if [ ${ret} -ne 0 ]; then
			build_failed=1
			# ret=2 is a test failure
			if [ ${ret} -eq 2 ]; then
				failed_phase=$(awk -f ${AWKPREFIX}/processonelog2.awk \
					${log}/logs/${PKGNAME}.log \
					2> /dev/null)
			else
				_bget failed_status ${MY_JOBID} status
				failed_phase=${failed_status%%:*}
			fi

			save_wrkdir ${mnt} "${port}" "${portdir}" "${failed_phase}" || :
		elif [ -f ${mnt}/${portdir}/.keep ]; then
			save_wrkdir ${mnt} "${port}" "${portdir}" "noneed" ||:
		fi

		now=$(clock -monotonic)
		elapsed=$((${now} - ${TIME_START_JOB}))

		if [ ${build_failed} -eq 0 ]; then
			badd ports.built "${port} ${PKGNAME} ${elapsed}"
			COLOR_ARROW="${COLOR_SUCCESS}" job_msg "${COLOR_SUCCESS}Finished ${COLOR_PORT}${port} | ${PKGNAME}${COLOR_SUCCESS}: Success"
			run_hook pkgbuild success "${port}" "${PKGNAME}"
			# Cache information for next run
			pkg_cacher_queue "${port}" "${pkgname}" || :
		else
			# Symlink the buildlog into errors/
			ln -s ../${PKGNAME}.log ${log}/logs/errors/${PKGNAME}.log
			errortype=$(/bin/sh ${SCRIPTPREFIX}/processonelog.sh \
				${log}/logs/errors/${PKGNAME}.log \
				2> /dev/null)
			badd ports.failed "${port} ${PKGNAME} ${failed_phase} ${errortype} ${elapsed}"
			COLOR_ARROW="${COLOR_FAIL}" job_msg "${COLOR_FAIL}Finished ${COLOR_PORT}${port} | ${PKGNAME}${COLOR_FAIL}: Failed: ${COLOR_PHASE}${failed_phase}"
			run_hook pkgbuild failed "${port}" "${PKGNAME}" "${failed_phase}" \
				"${log}/logs/errors/${PKGNAME}.log"
			# ret=2 is a test failure
			if [ ${ret} -eq 2 ]; then
				clean_rdepends=
			else
				clean_rdepends="failed"
			fi
		fi

		msg "Cleaning up wrkdir"
		injail /usr/bin/make -C "${portdir}" ${MAKE_ARGS} \
		    -DNOCLEANDEPENDS clean || :
		rm -rf ${mnt}/wrkdirs/* || :
	fi

	clean_pool ${PKGNAME} ${port} "${clean_rdepends}"

	stop_build "${PKGNAME}" ${port} ${build_failed}

	log_stop

	bset ${MY_JOBID} status "done:"

	echo ${MY_JOBID} >&6
}

stop_build() {
	[ $# -eq 3 ] || eargs stop_build pkgname origin build_failed
	local pkgname="$1"
	local origin="$2"
	local build_failed="$3"
	local mnt

	if [ -n "${MY_JOBID}" ]; then
		_my_path mnt

		if [ -f "${mnt}/.npkg_mounted" ]; then
			umount ${UMOUNT_NONBUSY} "${mnt}/.npkg"
			rm -f "${mnt}/.npkg_mounted"
		fi
		rm -rf "${PACKAGES}/.npkg/${PKGNAME}"

		if jail_has_processes; then
			msg_warn "Leftover processes:"
			injail ps auxwwd | egrep -v '(ps auxwwd|jexecd)'
		fi
		if JNETNAME="n" jail_has_processes; then
			msg_warn "Leftover processes (network jail):"
			JNETNAME="n" injail ps auxwwd | egrep -v '(ps auxwwd|jexecd)'
		fi

		if [ "${USE_JEXECD}" = "no" ]; then
			# Always kill to avoid missing anything
			jkill
		fi
	fi

	buildlog_stop "${pkgname}" ${origin} ${build_failed}
}

prefix_stderr_quick() {
	local -; set +x
	local extra="$1"
	shift 1

	{
		{ "$@"; } 2>&1 1>&3 | {
			setproctitle "${PROC_TITLE} (prefix_stderr_quick)"
			while read -r line; do
				msg_warn "${extra}: ${line}"
			done
		}
	} 3>&1
}

prefix_stderr() {
	local extra="$1"
	shift 1
	local prefixpipe prefixpid ret

	prefixpipe=$(mktemp -ut prefix_stderr.pipe)
	mkfifo "${prefixpipe}"
	(
		set +x
		setproctitle "${PROC_TITLE} (prefix_stderr)"
		while read -r line; do
			msg_warn "${extra}: ${line}"
		done
	) < ${prefixpipe} &
	prefixpid=$!
	exec 4>&2
	exec 2> "${prefixpipe}"
	rm -f "${prefixpipe}"

	ret=0
	"$@" || ret=$?

	exec 2>&4 4>&-
	wait ${prefixpid}

	return ${ret}
}

prefix_stdout() {
	local extra="$1"
	shift 1
	local prefixpipe prefixpid ret

	prefixpipe=$(mktemp -ut prefix_stdout.pipe)
	mkfifo "${prefixpipe}"
	(
		set +x
		setproctitle "${PROC_TITLE} (prefix_stdout)"
		while read -r line; do
			msg "${extra}: ${line}"
		done
	) < ${prefixpipe} &
	prefixpid=$!
	exec 3>&1
	exec > "${prefixpipe}"
	rm -f "${prefixpipe}"

	ret=0
	"$@" || ret=$?

	exec 1>&3 3>&-
	wait ${prefixpid}

	return ${ret}
}

prefix_output() {
	local extra="$1"
	shift 1

	prefix_stderr "${extra}" prefix_stdout "${extra}" "$@"
}

: ${ORIGINSPEC_SEP:="@"}
: ${FLAVOR_DEFAULT:="-"}

# ORIGINSPEC is: ORIGIN@FLAVOR@DEPENDS_ARGS
originspec_decode() {
	local -; set +x
	[ $# -ne 4 ] && eargs originspec_decode originspec \
	    var_return_origin var_return_dep_args var_return_flavor
	local _originspec="$1"
	local var_return_origin="$2"
	local var_return_dep_args="$3"
	local var_return_flavor="$4"
	local __origin __dep_args __flavor IFS

	IFS="${ORIGINSPEC_SEP}"
	set -- ${_originspec}

	__origin="${1}"
	__flavor="${2}"
	__dep_args="${3}"

	if [ -n "${var_return_origin}" ]; then
		setvar "${var_return_origin}" "${__origin}"
	fi
	if [ -n "${var_return_dep_args}" ]; then
		setvar "${var_return_dep_args}" "${__dep_args}"
	fi
	if [ -n "${var_return_flavor}" ]; then
		setvar "${var_return_flavor}" "${__flavor}"
	fi
}

# !!! NOTE that the encoded originspec may not match the parameter ordering.
originspec_encode() {
	local -; set +x
	[ $# -ne 4 ] && eargs originspec_encode var_return origin dep_args \
	    flavor
	local _var_return="$1"
	local _origin="$2"
	local _dep_args="$3"
	local _flavor="$4"
	local output

	output="${_origin}"
	# Only add in FLAVOR and DEPENDS_ARGS if they are needed,
	# if neither are then don't even add in the ORIGINSPEC_SEP.
	if [ -n "${_dep_args}" -o -n "${_flavor}" ]; then
		[ -n "${dep_args}" -a -n "${_flavor}" ] && \
		    err 1 "originspec_encode: Origin ${origin} incorrectly trying to use FLAVOR=${_flavor} and DEPENDS_ARGS=${dep_args}"
		output="${output}${ORIGINSPEC_SEP}${_flavor}${_dep_args:+${ORIGINSPEC_SEP}${_dep_args}}"
	fi
	setvar "${_var_return}" "${output}"
}

# Apply my (pkgname) own DEPENDS_ARGS to the given origin if I have any and
# the dep should be allowed to use it.
maybe_apply_my_own_dep_args() {
	[ $# -eq 5 ] || eargs maybe_apply_my_own_dep_args \
	    pkgname var_return_originspec originspec \
	    dep_args var_return_dep_args
	local pkgname="$1"
	local var_return_originspec="$2"
	local originspec="$3"
	local _my_dep_args="$4"
	local var_return_dep_args="$5"
	local _origin _dep_args _flavor

	# Already looked up my DEPENDS_ARGS and I have none to apply.
	[ -z "${_my_dep_args}" ] && \
	    hash_isset fetched_dep_args "${pkgname}" && \
	    return 1
	originspec_decode "${originspec}" _origin _dep_args _flavor
	if ! origin_should_use_dep_args "${_origin}"; then
		if [ -n "${var_return_dep_args}" ]; then
			setvar "${var_return_dep_args}" ''
		fi
		return 1
	fi
	# Lookup our dep_args if not already done.  If var_return_dep_args
	# is empty though we should trust what was passed in.
	if [ -z "${_my_dep_args}" ] && [ -n "${var_return_dep_args}" ]; then
		if ! shash_get pkgname-dep_args "${pkgname}" _my_dep_args; then
			# No DEPENDS_ARGS to apply.  Cache that we're sure of
			# this since it is a blank value.
			setvar "${var_return_dep_args}" ''
			hash_set fetched_dep_args "${pkgname}" 1
			return 1
		fi
		setvar "${var_return_dep_args}" "${_my_dep_args}"
	fi
	# It's possible _dep_args is not empty now due to earlier calls to
	# map_py_slave_port() in deps_fetch_vars().  Still try to overwrite
	# it though with our own as long as it didn't change to empty.
	[ -n "${_dep_args}" ] && [ -z "${_my_dep_args}" ] && \
	    err 1 "maybe_apply_my_own_dep_args: Already had dep_args for ${originspec} but dropped them PKGNAME=${pkgname}"
	originspec_encode "${var_return_originspec}" \
	    "${_origin}" "${_my_dep_args}" "${_flavor}"
}

deps_fetch_vars() {
	[ $# -ne 6 ] && eargs deps_fetch_vars originspec deps_var \
	    pkgname_var dep_args_var flavor_var flavors_var
	local originspec="$1"
	local deps_var="$2"
	local pkgname_var="$3"
	local dep_args_var="$4"
	local flavor_var="$5"
	local flavors_var="$6"
	local _pkgname _pkg_deps _lib_depends= _run_depends= _selected_options=
<<<<<<< HEAD
	local _changed_options= _changed_deps= _depends_args= _lookup_flavors=
	local _existing_origin _existing_originspec
	local _default_originspec _default_pkgname
	local origin _origin_dep_args _dep_args _dep _new_pkg_deps
	local _origin_flavor _flavor _flavors _dep_arg _new_dep_args

	originspec_decode "${originspec}" origin _origin_dep_args \
	    _origin_flavor
	# If we were passed in a FLAVOR then we better have already looked up
	# the default for this port.  This is to avoid making the default port
	# become superfluous.
	if ! was_a_testport_run && [ -n "${_origin_flavor}" ]; then
		originspec_encode _default_originspec "${origin}" '' ''
		shash_get originspec-pkgname "${_default_originspec}" \
		    _default_pkgname || \
		    err 1 "deps_fetch_vars: Lookup of ${originspec} failed to already have ${_default_originspec}"
	else
		_default_originspec="${originspec}"
	fi
=======
	local _changed_options= _changed_deps=
	local _existing_pkgname _existing_origin categories

	shash_get origin-pkgname "${origin}" _existing_pkgname && \
	    err 1 "deps_fetch_vars: already had ${origin} as ${_existing_pkgname}"
>>>>>>> 5f539873

	if [ "${CHECK_CHANGED_OPTIONS}" != "no" ]; then
		_changed_options="SELECTED_OPTIONS:O _selected_options"
	fi
	if [ "${CHECK_CHANGED_DEPS}" != "no" ]; then
		_changed_deps="LIB_DEPENDS _lib_depends RUN_DEPENDS _run_depends"
	fi
	if have_ports_feature FLAVORS; then
		_lookup_flavors="FLAVOR _flavor FLAVORS _flavors"
		[ -n "${_origin_dep_args}" ] && \
		    err 1 "deps_fetch_vars: Using FLAVORS but attempted lookup on ${originspec}"
	elif have_ports_feature DEPENDS_ARGS; then
		_depends_args="DEPENDS_ARGS _dep_args"
		[ -n "${_origin_flavor}" ] && \
		    err 1 "deps_fetch_vars: Using DEPENDS_ARGS but attempted lookup on ${originspec}"
	fi
	if ! port_var_fetch_originspec "${originspec}" \
	    PKGNAME _pkgname \
<<<<<<< HEAD
	    ${_depends_args} \
	    ${_lookup_flavors} \
=======
	    CATEGORIES categories \
>>>>>>> 5f539873
	    ${_changed_deps} \
	    ${_changed_options} \
	    _PDEPS='${PKG_DEPENDS} ${EXTRACT_DEPENDS} ${PATCH_DEPENDS} ${FETCH_DEPENDS} ${BUILD_DEPENDS} ${LIB_DEPENDS} ${RUN_DEPENDS}' \
	    '${_PDEPS:C,([^:]*):([^:]*):?.*,\2,:C,^${PORTSDIR}/,,:O:u}' \
	    _pkg_deps; then
		msg_error "Error fetching dependencies for ${COLOR_PORT}${originspec}${COLOR_RESET}"
		return 1
	fi

	[ -n "${_pkgname}" ] || \
<<<<<<< HEAD
	    err 1 "deps_fetch_vars: failed to get PKGNAME for ${originspec}"

	if have_ports_feature DEPENDS_ARGS; then
		# Determine if the port's claimed DEPENDS_ARGS even matter.
		# If it matches the PYTHON_DEFAULT_VERSION then we can ignore
		# it.  If it is for RUBY then it can be ignored as well since
		# it was never implemented in the tree.  If it is anything
		# else it is an error.
		_new_dep_args=
		for _dep_arg in ${_dep_args}; do
			case "${_dep_arg}" in
			PYTHON_VERSION=${P_PYTHON_DEFAULT_VERSION})
				# Matches the default, no reason to waste time
				# looking up dependencies with this bogus value.
				msg_debug "deps_fetch_vars: Trimmed superfluous DEPENDS_ARGS=${_dep_arg} for ${originspec}"
				_dep_arg=
				;;
			PYTHON_VERSION=*)
				# It wants to use a non-default Python.  We'll
				# allow it.
				;;
			RUBY_VER=*)
				# Ruby never used this so just trim it.
				_dep_arg=
				;;
			*WITH_*=yes)
				# dns/unbound had these but they do nothing
				# anymore, ignore.
				_dep_arg=
				;;
			'')
				# Blank value, great!
				;;
			*)
				err 1 "deps_fetch_vars: Unknown or invalid DEPENDS_ARGS (${_dep_arg}) for ${originspec}"
				;;
			esac
			_new_dep_args="${_new_dep_args}${_new_dep_args:+ }${_dep_arg}"
		done
		_dep_args="${_new_dep_args}"
	fi
=======
	    err 1 "deps_fetch_vars: failed to get PKGNAME for ${origin}"

	# Validate CATEGORIES is proper to avoid:
	# - Pkg not registering the dependency
	# - Having delete_old_pkg later remove it due to the origin fetched
	#   from pkg-query not existing.
	if [ "${categories%% *}" != "${origin%%/*}" ]; then
		msg_error "${COLOR_PORT}${origin}${COLOR_RESET} has incorrect CATEGORIES, first should be '${origin%%/*}'.  Please contact maintainer of the port to fix this."
		return 1
	fi

	# Make sure this PKGNAME did not already exist.
	shash_get pkgname-origin "${_pkgname}" _existing_origin && \
	    err 1 "Duplicated origin for ${_pkgname}: ${COLOR_PORT}${origin}${COLOR_RESET} AND ${COLOR_PORT}${_existing_origin}${COLOR_RESET}. Rerun with -v to see which ports are depending on these."
>>>>>>> 5f539873

	setvar "${pkgname_var}" "${_pkgname}"
	# Deal with py3 slave port hack by forcing some DEPENDS_ARGS on
	# our dependencies as needed.
	if have_ports_feature DEPENDS_ARGS && [ -n "${_pkg_deps}" ]; then
		unset _new_pkg_deps
		for _dep in ${_pkg_deps}; do
			map_py_slave_port "${_dep}" _dep || :
			_new_pkg_deps="${_new_pkg_deps:+${_new_pkg_deps} }${_dep}"
		done
		_pkg_deps="${_new_pkg_deps}"
	fi
	setvar "${deps_var}" "${_pkg_deps}"
	setvar "${dep_args_var}" "${_dep_args}"
	setvar "${flavor_var}" "${_flavor}"
	setvar "${flavors_var}" "${_flavors}"
	# Need all of the output vars set before potentially returning 2.

	# Check if this PKGNAME already exists, which is sometimes fatal.
	# Two different originspecs of the same origin but with
	# different DEPENDS_ARGS may result in the same PKGNAME.
	# It can happen if something like devel/foo@ does not
	# support python but is passed DEPENDS_ARGS=PYTHON_VERSION=3.2
	# from a reverse dependency. Just ignore it in that case.
	# Otherwise it is fatal due to duplicated PKGNAME.
	shash_get pkgname-originspec "${_pkgname}" _existing_originspec || \
	    _existing_originspec=
	if [ -n "${_existing_originspec}" ]; then
		[ "${_existing_originspec}" = "${originspec}" ] && \
		    err 1 "deps_fetch_vars: ${originspec} already known as ${pkgname}"
		originspec_decode "${_existing_originspec}" \
		    _existing_origin '' ''
		if [ "${_existing_origin}" = "${origin}" ]; then
			if [ "${_pkgname}" = "${_default_pkgname}" ]; then
				# This originspec is superfluous, just ignore.
				msg_debug "deps_fetch_vars: originspec ${originspec} is superfluous for PKGNAME ${_pkgname}"
				[ ${ALL} -eq 0 ] && \
				    [ -z "${_origin_dep_args}" ] && \
				    return 2
			fi
		fi
		err 1 "Duplicated origin for ${_pkgname}: ${COLOR_PORT}${originspec}${COLOR_RESET} AND ${COLOR_PORT}${_existing_originspec}${COLOR_RESET}. Rerun with -v to see which ports are depending on these."
	fi

	# Discovered a new originspec->pkgname mapping.
	msg_debug "deps_fetch_vars: discovered ${originspec} is ${_pkgname}"
	shash_set originspec-pkgname "${originspec}" "${_pkgname}"
	shash_set pkgname-originspec "${_pkgname}" "${originspec}"
	[ -n "${_dep_args}" ] && \
	    shash_set pkgname-dep_args "${_pkgname}" "${_dep_args}"
	[ -n "${_flavor}" ] && \
	    shash_set pkgname-flavor "${_pkgname}" "${_flavor}"
	[ -n "${_flavors}" ] && \
	    shash_set pkgname-flavors "${_pkgname}" "${_flavors}"
	shash_set pkgname-deps "${_pkgname}" "${_pkg_deps}"
	# Store for delete_old_pkg with CHECK_CHANGED_DEPS==yes
	if [ -n "${_lib_depends}" ]; then
		shash_set pkgname-lib_deps "${_pkgname}" "${_lib_depends}"
	fi
	if [ -n "${_run_depends}" ]; then
		shash_set pkgname-run_deps "${_pkgname}" "${_run_depends}"
	fi
	if [ -n "${_selected_options}" ]; then
		shash_set pkgname-options "${_pkgname}" "${_selected_options}"
	fi
}

deps_file() {
	[ $# -ne 2 ] && eargs deps_file var_return pkg
	local var_return="$1"
	local pkg="$2"
	local pkg_cache_dir
	local _depfile

	get_pkg_cache_dir pkg_cache_dir "${pkg}"
	_depfile="${pkg_cache_dir}/deps"

	if [ ! -f "${_depfile}" ]; then
		injail ${PKG_BIN} info -qdF "/packages/All/${pkg##*/}" > "${_depfile}"
	fi

	setvar "${var_return}" "${_depfile}"
}

pkg_get_origin() {
	[ $# -lt 2 ] && eargs pkg_get_origin var_return pkg [origin]
	local var_return="$1"
	local pkg="$2"
	local _origin=$3
	local pkg_cache_dir
	local originfile
	local new_origin

	get_pkg_cache_dir pkg_cache_dir "${pkg}"
	originfile="${pkg_cache_dir}/origin"

	if [ ! -f "${originfile}" ]; then
		if [ -z "${_origin}" ]; then
			_origin=$(injail ${PKG_BIN} query -F \
				"/packages/All/${pkg##*/}" "%o")
		fi
		echo ${_origin} > "${originfile}"
	else
		read_line _origin "${originfile}"
	fi

	check_moved new_origin "${_origin}" && _origin=${new_origin}

	setvar "${var_return}" "${_origin}"

	[ -n "${_origin}" ]
}

pkg_get_flavor() {
	[ $# -eq 2 ] || eargs pkg_get_flavor var_return pkg
	local var_return="$1"
	local pkg="$2"
	local pkg_cache_dir
	local _flavor cachefile

	get_pkg_cache_dir pkg_cache_dir "${pkg}"
	cachefile="${pkg_cache_dir}/flavor"

	if [ ! -f "${cachefile}" ]; then
		if [ -z "${_flavor}" ]; then
			if [ "${PKG_EXT}" != "tbz" ]; then
				_flavor=$(injail ${PKG_BIN} query -F \
					"/packages/All/${pkg##*/}" \
					'%At %Av' | \
					awk '$1 == "flavor" {print $2}')
			fi
		fi
		echo ${_flavor} > "${cachefile}"
	else
		read_line _flavor "${cachefile}"
	fi

	setvar "${var_return}" "${_flavor}"
}

pkg_get_dep_origin_pkgbase() {
	[ $# -ne 3 ] && eargs pkg_get_dep_origin_pkgbase var_return_origin \
	    var_return_pkgbase pkg
	local var_return_origin="$1"
	local var_return_pkgbase="$2"
	local pkg="$3"
	local cachefile
	local pkg_cache_dir
	local fetch_data compiled_dep_origins compiled_dep_pkgbases
	local origin new_origin _old_dep_origins pkgbase

	get_pkg_cache_dir pkg_cache_dir "${pkg}"
	cachefile="${pkg_cache_dir}/dep_origin_pkgbases"

	if [ ! -f "${cachefile}" ]; then
		fetched_data=$(injail ${PKG_BIN} query -F \
			"/packages/All/${pkg##*/}" '%do %dn' | tr '\n' ' ')
		echo "${fetched_data}" > "${cachefile}"
	else
		while read line; do
			fetched_data="${fetched_data}${fetched_data:+ }${line}"
		done < "${cachefile}"
	fi

	# Split the data and check MOVED
	set -- ${fetched_data}
	while [ $# -ne 0 ]; do
		origin="$1"
		pkgbase="$2"
		check_moved new_origin "${origin}" && origin="${new_origin}"
		compiled_dep_origins="${compiled_dep_origins}${compiled_dep_origins:+ }${origin}"
		compiled_dep_pkgbases="${compiled_dep_pkgbases}${compiled_dep_pkgbases:+ }${pkgbase}"
		shift 2
	done

	setvar "${var_return_origin}" "${compiled_dep_origins}"
	setvar "${var_return_pkgbase}" "${compiled_dep_pkgbases}"
}

pkg_get_options() {
	[ $# -ne 2 ] && eargs pkg_get_options var_return pkg
	local var_return="$1"
	local pkg="$2"
	local optionsfile
	local pkg_cache_dir
	local _compiled_options

	get_pkg_cache_dir pkg_cache_dir "${pkg}"
	optionsfile="${pkg_cache_dir}/options"

	if [ ! -f "${optionsfile}" ]; then
		_compiled_options=
		while read key value; do
			case "${value}" in
				off|false) continue ;;
			esac
			_compiled_options="${_compiled_options}${_compiled_options:+ }${key}"
		done <<-EOF
		$(injail ${PKG_BIN} query -F "/packages/All/${pkg##*/}" '%Ok %Ov' | sort)
		EOF
		# Compat with pretty-print-config
		if [ -n "${_compiled_options}" ]; then
			_compiled_options="${_compiled_options} "
		fi
		echo "${_compiled_options}" > "${optionsfile}"
		setvar "${var_return}" "${_compiled_options}"
		return 0
	fi

	# Special care here to match whitespace of 'pretty-print-config'
	while read line; do
		_compiled_options="${_compiled_options}${_compiled_options:+ }${line}"
	done < "${optionsfile}"

	# Space on end to match 'pretty-print-config' in delete_old_pkg
	[ -n "${_compiled_options}" ] &&
	    _compiled_options="${_compiled_options} "
	setvar "${var_return}" "${_compiled_options}"
}

ensure_pkg_installed() {
	local force="$1"
	local mnt

	_my_path mnt
	[ -z "${force}" ] && [ -x "${mnt}${PKG_BIN}" ] && return 0
	# Hack, speed up QEMU usage on pkg-repo.
	if [ ${QEMU_EMULATING} -eq 1 ] && \
	    [ -f /usr/local/sbin/pkg-static ]; then
		cp -f /usr/local/sbin/pkg-static "${mnt}/.p/pkg-static"
		return 0
	fi
	[ -e ${MASTERMNT}/packages/Latest/pkg.txz ] || return 1 #pkg missing
	injail tar xf /packages/Latest/pkg.txz -C / \
		-s ",/.*/,.p/,g" "*/pkg-static"
	return 0
}

pkg_cache_data() {
	[ $# -ne 2 ] && eargs pkg_cache_data pkg origin
	local pkg="$1"
	local origin="$2"
	local _ignored

	ensure_pkg_installed || return 1
	pkg_get_options _ignored "${pkg}" > /dev/null
	pkg_get_origin _ignored "${pkg}" "${origin}" > /dev/null
	pkg_get_flavor _ignored "${pkg}" > /dev/null
	pkg_get_dep_origin_pkgbase _ignored _ignored "${pkg}" > /dev/null
	deps_file _ignored "${pkg}" > /dev/null
}

pkg_cacher_queue() {
	[ $# -eq 2 ] || eargs pkg_cacher_queue origin pkgname
	local origin="$1"
	local pkgname="$2"

	echo "${origin} ${pkgname}" > ${MASTERMNT}/.p/pkg_cacher.pipe
}

pkg_cacher_main() {
	local pkg pkgname origin work

	mkfifo ${MASTERMNT}/.p/pkg_cacher.pipe
	exec 6<> ${MASTERMNT}/.p/pkg_cacher.pipe

	trap exit TERM
	trap pkg_cacher_cleanup EXIT

	# Wait for packages to process.
	while :; do
		read -r work <&6
		set -- ${work}
		origin="$1"
		pkgname="$2"
		pkg="${PACKAGES}/All/${pkgname}.${PKG_EXT}"
		if [ -f "${pkg}" ]; then
			pkg_cache_data "${pkg}" "${origin}"
		fi
	done
}

pkg_cacher_cleanup() {
	rm -f ${MASTERMNT}/.p/pkg_cacher.pipe
}

get_cache_dir() {
	local var_return="$1"
	setvar "${var_return}" ${POUDRIERE_DATA}/cache/${MASTERNAME}
}

# Return the cache dir for the given pkg
# @param var_return The variable to set the result in
# @param string pkg $PKGDIR/All/PKGNAME.PKG_EXT
get_pkg_cache_dir() {
	[ $# -lt 2 ] && eargs get_pkg_cache_dir var_return pkg
	local var_return="$1"
	local pkg="$2"
	local use_mtime="${3:-1}"
	local pkg_file="${pkg##*/}"
	local pkg_dir
	local cache_dir
	local pkg_mtime=

	get_cache_dir cache_dir

	[ ${use_mtime} -eq 1 ] && pkg_mtime=$(stat -f %m "${pkg}")

	pkg_dir="${cache_dir}/${pkg_file}/${pkg_mtime}"

	if [ ${use_mtime} -eq 1 ]; then
		[ -d "${pkg_dir}" ] || mkdir -p "${pkg_dir}"
	fi

	setvar "${var_return}" "${pkg_dir}"
}

clear_pkg_cache() {
	[ $# -ne 1 ] && eargs clear_pkg_cache pkg
	local pkg="$1"
	local pkg_cache_dir

	get_pkg_cache_dir pkg_cache_dir "${pkg}" 0

	rm -fr "${pkg_cache_dir}"
}

delete_pkg() {
	[ $# -ne 1 ] && eargs delete_pkg pkg
	local pkg="$1"

	# Delete the package and the depsfile since this package is being deleted,
	# which will force it to be recreated
	rm -f "${pkg}"
	clear_pkg_cache "${pkg}"
}

# Keep in sync with delete_pkg
delete_pkg_xargs() {
	[ $# -ne 2 ] && eargs delete_pkg listfile pkg
	local listfile="$1"
	local pkg="$2"
	local pkg_cache_dir

	get_pkg_cache_dir pkg_cache_dir "${pkg}" 0

	# Delete the package and the depsfile since this package is being deleted,
	# which will force it to be recreated
	{
		echo "${pkg}"
		echo "${pkg_cache_dir}"
	} >> "${listfile}"
}

# Deleted cached information for stale packages (manually removed)
delete_stale_pkg_cache() {
	local pkgname
	local cache_dir

	get_cache_dir cache_dir

	msg_verbose "Checking for stale cache files"

	[ ! -d ${cache_dir} ] && return 0
	dirempty ${cache_dir} && return 0
	for pkg in ${cache_dir}/*.${PKG_EXT}; do
		pkg_file="${pkg##*/}"
		# If this package no longer exists in the PKGDIR, delete the cache.
		[ ! -e "${PACKAGES}/All/${pkg_file}" ] &&
			clear_pkg_cache "${pkg}"
	done

	return 0
}

delete_old_pkg() {
	[ $# -eq 1 ] || eargs delete_old_pkg pkgname
	local pkg="$1"
	local mnt pkgname new_pkgname
	local origin v v2 compiled_options current_options current_deps
	local td d key dpath dir found raw_deps compiled_deps
	local compiled_deps_pkgbases
	local pkgbase new_pkgbase _pkgnames flavor pkg_flavor
	local dep_pkgname dep_pkgbase dep_origin dep_flavor dep_dep_args

	pkgname="${pkg##*/}"
	pkgname="${pkgname%.*}"
	pkgbase_is_needed "${pkgname}" || return 0

	pkg_get_origin origin "${pkg}"
	_my_path mnt

	if [ ! -d "${mnt}${PORTSDIR}/${origin}" ]; then
		msg "${origin} does not exist anymore. Deleting stale ${pkg##*/}"
		delete_pkg "${pkg}"
		return 0
	fi

	v="${pkgname##*-}"
	# Check if any packages were queried for this origin to map it to a
	# new pkgname/version.
	if ! _all_pkgnames_for_origin "${origin}" _pkgnames; then
		# This origin was not looked up in gather_port_vars.  It is
		# a stale package with the same PKGBASE as one we want, but
		# with a different origin.  Such as lang/perl5.20 vs
		# lang/perl5.22 both with 'perl5' as PKGBASE.  A pkgclean
		# would handle removing this.
		msg "Deleting ${pkg##*/}: stale package: unwanted origin ${origin}"
		delete_pkg "${pkg}"
		return 0
	fi
	# The previous _pkgnames lookup may have returned multiple
	# packages built from this origin.  Find the closest matching
	# to our old pkgbase.
	pkgbase="${pkgname%-*}"
	for new_pkgname in ${_pkgnames}; do
		new_pkgbase="${new_pkgname%-*}"
		[ "${pkgbase}" = "${new_pkgbase}" ] && break
	done

	# A 'changed PKGNAME' check is done later for the case of
	# not finding a relevant pkgbase match.

	v2=${new_pkgname##*-}
	if [ "$v" != "$v2" ]; then
		msg "Deleting ${pkg##*/}: new version: ${v2}"
		delete_pkg "${pkg}"
		return 0
	fi

	# Detect ports that have new dependencies that the existing packages
	# do not have and delete them.
	if [ "${CHECK_CHANGED_DEPS}" != "no" ]; then
		current_deps=""
		# FIXME: Move into Infrastructure/scripts and 
		# 'make actual-run-depends-list' after enough testing,
		# which will avoida all of the injail hacks

		for td in lib run; do
			shash_get pkgname-${td}_deps "${new_pkgname}" raw_deps || raw_deps=
			for d in ${raw_deps}; do
				key="${d%:*}"
				# Technically we need to apply our own
				# DEPENDS_ARGS to all of the current_deps but
				# it has no practical impact since
				# map_py_slave_port will apply it as
				# needed.
				found=
				case "${td}" in
				lib)
					case "${key}" in
					lib*)
						# libfoo.so
						# libfoo.so.x
						# libfoo.so.x.y
						for dir in /lib /usr/lib ; do
							if injail test -f "${dir}/${key}"; then
								found=yes
								break
							fi
						done
						;;
					*.*)
						# foo.x
						# Unsupported since r362031 / July 2014
						# Keep for backwards-compatibility
						[ -n "${CHANGED_DEPS_LIBLIST}" ] \
						    err 1 "CHANGED_DEPS_LIBLIST not set"
						case " ${CHANGED_DEPS_LIBLIST} " in
							*\ ${key}\ *)
								found=yes
								;;
							*) ;;
						esac
						;;
					*)
						for dir in /lib /usr/lib ; do
							if injail test -f "${dir}/lib${key}.so"; then
								found=yes
								break
							fi
						done
						;;
					esac
					;;
				run)
					case "${key}" in
					/*) [ -e ${mnt}/${key} ] && found=yes ;;
					*) [ -n "$(injail which ${key})" ] && \
					    found=yes
					esac
					;;
				esac
				if [ -z "${found}" ]; then
					dpath="${d#*:}"
					case "${dpath}" in
					${PORTSDIR}/*)
						dpath="${dpath#${PORTSDIR}/}"
						;;
					esac
					# Handle py3 mapping needs
					map_py_slave_port "${dpath}" dpath || :
					current_deps="${current_deps} ${dpath}"
				fi
			done
		done
		[ -n "${current_deps}" ] && \
		    pkg_get_dep_origin_pkgbase \
		    compiled_deps compiled_deps_pkgbases "${pkg}"
		# To handle FLAVOR/DEPENDS_ARGS here we can't just use
		# a simple origin comparison, which is what is in deps now.
		# We need to map all of the deps to PKGNAMEs which is
		# relatively expensive.  First try to match on an origin
		# and then verify the PKGNAME is a match which assumes
		# that is enough to account for FLAVOR/DEPENDS_ARGS.
		for d in ${current_deps}; do
			dep_pkgname=
			case " ${compiled_deps} " in
			# Matches an existing origin (no FLAVOR/DEPENDS_ARGS)
			*\ ${d}\ *) ;;
			*)
				# Unknown, but if this origin has a FLAVOR or
				# DEPENDS_ARGS then we needa to fallback to a
				# PKGBASE comparison first.
				originspec_decode "${d}" dep_origin \
				    dep_dep_args dep_flavor
				if [ -n "${dep_dep_args}" ] || \
				    [ -n "${dep_flavor}" ]; then
					get_pkgname_from_originspec \
					    "${d}" dep_pkgname || \
					    err 1 "delete_old_pkg: Failed to lookup PKGNAME for ${d}"
					dep_pkgbase="${dep_pkgname%-*}"
					# Now need to map all of the package's
					# dependencies to PKGBASES.
					case " ${compiled_deps_pkgbases} " in
					# Matches an existing pkgbase
					*\ ${dep_pkgbase}\ *) continue ;;
					# New dep
					*) ;;
					esac
				fi
				msg "Deleting ${pkg##*/}: new dependency: ${d}"
				delete_pkg "${pkg}"
				return 0
				;;
			esac
		done
	fi

	# Check if the compiled options match the current options from make.conf and /var/db/ports
	if [ "${CHECK_CHANGED_OPTIONS}" != "no" ]; then
		if [ ${PORTS_HAS_SELECTED_OPTIONS} -eq 1 ]; then
			shash_get pkgname-options "${new_pkgname}" \
			    current_options || current_options=
			# pretty-print-config has a trailing space, so
			# pkg_get_options does as well.  Add in for compat.
			if [ -n "${current_options}" ]; then
				current_options="${current_options} "
			fi
		else
			# Backwards-compat
			current_options=$(injail /usr/bin/make -C \
			    ${PORTSDIR}/${origin} \
			    pretty-print-config | tr ' ' '\n' | \
			    sed -n 's/^\+\(.*\)/\1/p' | sort -u | tr '\n' ' ')
		fi
		pkg_get_options compiled_options "${pkg}"

		if [ "${compiled_options}" != "${current_options}" ]; then
			msg "Deleting ${pkg##*/}: changed options"
			if [ "${CHECK_CHANGED_OPTIONS}" = "verbose" ]; then
				msg "Pkg: ${compiled_options}"
				msg "New: ${current_options}"
			fi
			delete_pkg "${pkg}"
			return 0
		fi
	fi

	# XXX: Check if the pkgname has changed and rename in the repo
	if [ "${pkgbase}" != "${new_pkgbase}" ]; then
		msg "Deleting ${pkg##*/}: package name changed to '${new_pkgbase}'"
		delete_pkg "${pkg}"
		return 0
	fi

	shash_get pkgname-flavor "${pkgname}" flavor || flavor=
	pkg_get_flavor pkg_flavor "${pkg}"
	if [ "${pkg_flavor}" != "${flavor}" ]; then
		msg "Deleting ${pkg##*/}: FLAVOR changed to '${flavor}' from '${pkg_flavor}'"
		delete_pkg "${pkg}"
		return 0
	fi
}

delete_old_pkgs() {

	msg "Checking packages for incremental rebuild needs"

	package_dir_exists_and_has_packages || return 0

	parallel_start
	for pkg in ${PACKAGES}/All/*.${PKG_EXT}; do
		parallel_run delete_old_pkg "${pkg}"
	done
	parallel_stop
}

## Pick the next package from the "ready to build" queue in pool/
## Then move the package to the "building" dir in building/
## This is only ran from 1 process
next_in_queue() {
	[ "${PWD}" = "${MASTERMNT}/.p/pool" ] || \
	    err 1 "next_in_queue requires PWD=${MASTERMNT}/.p/pool"
	local var_return="$1"
	local p _pkgname ret

	# CWD is MASTERMNT/.p/pool

	p=$(find ${POOL_BUCKET_DIRS} -type d -depth 1 -empty -print -quit || :)
	if [ -n "$p" ]; then
		_pkgname=${p##*/}
		if ! rename "${p}" "../building/${_pkgname}" \
		    2>/dev/null; then
			# Was the failure from /unbalanced?
			if [ -z "${p%%*unbalanced/*}" ]; then
				# We lost the race with a child running
				# balance_queue(). The file is already
				# gone and moved to a bucket. Try again.
				ret=0
				next_in_queue "${var_return}" || ret=$?
				return ${ret}
			else
				# Failure to move a balanced item??
				err 1 "next_in_queue: Failed to mv ${p} to ${MASTERMNT}/.p/building/${_pkgname}"
			fi
		fi
		# Update timestamp for buildtime accounting
		touch "../building/${_pkgname}"
	fi

	setvar "${var_return}" "${_pkgname}"
}

lock_acquire() {
	[ $# -ge 1 ] || eargs lock_acquire lockname [waittime]
	local lockname="$1"
	local waittime="${2:-30}"

	# Don't take locks inside siginfo_handler
	[ ${in_siginfo_handler} -eq 1 ] && lock_have "${lockname}" && \
	    return 1

	if ! locked_mkdir "${waittime}" \
	    "${POUDRIERE_TMPDIR}/lock-${MASTERNAME}-${lockname}"; then
		msg_warn "Failed to acquire ${lockname} lock"
		return 1
	fi
	hash_set have_lock "${lockname}" 1

	# Delay TERM/INT while holding the lock
	critical_start
}

lock_release() {
	[ $# -ne 1 ] && eargs lock_release lockname
	local lockname="$1"

	hash_unset have_lock "${lockname}" || \
	    err 1 "Releasing unheld lock ${lockname}"
	rmdir "${POUDRIERE_TMPDIR}/lock-${MASTERNAME}-${lockname}" 2>/dev/null

	# Restore and deliver INT/TERM signals
	critical_end
}

lock_have() {
	[ $# -ne 1 ] && eargs lock_have lockname
	local lockname="$1"

	hash_isset have_lock "${lockname}"
}

have_ports_feature() {
	[ -z "${PORTS_FEATURES%%*${1}*}" ]
}

# Fetch vars from the Makefile and set them locally.
# port_var_fetch ports-mgmt/pkg PKGNAME pkgname PKGBASE pkgbase ...
# Assignments are supported as well, without a subsequent variable for storage.
port_var_fetch() {
	local -; set +x
	[ $# -ge 3 ] || eargs port_var_fetch origin PORTVAR var_set ...
	local origin="$1"
	local _make_origin _makeflags _vars
	local _portvar _var _line _errexit shiftcnt varcnt
	# Use a tab rather than space to allow FOO='BLAH BLAH' assignments
	# and lookups like -V'${PKG_DEPENDS} ${BUILD_DEPENDS}'
	local IFS sep=$'\t'
	# Use invalid shell var character '!' to ensure we
	# don't setvar it later.
	local assign_var="!"
	local injail

	if [ ${STATUS:-0} -eq 1 ]; then
		injail=injail
	else
		injail=
	fi

	if [ -n "${origin}" ]; then
		_make_origin="-C${sep}${PORTSDIR}/${origin}"
	else
		_make_origin="-f${sep}${PORTSDIR}/Mk/bsd.port.mk${sep}PORTSDIR=${PORTSDIR}"
	fi

	shift

	while [ $# -gt 0 ]; do
		_portvar="$1"
		_var="$2"
		if [ -z "${_portvar%%*=*}" ]; then
			# This is an assignment, no associated variable
			# for storage.
			_makeflags="${_makeflags}${_makeflags:+${sep}}${_portvar}"
			_vars="${_vars}${_vars:+ }${assign_var}"
			shift 1
		else
			[ $# -eq 1 ] && break
			_makeflags="${_makeflags}${_makeflags:+${sep}}-V${_portvar}"
			_vars="${_vars}${_vars:+ }${_var}"
			shift 2
		fi
	done

	[ $# -eq 0 ] || eargs port_var_fetch origin PORTVAR var_set ...

	_errexit="!errexit!"
	ret=0

	set -- ${_vars}
	varcnt=$#
	shiftcnt=0
	while read -r _line; do
		if [ "${_line% *}" = "${_errexit}" ]; then
			ret=${_line#* }
			# Encountered an error, abort parsing anything further.
			# Cleanup already-set vars of 'make: stopped in'
			# stuff in case the caller is ignoring our non-0
			# return status.  The shiftcnt handler can deal with
			# this all itself.
			shiftcnt=0
			break
		fi
		# This var was just an assignment, no actual value to read from
		# stdout.  Shift until we find an actual -V var.
		while [ "${1}" = "${assign_var}" ]; do
			shift
			shiftcnt=$((shiftcnt + 1))
		done
		# We may have more lines than expected on an error, but our
		# errexit output is last, so keep reading until then.
		if [ $# -gt 0 ]; then
			setvar "$1" "${_line}" || return $?
			shift
			shiftcnt=$((shiftcnt + 1))
		fi
	done <<-EOF
	$(IFS="${sep}"; ${injail} /usr/bin/make ${_make_origin} ${_makeflags} || echo "${_errexit} $?")
	EOF

	# If the entire output was blank, then $() ate all of the excess
	# newlines, which resulted in some vars not getting setvar'd.
	# This could also be cleaning up after the errexit case.
	if [ ${shiftcnt} -ne ${varcnt} ]; then
		set -- ${_vars}
		# Be sure to start at the last setvar'd value.
		if [ ${shiftcnt} -gt 0 ]; then
			shift ${shiftcnt}
		fi
		while [ $# -gt 0 ]; do
			# Skip assignment vars
			while [ "${1}" = "${assign_var}" ]; do
				shift
			done
			if [ $# -gt 0 ]; then
				setvar "$1" "" || return $?
				shift
			fi
		done
	fi

	return ${ret}
}

port_var_fetch_originspec() {
	local -; set +x
	[ $# -ge 3 ] || eargs port_var_fetch_originspec originspec \
	    PORTVAR var_set ...
	local originspec="$1"
	shift
	local origin dep_args flavor

	originspec_decode "${originspec}" origin dep_args flavor
	if [ -n "${dep_args}" ]; then
		msg_debug "port_var_fetch_originspec: processing ${originspec}"
	fi
	port_var_fetch "${origin}" "$@" ${dep_args} ${flavor:+FLAVOR=${flavor}}
}

get_originspec_from_pkgname() {
	[ $# -ne 2 ] && eargs get_originspec_from_pkgname var_return pkgname
	local var_return="$1"
	local pkgname="$2"
	local _originspec

	shash_get pkgname-originspec "${pkgname}" _originspec

	setvar "${var_return}" "${_originspec}"
}

get_origin_from_pkgname() {
	[ $# -ne 2 ] && eargs get_origin_from_pkgname var_return pkgname
	local var_return="$1"
	local pkgname="$2"
	local originspec

	get_originspec_from_pkgname originspec "${pkgname}"
	originspec_decode "${originspec}" "${var_return}" '' ''
}

# Look for PKGNAME and strip away @DEFAULT if it is the default FLAVOR.
get_pkgname_from_originspec() {
	[ $# -eq 2 ] || eargs get_pkgname_from_originspec originspec var_return
	local _originspec="$1"
	local var_return="$2"
	local _pkgname _origin _dep_args _flavor _default_flavor _flavors

	# Trim away FLAVOR_DEFAULT if present
	originspec_decode "${_originspec}" _origin _dep_args _flavor
	if [ "${_flavor}" = "${FLAVOR_DEFAULT}" ]; then
		_flavor=
		originspec_encode _originspec "${_origin}" '' "${_flavor}"
	fi
	shash_get originspec-pkgname "${_originspec}" "${var_return}" && \
	    return 0
	# If the FLAVOR is empty then it is fatal to not have a result yet.
	[ -z "${_flavor}" ] && return 1
	# See if the FLAVOR is the default and lookup that PKGNAME if so.
	originspec_encode _originspec "${_origin}" "${_dep_args}" ''
	shash_get originspec-pkgname "${_originspec}" _pkgname || return 1
	# Great, compare the flavors and validate we had the default.
	shash_get pkgname-flavors "${_pkgname}" _flavors || return 1
	[ -z "${_flavors}" ] && return 1
	_default_flavor="${_flavors%% *}"
	[ "${_default_flavor}" = "${_flavor}" ] || return 1
	# Yup, this was the default FLAVOR
	setvar "${var_return}" "${_pkgname}"
}

set_dep_fatal_error() {
	[ -n "${DEP_FATAL_ERROR}" ] && return 0
	DEP_FATAL_ERROR=1
	# Mark the fatal error flag. Must do it like this as this may be
	# running in a sub-shell.
	: > dep_fatal_error
}

clear_dep_fatal_error() {
	unset DEP_FATAL_ERROR
	rm -f dep_fatal_error 2>/dev/null || :
	export ERRORS_ARE_DEP_FATAL=1
}

check_dep_fatal_error() {
	unset ERRORS_ARE_DEP_FATAL
	[ -n "${DEP_FATAL_ERROR}" ] || [ -f dep_fatal_error ]
}

gather_port_vars() {
	[ "${PWD}" = "${MASTERMNT}/.p" ] || \
	    err 1 "gather_port_vars requires PWD=${MASTERMNT}/.p"
	local origin qorigin log originspec dep_args flavor rdep qlist

	# A. Lookup all port vars/deps from the given list of ports.
	# B. For every dependency found (depqueue):
	#   1. Add it into the depqueue, which will then process
	#      each dependency into the gatherqueue if it was not
	#      already gathered by the previous iteration.
	# C. Lookup all port vars/deps from the gatherqueue
	# D. If the depqueue is empty, done, otherwise go to B.
	#
	# This 2-queue solution is to avoid excessive races that cause
	# make -V to be ran multiple times per port.  We only want to
	# process each port once without explicit locking.
	# For the -a case the depqueue is only used for non-default originspecs
	# as the default originspecs will be visited once in the first pass
	# and make it into the gatherqueue.
	#
	# This idea was extended with a flavorqueue that allows originspec
	# items to be processed.  It is possible that a DEPENDS_ARGS or
	# FLAVOR argument to an origin matches the default, and thus we
	# just want to ignore it.  If it provides a new unique PKGNAME though
	# we want to keep it.  This separate queue is done to again avoid
	# processing the same origin concurrently in the previous queues.
	# For the -a case the flavorqueue is not needed since all ports
	# are visited in the gatherqueue for *their default* originspec
	# before processing any dependencies.

	msg "Gathering ports metadata"
	bset status "gatheringportvars:"

	:> "listed_pkgs"
	:> "all_pkgs"
	[ ${ALL} -eq 0 ] && :> "all_pkgbases"

	rm -rf gqueue dqueue fqueue 2>/dev/null || :
	mkdir gqueue dqueue fqueue
	qlist=$(mktemp -t poudriere.qlist)

	clear_dep_fatal_error
	parallel_start
	for originspec in $(listed_ports show_moved); do
		originspec_decode "${originspec}" origin dep_args flavor
		if [ -d "../${PORTSDIR}/${origin}" ]; then
			rdep="listed"
			# For -a we skip the initial gatherqueue
			if [ ${ALL} -eq 1 ]; then
				[ -n "${flavor}" ] && \
				    err 1 "Flavor ${originspec} with ALL=1"
				parallel_run \
				    prefix_stderr_quick \
				    "(${COLOR_PORT}${originspec}${COLOR_RESET})${COLOR_WARN}" \
				    gather_port_vars_port "${originspec}" \
				    "${rdep}" || \
				    set_dep_fatal_error
				continue
			fi
			# Otherwise let's utilize the gatherqueue to simplify
			# FLAVOR handling.
			qorigin="gqueue/${origin%/*}!${origin#*/}"

			# If we were passed a FLAVOR-specific origin, we
			# need to delay it into the flavorqueue because
			# it is possible the list has multiple FLAVORS
			# of the origin specified or even the main port.
			# We want to ensure that the main port is looked up
			# first and then FLAVOR-specific ones are processed.
			if [ -n "${flavor}" ] || [ -n "${dep_args}" ]; then
				# We will delay the FLAVOR-specific into
				# the flavorqueue and process the main port
				# here as long as it hasn't already.
				# Don't worry about duplicates from user list.
				mkdir -p \
				    "fqueue/${originspec%/*}!${originspec#*/}"
				echo "${rdep}" > \
				    "fqueue/${originspec%/*}!${originspec#*/}/rdep"
				msg_debug "queueing ${originspec} into flavorqueue (rdep=${rdep})"
				# For DEPENDS_ARGS we can skip bothering with
				# the gatherqueue just simply delay into the
				# flavorqueue.
				if [ -n "${dep_args}" ]; then
					continue
				fi
				# Now handle adding the main port without
				# FLAVOR.  Only do this if the main port
				# wasn't already listed.  The 'metadata'
				# will cause gather_port_vars_port to not
				# actually queue it for build unless it
				# is discovered to be the default.
				if [ -d "${qorigin}" ]; then
					rdep=
				elif [ -n "${flavor}" ]; then
					rdep="metadata ${flavor}"
				fi
			fi

			# Duplicate are possible from a user list, it's fine.
			mkdir -p "${qorigin}"
			msg_debug "queueing ${origin} into gatherqueue (rdep=${rdep})"
			[ -n "${rdep}" ] && echo "${rdep}" > "${qorigin}/rdep"
		else
			if [ ${ALL} -eq 1 ]; then
				msg_warn "Nonexistent origin listed in category Makefiles: ${COLOR_PORT}${origin}"
			else
				msg_error "Nonexistent origin listed for build: ${COLOR_PORT}${origin}"
				set_dep_fatal_error
			fi
		fi
	done
	if ! parallel_stop || check_dep_fatal_error; then
		err 1 "Fatal errors encountered gathering initial ports metadata"
	fi

	until dirempty dqueue && dirempty gqueue && dirempty fqueue; do
		# Process all newly found deps into the gatherqueue
		:> "${qlist}"
		clear_dep_fatal_error
		dirempty dqueue || msg_debug "Processing depqueue"
		parallel_start
		for qorigin in dqueue/*; do
			case "${qorigin}" in
				"dqueue/*") break ;;
			esac
			echo "${qorigin}" >> "${qlist}"
			origin="${qorigin#*/}"
			# origin is really originspec, but fixup
			# the substitued '/'
			originspec="${origin%!*}/${origin#*!}"
			parallel_run \
			    gather_port_vars_process_depqueue \
			    "${originspec}" || \
			    set_dep_fatal_error
		done
		if ! parallel_stop || check_dep_fatal_error; then
			err 1 "Fatal errors encountered processing gathered ports metadata"
		fi
		cat "${qlist}" | tr '\n' '\000' | xargs -0 rmdir

		# Now process the gatherqueue

		# Now rerun until the work queue is empty
		# XXX: If the initial run were to use an efficient work queue then
		#      this could be avoided.
		:> "${qlist}"
		clear_dep_fatal_error
		parallel_start
		dirempty gqueue || msg_debug "Processing gatherqueue"
		for qorigin in gqueue/*; do
			case "${qorigin}" in
				"gqueue/*") break ;;
			esac
			echo "${qorigin}" >> "${qlist}"
			origin="${qorigin#*/}"
			# origin is really originspec, but fixup
			# the substitued '/'
			originspec="${origin%!*}/${origin#*!}"
			read_line rdep "${qorigin}/rdep" || \
			    err 1 "gather_port_vars: Failed to read rdep for ${originspec}"
			parallel_run \
			    prefix_stderr_quick \
			    "(${COLOR_PORT}${originspec}${COLOR_RESET})${COLOR_WARN}" \
			    gather_port_vars_port \
			    "${originspec}" "${rdep}" || \
			    set_dep_fatal_error
		done
		if ! parallel_stop || check_dep_fatal_error; then
			err 1 "Fatal errors encountered gathering ports metadata"
		fi
		cat "${qlist}" | tr '\n' '\000' | xargs -0 rm -rf

		if ! dirempty gqueue || ! dirempty dqueue; then
			continue
		fi
		# Process flavor queue to lookup newly discovered originspecs
		dirempty fqueue || msg_debug "Processing flavorqueue"
		# Just move all items to the gatherqueue.  We've looked up
		# the default flavor for each of these origins already and
		# can now try to identify alt flavors for the origins.
		find fqueue -depth 1 -print0 | \
		    xargs -J % -0 mv % gqueue/ || \
		    err 1 "Failed moving fqueue items to gqueue"
	done

	if ! rmdir gqueue || ! rmdir dqueue || ! rmdir fqueue; then
		ls gqueue dqueue fqueue 2>/dev/null || :
		err 1 "Gather port queues not empty"
	fi
	rm -f "${qlist}" || :
}

gather_port_vars_port() {
	[ "${SHASH_VAR_PATH}" = "var/cache" ] || \
	    err 1 "gather_port_vars_port requires SHASH_VAR_PATH=var/cache"
	[ "${PWD}" = "${MASTERMNT}/.p" ] || \
	    err 1 "gather_port_vars_port requires PWD=${MASTERMNT}/.p"
	[ $# -eq 2 ] || eargs gather_port_vars_port originspec rdep
	local originspec="$1"
	local rdep="$2"
	local dep_origin deps pkgname dep_args dep_originspec
	local dep_ret log flavor flavors dep_flavor
	local origin origin_dep_args origin_flavor default_flavor

	msg_debug "gather_port_vars_port (${originspec}): LOOKUP"
	originspec_decode "${originspec}" origin origin_dep_args origin_flavor
	# Trim away FLAVOR_DEFAULT and restore it later
	if [ "${origin_flavor}" = "${FLAVOR_DEFAULT}" ]; then
		originspec_encode originspec "${origin}" "${origin_dep_args}" \
		    ''
	fi

	if shash_get originspec-pkgname "${originspec}" pkgname; then
		# We already fetched the vars for this port, but did
		# we actually queue it? We only care if the rdep isn't
		# currently 'metadata' (which can't happen here) and
		# if not -a since it can't happen in that case either.
		# This is the opposite of the check later.
		is_failed_metadata_lookup "${pkgname}" "${rdep}" || \
		    err 1 "gather_port_vars_port: Already had ${originspec} (rdep=${rdep})"

		shash_get pkgname-deps "${pkgname}" deps || deps=
		shash_get pkgname-flavor "${pkgname}" flavor || flavor=
		shash_get pkgname-flavors "${pkgname}" flavors || flavors=
		# DEPENDS_ARGS not fetched since it is not possible to be
		# in this situation with them.  The 'metadata' hack is
		# only used for FLAVOR lookups.
	else
		dep_ret=0
		deps_fetch_vars "${originspec}" deps pkgname dep_args flavor \
		    flavors || dep_ret=$?
		case ${dep_ret} in
		0) ;;
		# Non-fatal duplicate should be ignored
		2)
			# The previous depqueue run may have readded
			# this originspec into the flavorqueue.
			# Expunge it.
			rm -rf "fqueue/${originspec%/*}!${originspec#*/}"
			# If this is the default FLAVOR and we're not already
			# queued then we're the victim of the 'metadata' hack.
			# Fix it.
			default_flavor="${flavors%% *}"
			[ "${origin_flavor}" = "${FLAVOR_DEFAULT}" ] && \
			    origin_flavor="${default_flavor}"
			if ! [ -n "${flavors}" -a \
			    "${origin_flavor}" = "${default_flavor}" ] || \
			    pkgname_is_queued "${pkgname}"; then
				# Nothing more do to.
				return 0
			fi
			msg_debug "gather_port_vars_port: Fixing up from metadata hack on ${originspec}"
			# Queue us as the main port
			originspec_encode originspec "${origin}" \
			    "${origin_dep_args}" ''
			# Having $origin_flavor set prevents looping later.
			;;
		# Fatal error
		*)
			# An error is printed from deps_fetch_vars
			set_dep_fatal_error
			return 1
			;;
		esac
	fi

	# If this originspec was added purely for metadata lookups then
	# there's nothing more to do.  Unless it is the default FLAVOR
	# which is also listed to build since the FLAVOR-specific one
	# will be found superfluous later.  None of this is possible with -a
	if [ ${ALL} -eq 0 ] && [ "${rdep%% *}" = "metadata" ]; then
		if [ -z "${flavors}" ]; then
			msg_debug "SKIPPING ${originspec} - no FLAVORS"
			return 0
		fi
		local queued_flavor queuespec

		default_flavor="${flavors%% *}"
		queued_flavor="${rdep#* }"
		[ "${queued_flavor}" = "${FLAVOR_DEFAULT}" ] && \
		    queued_flavor="${default_flavor}"
		# Check if we have the default FLAVOR sitting in the
		# flavorqueue and don't skip if so.
		if [ "${queued_flavor}" != "${default_flavor}" ]; then
			msg_debug "SKIPPING ${originspec}"
			return 0
		fi
		# We're keeping this metadata lookup as a listed one
		# but we need to prevent forcing all FLAVORS to build
		# later, so reset our flavor and originspec.
		rdep="listed"
		origin_flavor="${queued_flavor}"
		originspec_encode queuespec "${origin}" "${origin_dep_args}" \
		    "${origin_flavor}"
		msg_debug "gather_port_vars_port: Fixing up ${originspec} to be ${queuespec}"
		rm -rf "fqueue/${queuespec%/*}!${queuespec#*/}"
		# Remove the @FLAVOR_DEFAULT too
		originspec_encode queuespec "${origin}" "${origin_dep_args}" \
		    "${FLAVOR_DEFAULT}"
		rm -rf "fqueue/${queuespec%/*}!${queuespec#*/}"
	fi

	if was_a_bulk_run; then
		_log_path log
		echo "${origin} ${pkgname} ${rdep}" >> \
		    "${log}/.poudriere.ports.queued"
	fi

	msg_debug "WILL BUILD ${originspec}"
	pkgname_is_queued "${pkgname}" && \
	    err 1 "gather_port_vars_port: Found ${pkgname} already in all_pkgs"
	echo "${pkgname} ${originspec}" >> "all_pkgs"
	if [ "${rdep}" = "listed" ]; then
		echo "${pkgname}" >> "listed_pkgs"
	fi
	[ ${ALL} -eq 0 ] && echo "${pkgname%-*}" >> "all_pkgbases"

	# Add all of the discovered FLAVORS into the flavorqueue if
	# this was the default originspec and this originspec was
	# listed to build.
	if [ "${rdep}" = "listed" -a \
	    -z "${origin_flavor}" -a -n "${flavors}" ]; then
		for dep_flavor in ${flavors}; do
			# Skip default FLAVOR
			[ "${flavor}" = "${dep_flavor}" ] && continue
			originspec_encode dep_originspec "${origin}" \
			    "${origin_dep_args}" "${dep_flavor}"
			msg_debug "gather_port_vars_port (${originspec}): Adding to flavorqueue FLAVOR=${dep_flavor}${dep_args:+ (DEPENDS_ARGS=${dep_args})}"
			mkdir -p "fqueue/${dep_originspec%/*}!${dep_originspec#*/}" || \
				err 1 "gather_port_vars_port: Failed to add ${dep_originspec} to flavorqueue"
			# Copy our own reverse dep over.  This should always
			# just be "listed" in this case ($rdep == listed) but
			# use the actual value to reduce maintenance.
			echo "${rdep}" > \
			    "fqueue/${dep_originspec%/*}!${dep_originspec#*/}/rdep"
		done

	fi

	# If there are no deps for this port then there's nothing left to do.
	[ -z "${deps}" ] && return 0

	# Assert some policy before proceeding to process these deps
	# further.
	for dep_originspec in ${deps}; do
		maybe_apply_my_own_dep_args "${pkgname}" \
		    dep_originspec "${dep_originspec}" \
		    "${dep_args}" '' || :
		originspec_decode "${dep_originspec}" dep_origin '' dep_flavor
		msg_verbose "${COLOR_PORT}${originspec}${COLOR_RESET} depends on ${COLOR_PORT}${dep_originspec}"
		if [ "${origin}" = "${dep_origin}" ]; then
			msg_error "${COLOR_PORT}${origin}${COLOR_RESET} incorrectly depends on itself. Please contact maintainer of the port to fix this."
			set_dep_fatal_error
			return 1
		fi
		# Detect bad cat/origin/ dependency which pkg will not register properly
		if ! [ "${dep_origin}" = "${dep_origin%/}" ]; then
			msg_error "${COLOR_PORT}${origin}${COLOR_RESET} depends on bad origin '${COLOR_PORT}${dep_origin}${COLOR_RESET}'; Please contact maintainer of the port to fix this."
			set_dep_fatal_error
			return 1
		fi
		if ! [ -d "../${PORTSDIR}/${dep_origin}" ]; then
			msg_error "${COLOR_PORT}${origin}${COLOR_RESET} depends on nonexistent origin '${COLOR_PORT}${dep_origin}${COLOR_RESET}'; Please contact maintainer of the port to fix this."
			set_dep_fatal_error
			return 1
		fi
	done

	# In the -a case, there's no need to use the depqueue to add
	# dependencies into the gatherqueue for those without a DEPENDS_ARGS
	# for them since the default ones will be visited from the category
	# Makefiles anyway.
	if [ ${ALL} -eq 0 ] || [ -n "${dep_args}" ] ; then
		msg_debug "gather_port_vars_port (${originspec}): Adding to depqueue${dep_args:+ (DEPENDS_ARGS=${dep_args})}"
		mkdir "dqueue/${originspec%/*}!${originspec#*/}" || \
			err 1 "gather_port_vars_port: Failed to add ${originspec} to depqueue"
	fi
}

# Annoying hack for dealing with FLAVORs not queueing properly due
# to shoehorning the main port in the 'metadata' lookup hack.  This is
# just common code.
is_failed_metadata_lookup() {
	[ $# -eq 2 ] || eargs is_failed_metadata_lookup pkgname rdep
	local pkgname="$1"
	local rdep="$2"

	if [ ${ALL} -eq 1 ] || [ "${rdep%% *}" = "metadata" ] || \
	    pkgname_is_queued "${pkgname}"; then
		return 1
	else
		return 0
	fi
}

gather_port_vars_process_depqueue_enqueue() {
	[ "${SHASH_VAR_PATH}" = "var/cache" ] || \
	    err 1 "gather_port_vars_process_depqueue_enqueue requires SHASH_VAR_PATH=var/cache"
	[ $# -ne 4 ] && eargs gather_port_vars_process_depqueue_enqueue \
	    originspec dep_originspec queue rdep
	local originspec="$1"
	local dep_originspec="$2"
	local queue="$3"
	local rdep="$4"
	local origin dep_pkgname

	# Add this origin into the gatherqueue if not already done.
	if shash_get originspec-pkgname "${dep_originspec}" dep_pkgname; then
		if ! is_failed_metadata_lookup "${dep_pkgname}" \
		    "${rdep}"; then
			msg_debug "gather_port_vars_process_depqueue_enqueue (${originspec}): Already had ${dep_originspec}, not enqueueing into ${queue} (rdep=${rdep})"
			return 0
		fi
		# The package isn't queued but is needed and already known.
		# That means we did a 'metadata' lookup hack on it already.
		# Ensure we process it.
	fi

	msg_debug "gather_port_vars_process_depqueue_enqueue (${originspec}): Adding ${dep_originspec} into the ${queue} (rdep=${rdep})"
	# Another worker may have created it
	if mkdir "${queue}/${dep_originspec%/*}!${dep_originspec#*/}" \
	    2>/dev/null; then
		originspec_decode "${originspec}" origin '' ''

		echo "${rdep}" > \
		    "${queue}/${dep_originspec%/*}!${dep_originspec#*/}/rdep"
	fi
}

gather_port_vars_process_depqueue() {
	[ "${SHASH_VAR_PATH}" = "var/cache" ] || \
	    err 1 "gather_port_vars_process_depqueue requires SHASH_VAR_PATH=var/cache"
	[ $# -ne 1 ] && eargs gather_port_vars_process_depqueue originspec
	local originspec="$1"
	local origin pkgname deps dep_origin
	local dep_args_loop dep_args dep_originspec dep_flavor queue rdep

	msg_debug "gather_port_vars_process_depqueue (${originspec})"

	# Add all of this origin's deps into the gatherqueue to reprocess
	shash_get originspec-pkgname "${originspec}" pkgname || \
	    err 1 "gather_port_vars_process_depqueue failed to find pkgname for origin ${originspec}"
	shash_get pkgname-deps "${pkgname}" deps || \
	    err 1 "gather_port_vars_process_depqueue failed to find deps for pkg ${pkgname}"

	originspec_decode "${originspec}" origin '' ''
	for dep_originspec in ${deps}; do
		maybe_apply_my_own_dep_args "${pkgname}" \
		    dep_originspec "${dep_originspec}" \
		    "${dep_args}" dep_args || :
		originspec_decode "${dep_originspec}" dep_origin \
		    dep_args_loop dep_flavor
		# First queue the default origin into the gatherqueue if
		# needed.  For the -a case we're guaranteed to already
		# have done this via the category Makefiles.
		if [ ${ALL} -eq 0 ] && [ -z "${dep_args_loop}" ]; then
			if [ -n "${dep_flavor}" ]; then
				queue=fqueue
				rdep="metadata ${dep_flavor}"
			else
				queue=gqueue
				rdep="${origin}"
			fi

			msg_debug "Want to enqueue default ${dep_origin} rdep=${rdep} into ${queue}"
			gather_port_vars_process_depqueue_enqueue \
			    "${originspec}" "${dep_origin}" gqueue \
			    "${rdep}"
		fi

		# And place any DEPENDS_ARGS-specific origin into the
		# flavorqueue
		if [ -n "${dep_args_loop}" -o -n "${dep_flavor}" ]; then
			# For the -a case we can skip the flavorqueue since
			# we've already processed all default origins
			if [ ${ALL} -eq 1 ]; then
				queue=gqueue
			else
				queue=fqueue
			fi
			msg_debug "Want to enqueue ${dep_originspec} rdep=${origin} into ${queue}"
			gather_port_vars_process_depqueue_enqueue \
			    "${originspec}" "${dep_originspec}" "${queue}" \
			    "${origin}"
		fi
	done
}


compute_deps() {
	[ "${PWD}" = "${MASTERMNT}/.p" ] || \
	    err 1 "compute_deps requires PWD=${MASTERMNT}/.p"
	local pkgname originspec dep_pkgname

	msg "Calculating ports order and dependencies"
	bset status "computingdeps:"

	:> "pkg_deps.unsorted"

	clear_dep_fatal_error
	parallel_start
	while read pkgname originspec; do
		parallel_run compute_deps_pkg "${pkgname}" "${originspec}" || \
			set_dep_fatal_error
	done < "all_pkgs"
	if ! parallel_stop || check_dep_fatal_error; then
		err 1 "Fatal errors encountered calculating dependencies"
	fi

	sort -u "pkg_deps.unsorted" > "pkg_deps"

	bset status "computingrdeps:"

	# cd into rdeps to allow xargs mkdir to have more args.
	(
		cd "rdeps"
		awk '{print $2}' "../pkg_deps" | sort -u | xargs mkdir
		awk '{print $2 "/" $1}' "../pkg_deps" | xargs touch
	)

	rm -f "pkg_deps.unsorted"

	return 0
}

compute_deps_pkg() {
	[ "${SHASH_VAR_PATH}" = "var/cache" ] || \
	    err 1 "compute_deps_pkg requires SHASH_VAR_PATH=var/cache"
	[ "${PWD}" = "${MASTERMNT}/.p" ] || \
	    err 1 "compute_deps_pkgname requires PWD=${MASTERMNT}/.p"
	[ $# -ne 2 ] && eargs compute_deps_pkg pkgname originspec
	local pkgname="$1"
	local originspec="$2"
	local pkg_pooldir deps dep_pkgname dep_originspec dep_args
	local raw_deps td d key dpath dep_real_pkgname err_type

	shash_get pkgname-deps "${pkgname}" deps || \
	    err 1 "compute_deps_pkg failed to find deps for ${pkgname}"

	pkg_pooldir="deps/${pkgname}"
	msg_debug "compute_deps_pkg: Will build ${pkgname}"
	mkdir "${pkg_pooldir}" || \
	    err 1 "compute_deps_pkg: Error creating pool dir for ${pkgname}: There may be a duplicate origin in a category Makefile"

	for dep_originspec in ${deps}; do
		maybe_apply_my_own_dep_args "${pkgname}" \
		    dep_originspec "${dep_originspec}" \
		    "${dep_args}" dep_args || :
		get_pkgname_from_originspec "${dep_originspec}" \
		    dep_pkgname || \
		    err 1 "compute_deps_pkg failed to lookup pkgname for ${dep_originspec} processing package ${pkgname}"
		msg_debug "compute_deps_pkg: Will build ${dep_originspec} for ${pkgname}"
		:> "${pkg_pooldir}/${dep_pkgname}"
		echo "${pkgname} ${dep_pkgname}" >> "pkg_deps.unsorted"
		if [ "${CHECK_CHANGED_DEPS}" != "no" ]; then
			# Cache for call later in this func
			hash_set compute_deps_originspec-pkgname \
			    "${dep_originspec}" "${dep_pkgname}"
		fi
	done
	# Check for invalid PKGNAME dependencies which break later incremental
	# 'new dependency' detection.  This is done here rather than
	# delete_old_pkgs since that only covers existing packages, but we
	# need to detect the problem for all new package builds.
	if [ "${CHECK_CHANGED_DEPS}" != "no" ]; then
		if [ "${BAD_PKGNAME_DEPS_ARE_FATAL}" = "yes" ]; then
			err_type="err 1"
		else
			err_type="msg_warn"
		fi
		for td in run lib; do
			shash_get pkgname-${td}_deps "${pkgname}" raw_deps || \
			    continue
			for d in ${raw_deps}; do
				key="${d%:*}"
				# Validate that there is not an incorrect
				# PKGNAME dependency that does not match the
				# actual PKGNAME.  This would otherwise cause
				# the next build to delete the package due
				# to having a 'new dependency' since pkg would
				# not record it due to being invalid.
				case "${key}" in
				*\>*|*\<*|*=*)
					dep_pkgname="${key%%[><=]*}"
					dpath="${d#*:}"
					case "${dpath}" in
					${PORTSDIR}/*)
						dpath=${dpath#${PORTSDIR}/} ;;
					esac
					# Handle py3 mapping needs
					map_py_slave_port "${dpath}" \
					    dpath || :
					maybe_apply_my_own_dep_args \
					    "${pkgname}" \
					    dpath "${dpath}" \
					    "${dep_args}" dep_args || :
					hash_get \
					    compute_deps_originspec-pkgname \
					    "${dpath}" dep_real_pkgname || \
					    err 1 "compute_deps_pkg failed to lookup existing pkgname for ${dpath} processing package ${pkgname}"
					if [ "${dep_pkgname}" != \
					    "${dep_real_pkgname%-*}" ]; then
						${err_type} "${COLOR_PORT}${originspec}${COLOR_WARN} dependency on ${COLOR_PORT}${dpath}${COLOR_WARN} has wrong PKGNAME of '${dep_pkgname}' but should be '${dep_real_pkgname%-*}'"
					fi
					;;
				*) ;;
				esac
			done
		done
	fi

	return 0
}

# Before Poudriere added DEPENDS_ARGS and FLAVORS support many slave ports
# were added that are now redundant.  Replace them with the proper main port
# dependency.
map_py_slave_port() {
	[ $# -eq 2 ] || eargs map_py_slave_port originspec \
	    var_return_originspec
	local _originspec="$1"
	local var_return_originspec="$2"
	local origin dep_args flavor mapped_origin pyreg pyver

	originspec_decode "${_originspec}" origin dep_args flavor

	have_ports_feature DEPENDS_ARGS || return 1

	# If there's already a DEPENDS_ARGS or FLAVOR just assume it
	# is working with the new framework or is not in need of
	# remapping.
	if [ -n "${dep_args}" ] || [ -n "${flavor}" ]; then
		return 1
	fi

	# Some ports don't need mapping.  They need to be renamed in ports.
	case "${origin}" in
		accessibility/py3-speech-dispatcher)	return 1 ;;
		devel/py*-setuptools)			return 1 ;;
		devel/py3-threema-msgapi)		return 1 ;;
		net-mgmt/py3-dnsdiag)			return 1 ;;
		textproc/py3-asciinema)			return 1 ;;
		textproc/py3-pager)			return 1 ;;
	esac

	# These ports need to have their main port properly made into
	# a variable port - which comes naturally which will come
	# with the FLAVORS conversion.  They have no MASTERDIR now
	# but seemingly do -- OR they have a MASTERDIR that is not
	# otherwise a dependency for anything and does not cause a
	# DEPENDS_ARGS-generated py3 package.
	case "${origin}" in
		accessibility/py3-atspi)	return 1 ;;
		audio/py3-pylast)		return 1 ;;
		devel/py3-babel)		return 1 ;;
		devel/py3-dbus)			return 1 ;;
		devel/py3-gobject3)		return 1 ;;
		devel/py3-jsonschema)		return 1 ;;
		devel/py3-libpeas)		return 1 ;;
		devel/py3-vcversioner)		return 1 ;;
		devel/py3-xdg)			return 1 ;;
		graphics/py3-cairo)		return 1 ;;
		multimedia/py3-gstreamer1)	return 1 ;;
		sysutils/py3-iocage)		return 1 ;;
		textproc/py3-libxml2)		return 1 ;;
	esac

	[ -n "${P_PYTHON3_DEFAULT}" ] || \
	    err 1 "P_PYTHON3_DEFAULT not set"

	case "${origin}" in
		*/py3-*)
			pyver="${P_PYTHON3_DEFAULT}"
			pyreg='/py3-'
			pymaster_prefix='py-'
			;;
		*/py3[0-9]-*)
			pyreg='/py3[0-9]-'
			pyver="${origin#*py3}"
			pyver="3.${pyver%%-*}"
			pymaster_prefix='py-'
			;;
		*) return 1 ;;
	esac
	mapped_origin="${origin%%${pyreg}*}/${pymaster_prefix}${origin#*${pyreg}}${pymaster_suffix}"
	# Verify the port even exists or else we need a special case above.
	[ -d "${MASTERMNT}${PORTSDIR}/${mapped_origin}" ] || \
	    err 1 "map_py_slave_port: Mapping ${_originspec} found no existing ${mapped_origin}"
	dep_args="PYTHON_VERSION=python${pyver}"
	msg_debug "Mapping ${origin} to ${mapped_origin} with DEPENDS_ARGS=${dep_args}"
	originspec_encode "${var_return_originspec}" "${mapped_origin}" \
	    "${dep_args}" ''
	return 1
}

origin_should_use_dep_args() {
	[ $# -eq 1 ] || eargs _origin_should_use_dep_args origin
	local origin="${1}"

	have_ports_feature DEPENDS_ARGS || return 1

	# These are forcing python3 already
	case "${origin}" in
	devel/py-typed-ast)		return 1 ;;
	misc/py-spdx)			return 1 ;;
	misc/py-spdx-lookup)		return 1 ;;
	net-im/py-sleekxmpp)		return 1 ;;
	net/py-dugong)			return 1 ;;
	www/py-aiohttp)			return 1 ;;
	# Their corresponding MASTERDIRS do not support DEPENDS_ARGS
	devel/pydbus-common)		return 1 ;;
	devel/pygobject3-common)	return 1 ;;
	devel/py-dbus)			return 1 ;;
	devel/py-gobject3)		return 1 ;;
	# Only use DEPENDS_ARGS on py[!3] ports where it will
	# make an impact.  This is a big assumption and may not
	# prove workable.
	*/python*) ;;
	*/py[^3]*)
		return 0
		;;
	esac
	return 1
}

listed_ports() {
	_listed_ports | while read originspec; do
		map_py_slave_port "${originspec}" originspec && continue
		echo "${originspec}"
	done
}
_listed_ports() {
	local tell_moved="${1}"
	local portsdir origin file

	if [ ${ALL} -eq 1 ]; then
		_pget portsdir ${PTNAME} mnt
		[ -d "${portsdir}/ports" ] && portsdir="${portsdir}/ports"
		for cat in $(awk -F= '$1 ~ /^[[:space:]]*SUBDIR[[:space:]]*\+/ {gsub(/[[:space:]]/, "", $2); print $2}' ${portsdir}/Makefile); do
			awk -F= -v cat=${cat} '$1 ~ /^[[:space:]]*SUBDIR[[:space:]]*\+/ {gsub(/[[:space:]]/, "", $2); print cat"/"$2}' ${portsdir}/${cat}/Makefile
		done
		return 0
	fi

	{
		# -f specified
		if [ -z "${LISTPORTS}" ]; then
			for file in ${LISTPKGS}; do
				while read origin; do
					# Skip blank lines and comments
					[ -z "${origin%%#*}" ] && continue
					# Remove trailing slash for historical reasons.
					echo "${origin%/}"
				done < "${file}"
			done
		else
			# Ports specified on cmdline
			for origin in ${LISTPORTS}; do
				# Remove trailing slash for historical reasons.
				echo "${origin%/}"
			done
		fi
	} | sort -u | while read originspec; do
		originspec_decode "${originspec}" origin '' flavor
		if check_moved new_origin ${origin}; then
			[ -n "${tell_moved}" ] && msg \
			    "MOVED: ${COLOR_PORT}${origin}${COLOR_RESET} renamed to ${COLOR_PORT}${new_origin}${COLOR_RESET}" >&2
			origin="${new_origin}"
			originspec_encode originspec "${origin}" '' "${flavor}"
		fi
		echo "${originspec}"
	done
}

_all_pkgnames_for_origin() {
	[ "${PWD}" = "${MASTERMNT}/.p" ] || \
	    err 1 "_all_pkgnames_for_origin requires PWD=${MASTERMNT}/.p"
	[ $# -eq 2 ] || eargs _all_pkgnames_for_origin origin var_return_pkgnames
	local origin="${1}"
	local var_return_pkgnames="${2}"
	local originspec results

	originspec_encode originspec "${origin}" \
	    "?[^${ORIGINSPEC_SEP}]*" \
	    "?[^${ORIGINSPEC_SEP}]*"
	_gsub "${originspec}" '+' '\\+'
	results=$(awk -voriginspec="${_gsub}" '
	    $2 ~ originspec { print $1 }' "all_pkgs")
	setvar "${var_return_pkgnames}" "${results}"
	[ -n "${results}" ]
}

listed_pkgnames() {
	cat "${MASTERMNT}/.p/listed_pkgs"
}

# Pkgname was in queue
pkgname_is_queued() {
	[ "${PWD}" = "${MASTERMNT}/.p" ] || \
	    err 1 "pkgname_is_queued requires PWD=${MASTERMNT}/.p"
	[ $# -eq 1 ] || eargs pkgname_is_queued pkgname
	local pkgname="$1"

	awk -vpkgname="${pkgname}" '
	    $1 == pkgname {
		found=1
		exit 0
	    }
	    END {
		if (found != 1)
			exit 1
	    }' "all_pkgs"
}

# Pkgname was listed to be built
pkgname_is_listed() {
	[ $# -eq 1 ] || eargs pkgname_is_listed pkgname
	local pkgname="$1"

	[ ${ALL} -eq 1 ] && return 0

	awk -vpkgname="${pkgname}" '
	    $1 == pkgname {
		found=1
		exit 0
	    }
	    END {
		if (found != 1)
			exit 1
	    }' "${MASTERMNT}/.p/listed_pkgs"
}

# PKGBASE was requested to be built, or is needed by a port requested to be built
pkgbase_is_needed() {
	[ "${PWD}" = "${MASTERMNT}/.p" ] || \
	    err 1 "pkgbase_is_needed requires PWD=${MASTERMNT}/.p"
	[ $# -eq 1 ] || eargs pkgbase_is_needed pkgname
	local pkgname="$1"
	local pkgbase

	[ ${ALL} -eq 1 ] && return 0

	# We check on PKGBASE rather than PKGNAME from pkg_deps
	# since the caller may be passing in a different version
	# compared to what is in the queue to build for.
	pkgbase="${pkgname%-*}"

	awk -vpkgbase="${pkgbase}" '
	    $1 == pkgbase {
		found=1
		exit 0
	    }
	    END {
		if (found != 1)
			exit 1
	    }' "all_pkgbases"
}

get_porttesting() {
	[ $# -eq 1 ] || eargs get_porttesting pkgname
	local pkgname="$1"
	local porttesting

	porttesting=
	if [ -n "${PORTTESTING}" ]; then
		if [ ${ALL} -eq 1 -o ${PORTTESTING_RECURSIVE} -eq 1 ]; then
			porttesting=1
		elif pkgname_is_listed "${pkgname}"; then
			porttesting=1
		fi
	fi
	echo "${porttesting}"
}

find_all_deps() {
	[ "${PWD}" = "${MASTERMNT}/.p" ] || \
	    err 1 "find_all_deps requires PWD=${MASTERMNT}/.p"
	[ $# -ne 1 ] && eargs find_all_deps pkgname
	local pkgname="$1"
	local dep_pkgname

	FIND_ALL_DEPS="${FIND_ALL_DEPS} ${pkgname}"

	#msg_debug "find_all_deps ${pkgname}"

	# Show deps/*/${pkgname}
	for pn in deps/${pkgname}/*; do
		dep_pkgname=${pn##*/}
		case " ${FIND_ALL_DEPS} " in
			*\ ${dep_pkgname}\ *) continue ;;
		esac
		case "${pn}" in
			"deps/${pkgname}/*") break ;;
		esac
		echo "deps/${dep_pkgname}"
		find_all_deps "${dep_pkgname}"
	done
	echo "deps/${pkgname}"
}

find_all_pool_references() {
	[ "${PWD}" = "${MASTERMNT}/.p" ] || \
	    err 1 "find_all_pool_references requires PWD=${MASTERMNT}/.p"
	[ $# -ne 1 ] && eargs find_all_pool_references pkgname
	local pkgname="$1"
	local rpn dep_pkgname

	# Cleanup rdeps/*/${pkgname}
	for rpn in deps/${pkgname}/*; do
		case "${rpn}" in
			"deps/${pkgname}/*")
				break ;;
		esac
		dep_pkgname=${rpn##*/}
		echo "rdeps/${dep_pkgname}/${pkgname}"
	done
	echo "deps/${pkgname}"
	# Cleanup deps/*/${pkgname}
	for rpn in rdeps/${pkgname}/*; do
		case "${rpn}" in
			"rdeps/${pkgname}/*")
				break ;;
		esac
		dep_pkgname=${rpn##*/}
		echo "deps/${dep_pkgname}/${pkgname}"
	done
	echo "rdeps/${pkgname}"
}

delete_stale_symlinks_and_empty_dirs() {
	msg_n "Deleting stale symlinks..."
	find -L ${PACKAGES} -type l \
		-exec rm -f {} +
	echo " done"

	msg_n "Deleting empty directories..."
	find ${PACKAGES} -type d -mindepth 1 \
		-empty -delete
	echo " done"
}

load_moved() {
	[ "${SHASH_VAR_PATH}" = "var/cache" ] || \
	    err 1 "load_moved requires SHASH_VAR_PATH=var/cache"
	[ "${PWD}" = "${MASTERMNT}/.p" ] || \
	    err 1 "load_moved requires PWD=${MASTERMNT}/.p"
	[ -f ${MASTERMNT}${PORTSDIR}/MOVED ] || return 0
	msg "Loading MOVED"
	bset status "loading_moved:"
	grep -v '^#' ${MASTERMNT}${PORTSDIR}/MOVED | awk \
	    -F\| '
		$2 != "" {
			print $1,$2;
		}' | while read old_origin new_origin; do
			shash_set origin-moved "${old_origin}" "${new_origin}"
		done
}

check_moved() {
	[ $# -lt 2 ] && eargs check_moved var_return origin
	local var_return="$1"
	local origin="$2"

	shash_get origin-moved "${origin}" "${var_return}"
}

fetch_global_port_vars() {
	was_a_testport_run && [ -n "${PORTS_FEATURES}" ] && return 0
	# Before we start, determine the default PYTHON version to
	# deal with any use of DEPENDS_ARGS involving it.  DEPENDS_ARGS
	# was a hack only actually used for python ports.
	port_var_fetch '' \
	    'USES=python' \
	    PORTS_FEATURES PORTS_FEATURES \
	    PYTHON_DEFAULT_VERSION P_PYTHON_DEFAULT_VERSION \
	    PYTHON3_DEFAULT P_PYTHON3_DEFAULT || \
	    err 1 "Error looking up pre-build ports vars"
	# Ensure not blank so -z checks work properly
	[ -z "${PORTS_FEATURES}" ] && PORTS_FEATURES="none"
	# Add in pseduo 'DEPENDS_ARGS' feature if there's no FLAVORS support.
	have_ports_feature FLAVORS || \
	    PORTS_FEATURES="${PORTS_FEATURES:+${PORTS_FEATURES} }DEPENDS_ARGS"
	# Trim none if leftover from forcing in DEPENDS_ARGS
	PORTS_FEATURES="${PORTS_FEATURES#none }"
	[ "${PORTS_FEATURES}" != "none" ] && \
	    msg "Ports supports: ${PORTS_FEATURES}"
	export PORTS_FEATURES P_PYTHON_DEFAULT_VERSION P_PYTHON3_DEFAULT
}

clean_build_queue() {
	[ "${PWD}" = "${MASTERMNT}/.p" ] || \
	    err 1 "clean_build_queue requires PWD=${MASTERMNT}/.p"
	local tmp pn port originspec

	bset status "cleaning:"
	msg "Cleaning the build queue"

	# Delete from the queue all that already have a current package.
	for pn in $(ls deps/); do
		[ -f "../packages/All/${pn}.${PKG_EXT}" ] && \
		    find_all_pool_references "${pn}"
	done | xargs rm -rf

	# Delete from the queue orphaned build deps. This can happen if
	# the specified-to-build ports have all their deps satisifed
	# but one of their run deps has missing build deps packages which
	# causes the build deps to be in the queue at this point.

	if [ ${TRIM_ORPHANED_BUILD_DEPS} = "yes" -a ${ALL} -eq 0 ]; then
		tmp=$(mktemp -t queue)
		{
			listed_pkgnames
			# Pkg is a special case. It may not have been requested,
			# but it should always be rebuilt if missing.  The
			# originspec-pkgname lookup may fail if it wasn't
			# in the build queue.
			for port in ports-mgmt/pkg ports-mgmt/pkg-devel; do
				originspec_encode originspec "${port}" '' ''
				shash_get originspec-pkgname "${port}" \
				    pkgname && \
				    echo "${pkgname}"
			done
		} | {
			FIND_ALL_DEPS=
			while read pkgname; do
				find_all_deps "${pkgname}"
			done | sort -u > ${tmp}
		}
		find deps -type d -mindepth 1 -maxdepth 1 | \
		    sort > ${tmp}.actual
		comm -13 ${tmp} ${tmp}.actual | while read pd; do
			find_all_pool_references "${pd##*/}"
		done | xargs rm -rf
		rm -f ${tmp} ${tmp}.actual
	fi
}

# PWD will be MASTERMNT/.p after this
prepare_ports() {
	local pkg
	local log log_top
	local n pn nbq resuming_build
	local cache_dir sflag delete_pkg_list

	_log_path log
	mkdir -p "${MASTERMNT}/.p/building" \
		"${MASTERMNT}/.p/pool" \
		"${MASTERMNT}/.p/pool/unbalanced" \
		"${MASTERMNT}/.p/deps" \
		"${MASTERMNT}/.p/rdeps" \
		"${MASTERMNT}/.p/cleaning/deps" \
		"${MASTERMNT}/.p/cleaning/rdeps" \
		"${MASTERMNT}/.p/var/run" \
		"${MASTERMNT}/.p/var/cache"

	cd "${MASTERMNT}/.p"
	SHASH_VAR_PATH="var/cache"
	# No prefix needed since we're unique in MASTERMNT.
	SHASH_VAR_PREFIX=
	# Allow caching values now
	USE_CACHE_CALL=1

	if [ -e "${log}/.poudriere.ports.built" ]; then
		resuming_build=1
	else
		resuming_build=0
	fi

	if was_a_bulk_run; then
		_log_path_top log_top
		get_cache_dir cache_dir

		if [ ${resuming_build} -eq 0 ] || ! [ -d "${log}" ]; then
			# Sync in HTML files through a base dir
			install_html_files "${HTMLPREFIX}" "${log_top}/.html" \
			    "${log}"
			# Create log dirs
			mkdir -p ${log}/../../latest-per-pkg \
			    ${log}/../latest-per-pkg \
			    ${log}/logs \
			    ${log}/logs/errors \
			    ${cache_dir}
			# Link this build as the /latest
			ln -sfh ${BUILDNAME} ${log%/*}/latest

			# Record the SVN URL@REV in the build
			[ -d ${MASTERMNT}${PORTSDIR}/.svn ] && bset svn_url $(
				${SVN_CMD} info ${MASTERMNT}${PORTSDIR} | awk '
					/^URL: / {URL=substr($0, 6)}
					/Revision: / {REVISION=substr($0, 11)}
					END { print URL "@" REVISION }
				')

			bset mastername "${MASTERNAME}"
			bset jailname "${JAILNAME}"
			bset setname "${SETNAME}"
			bset ptname "${PTNAME}"
			bset buildname "${BUILDNAME}"
			bset started "${EPOCH_START}"
		fi

		show_log_info
		# Must acquire "update_stats" on shutdown to ensure
		# the process is not killed while holding it.
		if [ ${HTML_JSON_UPDATE_INTERVAL} -ne 0 ]; then
			coprocess_start html_json
		else
			msg "HTML UI updates are disabled by HTML_JSON_UPDATE_INTERVAL being 0"
		fi
	fi

	load_moved

	fetch_global_port_vars || \
	    err 1 "Failed to lookup global ports metadata"

	gather_port_vars

	compute_deps

	bset status "sanity:"

	if [ -f ${PACKAGES}/.jailversion ]; then
		if [ "$(cat ${PACKAGES}/.jailversion)" != \
		    "$(jget ${JAILNAME} version)" ]; then
			JAIL_NEEDS_CLEAN=1
		fi
	fi

	if was_a_bulk_run; then
		# Stash dependency graph
		cp -f "${MASTERMNT}/.p/pkg_deps" "${log}/.poudriere.deps%"

		if [ ${JAIL_NEEDS_CLEAN} -eq 1 ]; then
			msg_n "Cleaning all packages due to newer version of the jail..."
		elif [ ${CLEAN} -eq 1 ]; then
			msg_n "(-c) Cleaning all packages..."
		fi

		if [ ${JAIL_NEEDS_CLEAN} -eq 1 ] || [ ${CLEAN} -eq 1 ]; then
			rm -rf ${PACKAGES}/* ${cache_dir}
			echo " done"
		fi

		if [ ${CLEAN_LISTED} -eq 1 ]; then
			msg "(-C) Cleaning specified packages to build"
			delete_pkg_list=$(mktemp -t poudriere.cleanC)
			clear_dep_fatal_error
			listed_pkgnames | while read pkgname; do
				pkg="${PACKAGES}/All/${pkgname}.${PKG_EXT}"
				if [ -f "${pkg}" ]; then
					msg "(-C) Deleting existing package: ${pkg##*/}"
					delete_pkg_xargs "${delete_pkg_list}" \
					    "${pkg}"
				fi
			done
			check_dep_fatal_error && \
			    err 1 "Error processing -C packages"
			msg "(-C) Flushing package deletions"
			cat "${delete_pkg_list}" | tr '\n' '\000' | \
			    xargs -0 rm -rf
			rm -f "${delete_pkg_list}" || :
		fi

		# If the build is being resumed then packages already
		# built/failed/skipped/ignored should not be rebuilt.
		if [ ${resuming_build} -eq 1 ]; then
			awk '{print $2}' \
				${log}/.poudriere.ports.built \
				${log}/.poudriere.ports.failed \
				${log}/.poudriere.ports.ignored \
				${log}/.poudriere.ports.skipped | \
			while read pn; do
				find_all_pool_references "${pn}"
			done | xargs rm -rf
		else
			# New build
			bset stats_queued 0
			bset stats_built 0
			bset stats_failed 0
			bset stats_ignored 0
			bset stats_skipped 0
			:> ${log}/.data.json
			:> ${log}/.data.mini.json
			:> ${log}/.poudriere.ports.built
			:> ${log}/.poudriere.ports.failed
			:> ${log}/.poudriere.ports.ignored
			:> ${log}/.poudriere.ports.skipped
		fi
	fi

	if ! ensure_pkg_installed && [ ${SKIPSANITY} -eq 0 ]; then
		msg "pkg package missing, skipping sanity"
		SKIPSANITY=2
	fi

	if [ $SKIPSANITY -eq 0 ]; then
		msg "Sanity checking the repository"

		for n in repo.txz digests.txz packagesite.txz; do
			pkg="${PACKAGES}/All/${n}"
			if [ -f "${pkg}" ]; then
				msg "Removing invalid pkg repo file: ${pkg}"
				rm -f "${pkg}"
			fi

		done

		delete_stale_pkg_cache

		# Skip incremental build for pkgclean
		if was_a_bulk_run; then
			delete_old_pkgs

			if [ ${SKIP_RECURSIVE_REBUILD} -eq 0 ]; then
				msg_verbose "Checking packages for missing dependencies"
				while :; do
					sanity_check_pkgs && break
				done
			else
				msg "(-S) Skipping recursive rebuild"
			fi

			delete_stale_symlinks_and_empty_dirs
		fi
	else
		[ ${SKIPSANITY} -eq 1 ] && sflag="(-s) "
		msg "${sflag}Skipping incremental rebuild and repository sanity checks"
	fi

	export LOCALBASE=${LOCALBASE:-/usr/local}

	clean_build_queue

	# Call the deadlock code as non-fatal which will check for cycles
	msg "Sanity checking build queue"
	bset status "sanity_check_queue:"
	sanity_check_queue 0

	if was_a_bulk_run; then
		if [ $resuming_build -eq 0 ]; then
			nbq=0
			nbq=$(find deps -type d -depth 1 | wc -l)
			# Add 1 for the main port to test
			was_a_testport_run && \
			    nbq=$((${nbq} + 1))
			bset stats_queued ${nbq##* }
		fi

		# Create a pool of ready-to-build from the deps pool
		find deps -type d -empty -depth 1 | \
			xargs -J % mv % pool/unbalanced
		load_priorities
		msg "Balancing pool"
		balance_pool

		[ -n "${ALLOW_MAKE_JOBS}" ] || \
		    echo "DISABLE_MAKE_JOBS=poudriere" \
		    >> ${MASTERMNT}/etc/make.conf
		# Don't leak ports-env UID as it conflicts with BUILD_AS_NON_ROOT
		if [ "${BUILD_AS_NON_ROOT}" = "yes" ]; then
			sed -i '' '/^UID=0$/d' "${MASTERMNT}/etc/make.conf"
			sed -i '' '/^GID=0$/d' "${MASTERMNT}/etc/make.conf"
			# Will handle manually for now on until build_port.
			export UID=0
			export GID=0
		fi

		jget ${JAILNAME} version > ${PACKAGES}/.jailversion

	fi
	unset P_PYTHON_DEFAULT_VERSION P_PYTHON3_DEFAULT

	return 0
}

load_priorities_tsortD() {
	local priority pkgname pkg_boost boosted origin
	local - # Keep set -f local

	tsort -D "pkg_deps" > "pkg_deps.depth"

	# Create buckets to satisfy the dependency chains, in reverse
	# order. Not counting here as there may be boosted priorities
	# at 99 or other high values.

	POOL_BUCKET_DIRS=$(awk '{print $1}' "pkg_deps.depth"|sort -run)

	set -f # for PRIORITY_BOOST
	boosted=0
	while read priority pkgname; do
		# Does this pkg have an override?
		for pkg_boost in ${PRIORITY_BOOST}; do
			case ${pkgname%-*} in
				${pkg_boost})
					[ -d "deps/${pkgname}" ] \
					    || continue
					get_origin_from_pkgname origin \
					    "${pkgname}"
					msg "Boosting priority: ${COLOR_PORT}${origin} | ${pkgname}"
					priority=${PRIORITY_BOOST_VALUE}
					boosted=1
					break
					;;
			esac
		done
		hash_set "priority" "${pkgname}" ${priority}
	done < "pkg_deps.depth"

	# Add ${PRIORITY_BOOST_VALUE} into the pool if needed.
	[ ${boosted} -eq 1 ] && POOL_BUCKET_DIRS="${PRIORITY_BOOST_VALUE} ${POOL_BUCKET_DIRS}"

	return 0
}

load_priorities_ptsort() {
	local priority pkgname originspec pkg_boost origin
	local - # Keep set -f local

	set -f # for PRIORITY_BOOST

	awk '{print $2 " " $1}' "pkg_deps" > "pkg_deps.ptsort"

	# Add in boosts before running ptsort
	while read pkgname originspec; do
		# Does this pkg have an override?
		for pkg_boost in ${PRIORITY_BOOST}; do
			case ${pkgname%-*} in
				${pkg_boost})
					[ -d "deps/${pkgname}" ] \
					    || continue
					originspec_decode "${originspec}" \
					    origin '' ''
					msg "Boosting priority: ${COLOR_PORT}${origin} | ${pkgname}"
					echo "${pkgname} ${PRIORITY_BOOST_VALUE}" >> \
					    "pkg_deps.ptsort"
					break
					;;
			esac
		done
	done < "all_pkgs"

	ptsort -p "pkg_deps.ptsort" > \
	    "pkg_deps.priority"

	# Create buckets to satisfy the dependency chain priorities.
	POOL_BUCKET_DIRS=$(awk '{print $1}' \
	    "pkg_deps.priority"|sort -run)

	# Read all priorities into the "priority" hash
	while read priority pkgname; do
		hash_set "priority" "${pkgname}" ${priority}
	done < "pkg_deps.priority"

	return 0
}

load_priorities() {
	[ "${PWD}" = "${MASTERMNT}/.p" ] || \
	    err 1 "load_priorities requires PWD=${MASTERMNT}/.p"

	msg "Processing PRIORITY_BOOST"
	bset status "load_priorities:"

	POOL_BUCKET_DIRS=""

	if [ ${POOL_BUCKETS} -gt 0 ]; then
		if [ "${USE_PTSORT}" = "yes" ]; then
			load_priorities_ptsort
		else
			load_priorities_tsortD
		fi
	fi

	# If there are no buckets then everything to build will fall
	# into 0 as they depend on nothing and nothing depends on them.
	# I.e., pkg-devel in -ac or testport on something with no deps
	# needed.
	[ -z "${POOL_BUCKET_DIRS}" ] && POOL_BUCKET_DIRS="0"

	# Create buckets after loading priorities in case of boosts.
	( cd pool && mkdir ${POOL_BUCKET_DIRS} )

	# unbalanced is where everything starts at.  Items are moved in
	# balance_pool based on their priority in the "priority" hash.
	POOL_BUCKET_DIRS="${POOL_BUCKET_DIRS} unbalanced"

	return 0
}

balance_pool() {
	# Don't bother if disabled
	[ ${POOL_BUCKETS} -gt 0 ] || return 0
	[ "${PWD}" = "${MASTERMNT}/.p" ] || \
	    err 1 "balance_pool requires PWD=${MASTERMNT}/.p"

	local pkgname pkg_dir dep_count lock

	# Avoid running this in parallel, no need. Note that this lock is
	# not on the unbalanced/ dir, but only this function. clean.sh writes
	# to unbalanced/, queue_empty() reads from it, and next_in_queue()
	# moves from it.
	lock=.lock-balance_pool
	mkdir ${lock} 2>/dev/null || return 0

	if dirempty pool/unbalanced; then
		rmdir ${lock}
		return 0
	fi

	if [ -n "${MY_JOBID}" ]; then
		bset ${MY_JOBID} status "balancing_pool:"
	else
		bset status "balancing_pool:"
	fi

	# For everything ready-to-build...
	for pkg_dir in pool/unbalanced/*; do
		# May be empty due to racing with next_in_queue()
		case "${pkg_dir}" in
			"pool/unbalanced/*") break ;;
		esac
		pkgname=${pkg_dir##*/}
		hash_get "priority" "${pkgname}" dep_count || dep_count=0
		# This races with next_in_queue(), just ignore failure
		# to move it.
		rename "${pkg_dir}" \
		    "pool/${dep_count}/${pkgname}" \
		    2>/dev/null || :
	done
	# New files may have been added in unbalanced/ via clean.sh due to not
	# being locked. These will be picked up in the next run.

	rmdir ${lock}
}

append_make() {
	[ $# -ne 2 ] && eargs append_make src_makeconf dst_makeconf
	local src_makeconf=$1
	local dst_makeconf=$2

	if [ "${src_makeconf}" = "-" ]; then
		src_makeconf="${POUDRIERED}/make.conf"
	else
		src_makeconf="${POUDRIERED}/${src_makeconf}-make.conf"
	fi

	[ -f "${src_makeconf}" ] || return 0
	src_makeconf="$(realpath ${src_makeconf} 2>/dev/null)"
	# Only append if not already done (-z -p or -j match)
	grep -q "# ${src_makeconf} #" ${dst_makeconf} && return 0
	msg "Appending to make.conf: ${src_makeconf}"
	echo "#### ${src_makeconf} ####" >> ${dst_makeconf}
	cat "${src_makeconf}" >> ${dst_makeconf}
}

read_packages_from_params()
{
	if [ $# -eq 0 -o -z "$1" ]; then
		[ -n "${LISTPKGS}" -o ${ALL} -eq 1 ] ||
		    err 1 "No packages specified"
		if [ ${ALL} -eq 0 ]; then
			for listpkg_name in ${LISTPKGS}; do
				[ -f "${listpkg_name}" ] ||
				    err 1 "No such list of packages: ${listpkg_name}"
			done
		fi
	else
		[ ${ALL} -eq 0 ] ||
		    err 1 "command line arguments and -a cannot be used at the same time"
		[ -z "${LISTPKGS}" ] ||
		    err 1 "command line arguments and list of ports cannot be used at the same time"
		LISTPORTS="$@"
	fi
}

clean_restricted() {
	msg "Cleaning restricted packages"
	bset status "clean_restricted:"
	# Remount rw
	# mount_nullfs does not support mount -u
	umount ${UMOUNT_NONBUSY} ${MASTERMNT}/packages
	mount_packages
	injail /usr/bin/make -s -C ${PORTSDIR} -j ${PARALLEL_JOBS} \
	    RM="/bin/rm -fv" ECHO_MSG="true" clean-restricted
	# Remount ro
	umount ${UMOUNT_NONBUSY} ${MASTERMNT}/packages
	mount_packages -o ro
}

sign_pkg() {
	[ $# -eq 2 ] || eargs sign_pkg sigtype pkgfile
	local sigtype="$1"
	local pkgfile="$2"

	if [ "${sigtype}" = "fingerprint" ]; then
		rm -f "${pkgfile}.sig"
		sha256 -q "${pkgfile}" | ${SIGNING_COMMAND} > "${pkgfile}.sig"
	elif [ "${sigtype}" = "pubkey" ]; then
		rm -f "${pkgfile}.pubkeysig"
		echo -n $(sha256 -q "${pkgfile}") | \
		    openssl dgst -sha256 -sign "${PKG_REPO_SIGNING_KEY}" \
		    -binary -out "${pkgfile}.pubkeysig"
	fi
}

build_repo() {
	local origin

	msg "Creating pkg repository"
	bset status "pkgrepo:"
	ensure_pkg_installed force_extract || \
	    err 1 "Unable to extract pkg."
	run_hook pkgrepo sign "${PACKAGES}" "${PKG_REPO_SIGNING_KEY}" \
	    "${PKG_REPO_FROM_HOST:-no}" "${PKG_REPO_META_FILE}"
	if [ -r "${PKG_REPO_META_FILE:-/nonexistent}" ]; then
		PKG_META="-m /tmp/pkgmeta"
		PKG_META_MASTERMNT="-m ${MASTERMNT}/tmp/pkgmeta"
		install -m 0400 "${PKG_REPO_META_FILE}" \
		    ${MASTERMNT}/tmp/pkgmeta
	fi
	mkdir -p ${MASTERMNT}/tmp/packages
	if [ -n "${PKG_REPO_SIGNING_KEY}" ]; then
		install -m 0400 ${PKG_REPO_SIGNING_KEY} \
			${MASTERMNT}/tmp/repo.key
		injail ${PKG_BIN} repo -o /tmp/packages \
			${PKG_META} \
			/packages /tmp/repo.key
		rm -f ${MASTERMNT}/tmp/repo.key
	elif [ "${PKG_REPO_FROM_HOST:-no}" = "yes" ]; then
		# Sometimes building repo from host is needed if
		# using SSH with DNSSEC as older hosts don't support
		# it.
		${MASTERMNT}${PKG_BIN} repo \
		    -o ${MASTERMNT}/tmp/packages ${PKG_META_MASTERMNT} \
		    ${MASTERMNT}/packages \
		    ${SIGNING_COMMAND:+signing_command: ${SIGNING_COMMAND}}
	else
		JNETNAME="n" injail ${PKG_BIN} repo \
		    -o /tmp/packages ${PKG_META} /packages \
		    ${SIGNING_COMMAND:+signing_command: ${SIGNING_COMMAND}}
	fi
	cp ${MASTERMNT}/tmp/packages/* ${PACKAGES}/

	# Sign the ports-mgmt/pkg package for bootstrap
	if [ -e "${PACKAGES}/Latest/pkg.txz" ]; then
		if [ -n "${SIGNING_COMMAND}" ]; then
			sign_pkg fingerprint "${PACKAGES}/Latest/pkg.txz"
		elif [ -n "${PKG_REPO_SIGNING_KEY}" ]; then
			sign_pkg pubkey "${PACKAGES}/Latest/pkg.txz"
		fi
	fi
}

# Builtin-only functions
_BUILTIN_ONLY=""
for _var in ${_BUILTIN_ONLY}; do
	if ! [ "$(type ${_var} 2>/dev/null)" = \
		"${_var} is a shell builtin" ]; then
		eval "${_var}() { return 0; }"
	fi
done
if [ "$(type setproctitle 2>/dev/null)" = "setproctitle is a shell builtin" ]; then
	setproctitle() {
		PROC_TITLE="$@"
		command setproctitle "poudriere${MASTERNAME:+[${MASTERNAME}]}${MY_JOBID:+[${MY_JOBID}]}: $@"
	}
else
	setproctitle() { }
fi

STATUS=0 # out of jail #
# cd into / to avoid foot-shooting if running from deleted dirs or
# NFS dir which root has no access to.
SAVED_PWD="${PWD}"
cd /

. ${SCRIPTPREFIX}/include/colors.pre.sh
[ -z "${POUDRIERE_ETC}" ] &&
    POUDRIERE_ETC=$(realpath ${SCRIPTPREFIX}/../../etc)
# If this is a relative path, add in ${PWD} as a cd / is done.
[ "${POUDRIERE_ETC#/}" = "${POUDRIERE_ETC}" ] && \
    POUDRIERE_ETC="${SAVED_PWD}/${POUDRIERE_ETC}"
POUDRIERED=${POUDRIERE_ETC}/poudriere.d
if [ -r "${POUDRIERE_ETC}/poudriere.conf" ]; then
	. "${POUDRIERE_ETC}/poudriere.conf"
elif [ -r "${POUDRIERED}/poudriere.conf" ]; then
	. "${POUDRIERED}/poudriere.conf"
else
	err 1 "Unable to find a readable poudriere.conf in ${POUDRIERE_ETC} or ${POUDRIERED}"
fi
include_poudriere_confs "$@"

AWKPREFIX=${SCRIPTPREFIX}/awk
HTMLPREFIX=${SCRIPTPREFIX}/html
HOOKDIR=${POUDRIERED}/hooks

# If the zfs module is not loaded it means we can't have zfs
[ -z "${NO_ZFS}" ] && lsvfs zfs >/dev/null 2>&1 || NO_ZFS=yes
# Short circuit to prevent running zpool(1) and loading zfs.ko
[ -z "${NO_ZFS}" ] && [ -z "$(zpool list -H -o name 2>/dev/null)" ] && NO_ZFS=yes

[ -z "${NO_ZFS}" -a -z ${ZPOOL} ] && err 1 "ZPOOL variable is not set"
[ -z ${BASEFS} ] && err 1 "Please provide a BASEFS variable in your poudriere.conf"

trap sigpipe_handler SIGPIPE
trap sigint_handler SIGINT
trap sigterm_handler SIGTERM
trap exit_handler EXIT
enable_siginfo_handler() {
	was_a_bulk_run && trap siginfo_handler SIGINFO
	in_siginfo_handler=0
	return 0
}
enable_siginfo_handler

# Test if zpool exists
if [ -z "${NO_ZFS}" ]; then
	zpool list ${ZPOOL} >/dev/null 2>&1 || err 1 "No such zpool: ${ZPOOL}"
fi

: ${SVN_HOST="svn.freebsd.org"}
: ${GIT_BASEURL="github.com/freebsd/freebsd.git"}
: ${GIT_PORTSURL="github.com/freebsd/freebsd-ports.git"}
: ${FREEBSD_HOST="https://download.FreeBSD.org"}
if [ -z "${NO_ZFS}" ]; then
	: ${ZROOTFS="/poudriere"}
	case ${ZROOTFS} in
	[!/]*) err 1 "ZROOTFS shoud start with a /" ;;
	esac
fi

HOST_OSVERSION="$(sysctl -n kern.osreldate)"
if [ -z "${NO_ZFS}" -a -z "${ZFS_DEADLOCK_IGNORED}" ]; then
	[ ${HOST_OSVERSION} -gt 900000 -a \
	    ${HOST_OSVERSION} -le 901502 ] && err 1 \
	    "FreeBSD 9.1 ZFS is not safe. It is known to deadlock and cause system hang. Either upgrade the host or set ZFS_DEADLOCK_IGNORED=yes in poudriere.conf"
fi

: ${USE_TMPFS:=no}
[ -n "${MFSSIZE}" -a "${USE_TMPFS}" != "no" ] && err 1 "You can't use both tmpfs and mdmfs"

for val in ${USE_TMPFS}; do
	case ${val} in
	wrkdir) TMPFS_WRKDIR=1 ;;
	data) TMPFS_DATA=1 ;;
	all) TMPFS_ALL=1 ;;
	localbase) TMPFS_LOCALBASE=1 ;;
	yes)
		TMPFS_WRKDIR=1
		TMPFS_DATA=1
		;;
	no) ;;
	*) err 1 "Unknown value for USE_TMPFS can be a combination of wrkdir,data,all,yes,no,localbase" ;;
	esac
done

case ${TMPFS_WRKDIR}${TMPFS_DATA}${TMPFS_LOCALBASE}${TMPFS_ALL} in
1**1|*1*1|**11)
	TMPFS_WRKDIR=0
	TMPFS_DATA=0
	TMPFS_LOCALBASE=0
	;;
esac

POUDRIERE_DATA=`get_data_dir`
: ${WRKDIR_ARCHIVE_FORMAT="tbz"}
case "${WRKDIR_ARCHIVE_FORMAT}" in
	tar|tgz|tbz|txz);;
	*) err 1 "invalid format for WRKDIR_ARCHIVE_FORMAT: ${WRKDIR_ARCHIVE_FORMAT}" ;;
esac

#Converting portstree if any
if [ ! -d ${POUDRIERED}/ports ]; then
	mkdir -p ${POUDRIERED}/ports
	[ -z "${NO_ZFS}" ] && zfs list -t filesystem -H \
		-o ${NS}:type,${NS}:name,${NS}:method,mountpoint,name | \
		grep "^ports" | \
		while read t name method mnt fs; do
			msg "Converting the ${name} ports tree"
			pset ${name} method ${method}
			pset ${name} mnt ${mnt}
			pset ${name} fs ${fs}
			# Delete the old properties
			zfs inherit -r ${NS}:type ${fs}
			zfs inherit -r ${NS}:name ${fs}
			zfs inherit -r ${NS}:method ${fs}
		done
	if [ -f ${POUDRIERED}/portstrees ]; then
		while read name method mnt; do
			[ -z "${name###*}" ] && continue # Skip comments
			msg "Converting the ${name} ports tree"
			mkdir ${POUDRIERED}/ports/${name}
			echo ${method} > ${POUDRIERED}/ports/${name}/method
			echo ${mnt} > ${POUDRIERED}/ports/${name}/mnt
		done < ${POUDRIERED}/portstrees
		rm -f ${POUDRIERED}/portstrees
	fi
fi

#Converting jails if any
if [ ! -d ${POUDRIERED}/jails ]; then
	mkdir -p ${POUDRIERED}/jails
	[ -z "${NO_ZFS}" ] && zfs list -t filesystem -H \
		-o ${NS}:type,${NS}:name,${NS}:version,${NS}:arch,${NS}:method,mountpoint,name | \
		grep "^rootfs" | \
		while read t name version arch method mnt fs; do
			msg "Converting the ${name} jail"
			jset ${name} version ${version}
			jset ${name} arch ${arch}
			jset ${name} method ${method}
			jset ${name} mnt ${mnt}
			jset ${name} fs ${fs}
			# Delete the old properties
			zfs inherit -r ${NS}:type ${fs}
			zfs inherit -r ${NS}:name ${fs}
			zfs inherit -r ${NS}:method ${fs}
			zfs inherit -r ${NS}:version ${fs}
			zfs inherit -r ${NS}:arch ${fs}
			zfs inherit -r ${NS}:stats_built ${fs}
			zfs inherit -r ${NS}:stats_failed ${fs}
			zfs inherit -r ${NS}:stats_skipped ${fs}
			zfs inherit -r ${NS}:stats_ignored ${fs}
			zfs inherit -r ${NS}:stats_queued ${fs}
			zfs inherit -r ${NS}:status ${fs}
		done
fi

: ${LOIP6:=::1}
: ${LOIP4:=127.0.0.1}
# If in a nested jail we may not even have a loopback to use.
if [ ${JAILED} -eq 1 ]; then
	# !! Note these exit statuses are inverted
	ifconfig | \
	    awk -vip="${LOIP4}" '$1 == "inet6" && $2 == ip {exit 1}' && \
	    LOIP6=
	ifconfig | \
	    awk -vip="${LOIP6}" '$1 == "inet" && $2 == ip {exit 1}' && \
	    LOIP4=
fi
case $IPS in
01)
	localipargs="${LOIP6:+ip6.addr=${LOIP6}}"
	ipargs="ip6=inherit"
	;;
10)
	localipargs="${LOIP4:+ip4.addr=${LOIP4}}"
	ipargs="ip4=inherit"
	;;
11)
	localipargs="${LOIP4:+ip4.addr=${LOIP4} }${LOIP6:+ip6.addr=${LOIP6}}"
	ipargs="ip4=inherit ip6=inherit"
	;;
esac

NCPU=$(sysctl -n hw.ncpu)

# Check if parallel umount will contend on the vnode free list lock
if sysctl -n vfs.mnt_free_list_batch >/dev/null 2>&1; then
	# Nah, parallel umount should be fine.
	UMOUNT_BATCHING=1
else
	UMOUNT_BATCHING=0
fi
# Determine if umount -n can be used.
if grep -q "#define[[:space:]]MNT_NONBUSY" /usr/include/sys/mount.h \
    2>/dev/null; then
	UMOUNT_NONBUSY="-n"
fi

case ${PARALLEL_JOBS} in
''|*[!0-9]*)
	PARALLEL_JOBS=${NCPU}
	;;
esac

case ${POOL_BUCKETS} in
''|*[!0-9]*)
	# 1 will auto determine proper size, 0 disables.
	POOL_BUCKETS=1
	;;
esac

if [ "${PRESERVE_TIMESTAMP:-no}" = "yes" ]; then
	SVN_PRESERVE_TIMESTAMP="--config-option config:miscellany:use-commit-times=yes"
fi

: ${WATCHDIR:=${POUDRIERE_DATA}/queue}
: ${PIDFILE:=${POUDRIERE_DATA}/daemon.pid}
: ${QUEUE_SOCKET:=/var/run/poudriered.sock}
: ${PORTBUILD_UID:=65532}
: ${PORTBUILD_GID:=${PORTBUILD_UID}}
: ${PORTBUILD_USER:=nobody}
: ${CCACHE_DIR_NON_ROOT_SAFE:=no}
if [ -n "${CCACHE_DIR}" ] && [ "${CCACHE_DIR_NON_ROOT_SAFE}" = "no" ]; then
	if [ "${BUILD_AS_NON_ROOT}" = "yes" ]; then
		msg_warn "BUILD_AS_NON_ROOT and CCACHE_DIR are potentially incompatible.  Disabling BUILD_AS_NON_ROOT"
		msg_warn "Either disable one or set CCACHE_DIR_NON_ROOT_SAFE=yes and chown -R CCACHE_DIR to the user ${PORTBUILD_USER} (uid: ${PORTBUILD_UID})"
	fi
	# Default off with CCACHE_DIR.
	: ${BUILD_AS_NON_ROOT:=no}
fi
# Default on otherwise.
: ${BUILD_AS_NON_ROOT:=yes}
: ${DISTFILES_CACHE:=/nonexistent}
: ${SVN_CMD:=$(which svn 2>/dev/null || which svnlite 2>/dev/null)}
: ${GIT_CMD:=git}
: ${BINMISC:=/usr/sbin/binmiscctl}
# 24 hours for 1 command
: ${MAX_EXECUTION_TIME:=86400}
# 120 minutes with no log update
: ${NOHANG_TIME:=7200}
: ${PATCHED_FS_KERNEL:=no}
: ${ALL:=0}
: ${CLEAN:=0}
: ${CLEAN_LISTED:=0}
: ${JAIL_NEEDS_CLEAN:=0}
: ${VERBOSE:=0}
: ${QEMU_EMULATING:=0}
: ${PORTTESTING_FATAL:=yes}
: ${PORTTESTING_RECURSIVE:=0}
: ${PRIORITY_BOOST_VALUE:=99}
: ${RESTRICT_NETWORKING:=yes}
: ${TRIM_ORPHANED_BUILD_DEPS:=yes}
: ${USE_JEXECD:=no}
: ${USE_PROCFS:=yes}
: ${USE_FDESCFS:=yes}
: ${USE_PTSORT:=yes}
: ${MUTABLE_BASE:=yes}
: ${HTML_JSON_UPDATE_INTERVAL:=2}
: ${HTML_TRACK_REMAINING:=no}
DRY_RUN=0

# Be sure to update poudriere.conf to document the default when changing these
: ${RESOLV_CONF="/etc/resolv.conf"}
: ${MAX_EXECUTION_TIME:=86400}         # 24 hours for 1 command
: ${NOHANG_TIME:=7200}                 # 120 minutes with no log update
: ${TIMESTAMP_LOGS:=no}
: ${ATOMIC_PACKAGE_REPOSITORY:=yes}
: ${KEEP_OLD_PACKAGES:=no}
: ${KEEP_OLD_PACKAGES_COUNT:=5}
: ${COMMIT_PACKAGES_ON_FAILURE:=yes}
: ${SAVE_WRKDIR:=no}
: ${CHECK_CHANGED_DEPS:=yes}
: ${BAD_PKGNAME_DEPS_ARE_FATAL:=no}
: ${CHECK_CHANGED_OPTIONS:=verbose}
: ${NO_RESTRICTED:=no}
: ${USE_COLORS:=yes}
: ${ALLOW_MAKE_JOBS_PACKAGES=pkg ccache}

: ${POUDRIERE_TMPDIR:=$(command mktemp -dt poudriere)}
: ${SHASH_VAR_PATH_DEFAULT:=${POUDRIERE_TMPDIR}}
: ${SHASH_VAR_PATH:=${SHASH_VAR_PATH_DEFAULT}}
: ${SHASH_VAR_PREFIX:=sh-}

: ${USE_CACHED:=no}

: ${BUILDNAME_FORMAT:="%Y-%m-%d_%Hh%Mm%Ss"}
: ${BUILDNAME:=$(date +${BUILDNAME_FORMAT})}

: ${HTML_TYPE:=inline}

if [ -n "${MAX_MEMORY}" ]; then
	MAX_MEMORY_BYTES="$((${MAX_MEMORY} * 1024 * 1024 * 1024))"
fi
: ${MAX_FILES:=1024}

TIME_START=$(clock -monotonic)
EPOCH_START=$(clock -epoch)

[ -d ${WATCHDIR} ] || mkdir -p ${WATCHDIR}

. ${SCRIPTPREFIX}/include/util.sh
. ${SCRIPTPREFIX}/include/colors.sh
. ${SCRIPTPREFIX}/include/display.sh
. ${SCRIPTPREFIX}/include/html.sh
. ${SCRIPTPREFIX}/include/parallel.sh
. ${SCRIPTPREFIX}/include/hash.sh
. ${SCRIPTPREFIX}/include/shared_hash.sh
. ${SCRIPTPREFIX}/include/cache.sh
. ${SCRIPTPREFIX}/include/fs.sh

if [ -z "${LOIP6}" -a -z "${LOIP4}" ]; then
	msg_warn "No loopback address defined, consider setting LOIP6/LOIP4 or assigning a loopback address to the jail."
fi

if [ -e /nonexistent ]; then
	err 1 "You may not have a /nonexistent.  Please remove it."
fi<|MERGE_RESOLUTION|>--- conflicted
+++ resolved
@@ -4039,9 +4039,8 @@
 	local flavor_var="$5"
 	local flavors_var="$6"
 	local _pkgname _pkg_deps _lib_depends= _run_depends= _selected_options=
-<<<<<<< HEAD
 	local _changed_options= _changed_deps= _depends_args= _lookup_flavors=
-	local _existing_origin _existing_originspec
+	local _existing_origin _existing_originspec categories
 	local _default_originspec _default_pkgname
 	local origin _origin_dep_args _dep_args _dep _new_pkg_deps
 	local _origin_flavor _flavor _flavors _dep_arg _new_dep_args
@@ -4059,13 +4058,6 @@
 	else
 		_default_originspec="${originspec}"
 	fi
-=======
-	local _changed_options= _changed_deps=
-	local _existing_pkgname _existing_origin categories
-
-	shash_get origin-pkgname "${origin}" _existing_pkgname && \
-	    err 1 "deps_fetch_vars: already had ${origin} as ${_existing_pkgname}"
->>>>>>> 5f539873
 
 	if [ "${CHECK_CHANGED_OPTIONS}" != "no" ]; then
 		_changed_options="SELECTED_OPTIONS:O _selected_options"
@@ -4084,12 +4076,9 @@
 	fi
 	if ! port_var_fetch_originspec "${originspec}" \
 	    PKGNAME _pkgname \
-<<<<<<< HEAD
 	    ${_depends_args} \
 	    ${_lookup_flavors} \
-=======
 	    CATEGORIES categories \
->>>>>>> 5f539873
 	    ${_changed_deps} \
 	    ${_changed_options} \
 	    _PDEPS='${PKG_DEPENDS} ${EXTRACT_DEPENDS} ${PATCH_DEPENDS} ${FETCH_DEPENDS} ${BUILD_DEPENDS} ${LIB_DEPENDS} ${RUN_DEPENDS}' \
@@ -4100,8 +4089,16 @@
 	fi
 
 	[ -n "${_pkgname}" ] || \
-<<<<<<< HEAD
 	    err 1 "deps_fetch_vars: failed to get PKGNAME for ${originspec}"
+
+	# Validate CATEGORIES is proper to avoid:
+	# - Pkg not registering the dependency
+	# - Having delete_old_pkg later remove it due to the origin fetched
+	#   from pkg-query not existing.
+	if [ "${categories%% *}" != "${origin%%/*}" ]; then
+		msg_error "${COLOR_PORT}${origin}${COLOR_RESET} has incorrect CATEGORIES, first should be '${origin%%/*}'.  Please contact maintainer of the port to fix this."
+		return 1
+	fi
 
 	if have_ports_feature DEPENDS_ARGS; then
 		# Determine if the port's claimed DEPENDS_ARGS even matter.
@@ -4142,22 +4139,6 @@
 		done
 		_dep_args="${_new_dep_args}"
 	fi
-=======
-	    err 1 "deps_fetch_vars: failed to get PKGNAME for ${origin}"
-
-	# Validate CATEGORIES is proper to avoid:
-	# - Pkg not registering the dependency
-	# - Having delete_old_pkg later remove it due to the origin fetched
-	#   from pkg-query not existing.
-	if [ "${categories%% *}" != "${origin%%/*}" ]; then
-		msg_error "${COLOR_PORT}${origin}${COLOR_RESET} has incorrect CATEGORIES, first should be '${origin%%/*}'.  Please contact maintainer of the port to fix this."
-		return 1
-	fi
-
-	# Make sure this PKGNAME did not already exist.
-	shash_get pkgname-origin "${_pkgname}" _existing_origin && \
-	    err 1 "Duplicated origin for ${_pkgname}: ${COLOR_PORT}${origin}${COLOR_RESET} AND ${COLOR_PORT}${_existing_origin}${COLOR_RESET}. Rerun with -v to see which ports are depending on these."
->>>>>>> 5f539873
 
 	setvar "${pkgname_var}" "${_pkgname}"
 	# Deal with py3 slave port hack by forcing some DEPENDS_ARGS on
