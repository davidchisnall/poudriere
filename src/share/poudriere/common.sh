--- conflicted
+++ resolved
@@ -1304,16 +1304,12 @@
 		fetch)
 			jstop
 			jstart 1
-<<<<<<< HEAD
-			;;
-=======
 			JUSER=root
 			;;
 		extract)
 			chown -R ${JUSER} ${mnt}/wrkdirs
 			;;
 		*-depends|install-mtree) JUSER=root ;;
->>>>>>> aec31aa8
 		configure) [ -n "${PORTTESTING}" ] && markfs prebuild ${mnt} ;;
 		${build_fs_violation_check_target})
 			if [ -n "${PORTTESTING}" ]; then
