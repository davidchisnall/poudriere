--- conflicted
+++ resolved
@@ -26,17 +26,11 @@
 # OUT OF THE USE OF THIS SOFTWARE, EVEN IF ADVISED OF THE POSSIBILITY OF
 # SUCH DAMAGE.
 
-<<<<<<< HEAD
 BSDPLATFORM=`uname -s | tr '[:upper:]' '[:lower:]'`
 
 dir_empty() {
 	find $1 -maxdepth 0 -empty
-=======
-# zfs namespace
-NS="poudriere"
-IPS="$(sysctl -n kern.features.inet 2>/dev/null || echo 0)$(sysctl -n kern.features.inet6 2>/dev/null || echo 0)"
-RELDATE=$(sysctl -n kern.osreldate)
-JAILED=$(sysctl -n security.jail.jailed)
+}
 BLACKLIST=""
 
 # Return true if ran from bulk/testport, ie not daemon/status/jail
@@ -53,7 +47,6 @@
 	# by using 'pwait' to wait(2) and then 'wait' to collect return code
 	pwait "$@" 2>/dev/null || :
 	wait "$@"
->>>>>>> 2b57be6d
 }
 
 err() {
@@ -117,40 +110,6 @@
 	echo ${MASTERNAME}${MY_JOBID+-job-${MY_JOBID}}
 }
 
-<<<<<<< HEAD
-=======
-injail() {
-	jexec -U ${JUSER:-root} ${MASTERNAME}${MY_JOBID+-job-${MY_JOBID}} "$@"
-}
-
-jstart() {
-	local network="${localipargs}"
-	[ $1 -eq 1 ] && network="${ipargs}"
-
-	jail -c persist name=${MASTERNAME}${MY_JOBID+-job-${MY_JOBID}} \
-		path=${MASTERMNT}${MY_JOBID+/../${MY_JOBID}} \
-		host.hostname=${MASTERNAME}${MY_JOBID+-job-${MY_JOBID}} \
-		${network} \
-		allow.socket_af allow.raw_sockets allow.chflags allow.sysvipc
-	if ! injail id ${PORTBUILD_USER} >/dev/null 2>&1 ; then
-		msg_n "Creating user/group ${PORTBUILD_USER}"
-		injail pw groupadd ${PORTBUILD_USER} -g 65532 || \
-		err 1 "Unable to create group ${PORTBUILD_USER}"
-		injail pw useradd ${PORTBUILD_USER} -u 65532 -d /nonexistent -c "Package builder" || \
-		err 1 "Unable to create user ${PORTBUILD_USER}"
-		echo " done"
-	fi
-}
-
-jstop() {
-	# SIGKILL everything as jail -r does not seem to wait
-	# for processes to actually exit. So there is a race condition
-	# on umount after this where files may still be opened.
-	injail kill -9 -1 2>/dev/null || :
-	jail -r ${MASTERNAME}${MY_JOBID+-job-${MY_JOBID}} 2>/dev/null || :
-}
-
->>>>>>> 2b57be6d
 eargs() {
 	case $# in
 	0) err 1 "No arguments expected" ;;
@@ -522,77 +481,6 @@
 	fetch -p -o $1 $2 || fetch -p -o $1 $2 || err 1 "Failed to fetch from $2"
 }
 
-<<<<<<< HEAD
-=======
-createfs() {
-	[ $# -ne 3 ] && eargs name mnt fs
-	local name mnt fs
-	name=$1
-	mnt=$(echo $2 | sed -e "s,//,/,g")
-	fs=$3
-
-	[ -z "${NO_ZFS}" ] || fs=none
-
-	if [ -n "${fs}" -a "${fs}" != "none" ]; then
-		msg_n "Creating ${name} fs..."
-		zfs create -p \
-			-o mountpoint=${mnt} ${fs} || err 1 " fail"
-		echo " done"
-	else
-		mkdir -p ${mnt}
-	fi
-}
-
-rollbackfs() {
-	[ $# -ne 2 ] && eargs name mnt
-	local name=$1
-	local mnt=$2
-	local fs=$(zfs_getfs ${mnt})
-	local mtree_mnt
-
-	if [ -n "${fs}" ]; then
-		zfs rollback -r ${fs}@${name}  || err 1 "Unable to rollback ${fs}"
-		return
-	fi
-
-	if [ "${name}" = "prepkg" ]; then
-		mtree_mnt="${MASTERMNT}"
-	else
-		mtree_mnt="${mnt}"
-	fi
-
-	cpdup -i0 -X ${MASTERMNT}/usr/src -X ${MASTERMNT}/poudriere ${MASTERMNT} ${mnt}
-}
-
-umountfs() {
-	[ $# -lt 1 ] && eargs mnt childonly
-	local mnt=$1
-	local childonly=$2
-	local pattern
-
-	[ -n "${childonly}" ] && pattern="/"
-
-	[ -d "${mnt}" ] || return 0
-	mnt=$(realpath ${mnt})
-	mount | sort -r -k 2 | while read dev on pt opts; do
-		case ${pt} in
-		${mnt}${pattern}*)
-			umount -f ${pt} || :
-			[ "${dev#/dev/md*}" != "${dev}" ] && mdconfig -d -u ${dev#/dev/md*}
-		;;
-		esac
-	done
-
-	return 0
-}
-
-zfs_getfs() {
-	[ $# -ne 1 ] && eargs mnt
-	local mnt=$(realpath $1)
-	mount -t zfs | awk -v n="${mnt}" ' $3 == n { print $1 }'
-}
-
->>>>>>> 2b57be6d
 unmarkfs() {
 	[ $# -ne 2 ] && eargs name mnt
 	local name=$1
@@ -645,17 +533,11 @@
 		return 0
 	fi
 	mkdir -p ${mnt}/poudriere/
-<<<<<<< HEAD
-	if [ "${name}" = "prepkg" ]; then
-		cat > ${mnt}/poudriere/mtree.${name}exclude << EOF
-./ccache/*
-=======
 
 	case "${name}" in
 		prepkg|poststage)
 			cat > ${mnt}/poudriere/mtree.${name}exclude << EOF
 .${HOME}/.ccache/*
->>>>>>> 2b57be6d
 ./compat/linux/proc
 ./dev/*
 ./distfiles/*
@@ -663,25 +545,15 @@
 ./packages/*
 ./poudriere/*
 ./proc/*
-<<<<<<< HEAD
 .${PORTSRC}/*
-=======
-./usr/ports/*
->>>>>>> 2b57be6d
 ./usr/src
 ./var/db/ports/*
 ./wrkdirs/*
 EOF
-<<<<<<< HEAD
-	elif [ "${name}" = "prebuild" ]; then
-		cat >  ${mnt}/poudriere/mtree.${name}exclude << EOF
-./ccache/*
-=======
 			;;
 		prebuild|prestage)
 			cat > ${mnt}/poudriere/mtree.${name}exclude << EOF
 .${HOME}/.ccache/*
->>>>>>> 2b57be6d
 ./compat/linux/proc
 ./dev/*
 ./distfiles/*
@@ -690,26 +562,16 @@
 ./poudriere/*
 ./proc/*
 ./tmp/*
-<<<<<<< HEAD
 .${PORTSRC}/*
-=======
-./usr/ports/*
->>>>>>> 2b57be6d
 ./usr/src
 ./var/db/ports/*
 ./wrkdirs/*
 EOF
-<<<<<<< HEAD
-	elif [ "${name}" = "preinst" ]; then
-		cat >  ${mnt}/poudriere/mtree.${name}exclude << EOF
-./ccache/*
-=======
 			;;
 		preinst)
 			cat >  ${mnt}/poudriere/mtree.${name}exclude << EOF
 .${HOME}/*
 .${HOME}/.ccache/*
->>>>>>> 2b57be6d
 ./compat/linux/proc/*
 ./dev/*
 ./distfiles/*
@@ -725,24 +587,11 @@
 ./packages/*
 ./poudriere/*
 ./proc/*
-<<<<<<< HEAD
-.${HOME}/*
 ./tmp/*
 .${PORTSRC}/*
-.${LOCALBASE:-/usr/local}/etc/gconf/gconf.xml.defaults
-.${LOCALBASE:-/usr/local}/lib/charset.alias
-.${LOCALBASE:-/usr/local}/share/applications/mimeinfo.cache
-.${LOCALBASE:-/usr/local}/share/nls/POSIX
-.${LOCALBASE:-/usr/local}/share/nls/en_US.US-ASCII
-./usr/src
-./var/db/*
-=======
-./tmp/*
-./usr/ports/*
 ./usr/src
 ./var/db/pkg/*
 ./var/db/ports/*
->>>>>>> 2b57be6d
 ./var/log/*
 ./var/mail/*
 ./var/run/*
@@ -756,117 +605,6 @@
 	echo " done"
 }
 
-<<<<<<< HEAD
-=======
-clonefs() {
-	[ $# -lt 2 ] && eargs from to snap
-	local from=$1
-	local to=$2
-	local snap=$3
-	local name zfs_to
-	local fs=$(zfs_getfs ${from})
-
-	destroyfs ${to} jail
-	mkdir -p ${to}
-	to=$(realpath ${to})
-	[ ${TMPFS_ALL} -eq 1 ] && unset fs
-	if [ -n "${fs}" ]; then
-		name=${to##*/}
-
-		if [ "${name}" = "ref" ]; then
-			zfs_to=${fs%/*}/${MASTERNAME}-${name}
-		else
-			zfs_to=${fs}/${name}
-		fi
-
-		zfs clone -o mountpoint=${to} \
-			-o sync=disabled \
-			-o atime=off \
-			-o compression=off \
-			${fs}@${snap} \
-			${zfs_to}
-	else
-		[ ${TMPFS_ALL} -eq 1 ] && mount -t tmpfs tmpfs ${to}
-		# Mount /usr/src into target, no need for anything to write to it
-		mkdir -p ${to}/usr/src
-		mount -t nullfs -o ro ${from}/usr/src ${to}/usr/src
-		cpdup -X ${from}/usr/src -X ${from}/poudriere ${from} ${to}
-	fi
-}
-
-rm() {
-	local arg
-
-	for arg in "$@"; do
-		[ "${arg}" = "/" ] && err 1 "Tried to rm /"
-		[ "${arg%/}" = "/bin" ] && err 1 "Tried to rm /*"
-	done
-
-	/bin/rm "$@"
-}
-
-destroyfs() {
-	[ $# -ne 2 ] && eargs name type
-	local mnt fs type
-	mnt=$1
-	type=$2
-	[ -d ${mnt} ] || return 0
-	mnt=$(realpath ${mnt})
-	fs=$(zfs_getfs ${mnt})
-	umountfs ${mnt} 1
-	if [ ${TMPFS_ALL} -eq 1 ]; then
-		umount -f ${mnt} 2>/dev/null || :
-	elif [ -n "${fs}" -a "${fs}" != "none" ]; then
-		zfs destroy -rf ${fs}
-		rmdir ${mnt}
-	else
-		chflags -R noschg ${mnt}
-		rm -rf ${mnt}
-	fi
-}
-
-do_jail_mounts() {
-	[ $# -ne 2 ] && eargs mnt arch
-	local mnt=$1
-	local arch=$2
-	local devfspath="null zero random urandom stdin stdout stderr fd fd/* bpf* pts pts/*"
-
-	# clone will inherit from the ref jail
-	if [ ${mnt##*/} = "ref" ]; then
-		mkdir -p ${mnt}/proc
-		mkdir -p ${mnt}/dev
-		mkdir -p ${mnt}/compat/linux/proc
-		mkdir -p ${mnt}/usr/ports
-		mkdir -p ${mnt}/wrkdirs
-		mkdir -p ${mnt}/${LOCALBASE:-/usr/local}
-		mkdir -p ${mnt}/distfiles
-		mkdir -p ${mnt}/packages
-		mkdir -p ${mnt}/new_packages
-		mkdir -p ${mnt}${HOME}/.ccache
-		mkdir -p ${mnt}/var/db/ports
-	fi
-
-	# ref jail only needs devfs
-	mount -t devfs devfs ${mnt}/dev
-	if [ ${JAILED} -eq 0 ]; then
-		devfs -m ${mnt}/dev rule apply hide
-		for p in ${devfspath} ; do
-			devfs -m ${mnt}/dev/ rule apply path "${p}" unhide
-		done
-	fi
-	if [ "${mnt##*/}" != "ref" ]; then
-		[ ${JAILED} -eq 0 -o "${PATCHED_FS_KERNEL}" = "yes" ] && mount -t fdescfs fdesc ${mnt}/dev/fd
-		mount -t procfs proc ${mnt}/proc
-		if [ -z "${NOLINUX}" ]; then
-			[ "${arch}" = "i386" -o "${arch}" = "amd64" ] &&
-				mount -t linprocfs linprocfs ${mnt}/compat/linux/proc
-		fi
-	fi
-
-	return 0
-}
-
->>>>>>> 2b57be6d
 use_options() {
 	[ $# -ne 2 ] && eargs mnt optionsdir
 	local mnt=$1
@@ -892,148 +630,6 @@
 	mount -t nullfs "$@" ${PACKAGES} \
 		${mnt}/packages ||
 		err 1 "Failed to mount the packages directory "
-}
-
-<<<<<<< HEAD
-=======
-do_portbuild_mounts() {
-	[ $# -lt 3 ] && eargs mnt jname ptname setname
-	local mnt=$1
-	local jname=$2
-	local ptname=$3
-	local setname=$4
-	local portsdir=$(pget ${ptname} mnt)
-	local optionsdir
-
-	[ -d ${portsdir}/ports ] && portsdir=${portsdir}/ports
-
-	mkdir -p ${PACKAGES}/All
-	[ -d "${CCACHE_DIR:-/nonexistent}" ] &&
-		mount -t nullfs ${CCACHE_DIR} ${mnt}${HOME}/.ccache
-	[ -n "${MFSSIZE}" ] && mdmfs -t -S -o async -s ${MFSSIZE} md ${mnt}/wrkdirs
-	[ ${TMPFS_WRKDIR} -eq 1 ] && mount -t tmpfs tmpfs ${mnt}/wrkdirs
-	# Only show mounting messages once, not for every builder
-	if [ ${mnt##*/} = "ref" ]; then
-		[ -d "${CCACHE_DIR:-/nonexistent}" ] &&
-			msg "Mounting ccache from: ${CCACHE_DIR}"
-		msg "Mounting packages from: ${PACKAGES}"
-	fi
-
-	mount -t nullfs -o ro ${portsdir} ${mnt}/usr/ports ||
-		err 1 "Failed to mount the ports directory "
-	mount_packages -o ro
-	mount -t nullfs ${DISTFILES_CACHE} ${mnt}/distfiles ||
-		err 1 "Failed to mount the distfiles cache directory"
-
-	optionsdir="${MASTERNAME}"
-	[ -n "${setname}" ] && optionsdir="${optionsdir} ${jname}-${setname}"
-	optionsdir="${optionsdir} ${jname}-${ptname} ${setname} ${ptname} ${jname} -"
-
-	for opt in ${optionsdir}; do
-		use_options ${mnt} ${opt} && break || continue
-	done
-
-	return 0
-}
-
-jail_start() {
-	[ $# -lt 2 ] && eargs name ptname setname
-	local name=$1
-	local ptname=$2
-	local setname=$3
-	local portsdir=$(pget ${ptname} mnt)
-	local arch=$(jget ${name} arch)
-	local mnt=$(jget ${name} mnt)
-	local needfs="nullfs procfs"
-
-	local tomnt=${POUDRIERE_DATA}/build/${MASTERNAME}/ref
-
-	[ -d ${DISTFILES_CACHE:-/nonexistent} ] || err 1 "DISTFILES_CACHE directory does not exist. (c.f. poudriere.conf)"
-
-	if [ -z "${NOLINUX}" ]; then
-		if [ "${arch}" = "i386" -o "${arch}" = "amd64" ]; then
-			needfs="${needfs} linprocfs linsysfs"
-			sysctl -n compat.linux.osrelease >/dev/null 2>&1 || kldload linux
-		fi
-	fi
-	[ -n "${USE_TMPFS}" ] && needfs="${needfs} tmpfs"
-	[ ${JAILED} -eq 0 -o "${PATCHED_FS_KERNEL}" = "yes" ] && needfs="${needfs} fdescfs"
-	for fs in ${needfs}; do
-		if ! lsvfs $fs >/dev/null 2>&1; then
-			if [ $JAILED -eq 0 ]; then
-				kldload $fs || err 1 "Required kernel module '${fs}' not found"
-			else
-				err 1 "please load the $fs module on host using \"kldload $fs\""
-			fi
-		fi
-	done
-	jail_exists ${name} || err 1 "No such jail: ${name}"
-	jail_runs ${MASTERNAME} && err 1 "jail already running: ${MASTERNAME}"
-
-	# Block the build dir from being traversed by non-root to avoid
-	# system blowup due to all of the extra mounts
-	mkdir -p ${MASTERMNT%/ref}
-	chmod 0755 ${POUDRIERE_DATA}/build
-	chmod 0711 ${MASTERMNT%/ref}
-
-	export HOME=/root
-	export USER=root
-	[ -z "${NO_FORCE_PACKAGE}" ] && export FORCE_PACKAGE=yes
-	[ -z "${NO_PACKAGE_BUILDING}" ] && export PACKAGE_BUILDING=yes
-
-	[ ${SET_STATUS_ON_START-1} -eq 1 ] && export STATUS=1
-	msg_n "Creating the reference jail..."
-	clonefs ${mnt} ${tomnt} clean
-	echo " done"
-
-	msg "Mounting system devices for ${MASTERNAME}"
-	do_jail_mounts ${tomnt} ${arch}
-
-	PACKAGES=${POUDRIERE_DATA}/packages/${MASTERNAME}
-
-	[ -d "${portsdir}/ports" ] && portsdir="${portsdir}/ports"
-	msg "Mounting ports/packages/distfiles"
-	do_portbuild_mounts ${tomnt} ${name} ${ptname} ${setname}
-
-	was_a_bulk_run && show_log_info
-
-	if [ -d "${CCACHE_DIR:-/nonexistent}" ]; then
-		echo "WITH_CCACHE_BUILD=yes" >> ${tomnt}/etc/make.conf
-		echo "CCACHE_DIR=${HOME}/.ccache" >> ${tomnt}/etc/make.conf
-	fi
-	echo "PACKAGES=/packages" >> ${tomnt}/etc/make.conf
-	echo "DISTDIR=/distfiles" >> ${tomnt}/etc/make.conf
-
-	setup_makeconf ${tomnt}/etc/make.conf ${name} ${ptname} ${setname}
-	load_blacklist ${mnt} ${ptname} ${setname}
-
-	test -n "${RESOLV_CONF}" && cp -v "${RESOLV_CONF}" "${tomnt}/etc/"
-	msg "Starting jail ${MASTERNAME}"
-	jstart 0
-	# Only set STATUS=1 if not turned off
-	# jail -s should not do this or jail will stop on EXIT
-	WITH_PKGNG=$(injail make -f /usr/ports/Mk/bsd.port.mk -V WITH_PKGNG)
-	if [ -n "${WITH_PKGNG}" ]; then
-		export PKGNG=1
-		export PKG_EXT="txz"
-		export PKG_BIN="${LOCALBASE:-/usr/local}/sbin/pkg-static"
-		export PKG_ADD="${PKG_BIN} add"
-		export PKG_DELETE="${PKG_BIN} delete -y -f"
-		export PKG_VERSION="/poudriere/pkg-static version"
-	else
-		export PKGNG=0
-		export PKG_ADD=pkg_add
-		export PKG_DELETE=pkg_delete
-		export PKG_VERSION=pkg_version
-		export PKG_EXT="tbz"
-	fi
-
-	# 8.3 did not have distrib-dirs ran on it, so various
-	# /usr and /var dirs are missing. Namely /var/games
-	if [ "$(injail uname -r | cut -d - -f 1 )" = "8.3" ]; then
-		injail mtree -eu -f /etc/mtree/BSD.var.dist -p /var >/dev/null 2>&1 || :
-		injail mtree -eu -f /etc/mtree/BSD.usr.dist -p /usr >/dev/null 2>&1 || :
-	fi
 }
 
 load_blacklist() {
@@ -1076,69 +672,6 @@
 	for opt in ${makeconf}; do
 		append_make ${opt} ${dst_makeconf}
 	done
-}
-
-jail_stop() {
-	[ $# -ne 0 ] && eargs
-	if ! jail_runs ${MASTERNAME}; then
-		[ -n "${CLEANING_UP}" ] && return 0
-		err 1 "No such jail running: ${MASTERNAME}"
-	fi
-	local fs=$(zfs_getfs ${MASTERMNT})
-
-	# err() will set status to 'crashed', don't override.
-	[ -n "${CRASHED}" ] || bset status "stop:" 2>/dev/null || :
-
-	jstop
-	# Shutdown all builders
-	if [ ${PARALLEL_JOBS} -ne 0 ]; then
-		# - here to only check for unset, {start,stop}_builders will set this to blank if already stopped
-		for j in ${JOBS-$(jot -w %02d ${PARALLEL_JOBS})}; do
-			MY_JOBID=${j} jstop
-			destroyfs ${MASTERMNT}/../${j} jail || :
-		done
-	fi
-	msg "Umounting file systems"
-	destroyfs ${MASTERMNT} jail
-	rm -rf ${MASTERMNT}/../
-	export STATUS=0
-}
-
-cleanup() {
-	[ -n "${CLEANED_UP}" ] && return 0
-	# Prevent recursive cleanup on error
-	if [ -n "${CLEANING_UP}" ]; then
-		echo "Failure cleaning up. Giving up." >&2
-		return
-	fi
-	export CLEANING_UP=1
-	msg "Cleaning up"
-
-	# Only bother with this if using jails as this may be being ran
-	# from queue.sh or daemon.sh, etc.
-	if [ -n "${MASTERMNT}" -a -n "${MASTERNAME}" ] && was_a_jail_run; then
-		# If this is a builder, don't cleanup, the master will handle that.
-		if [ -n "${MY_JOBID}" ]; then
-			[ -n "${PKGNAME}" ] && clean_pool ${PKGNAME} 1 || :
-			return 0
-		fi
-
-		if [ -d ${MASTERMNT}/poudriere/var/run ]; then
-			for pid in ${MASTERMNT}/poudriere/var/run/*.pid; do
-				# Ensure there is a pidfile to read or break
-				[ "${pid}" = "${MASTERMNT}/poudriere/var/run/*.pid" ] && break
-				pkill -15 -F ${pid} >/dev/null 2>&1 || :
-			done
-		fi
-		wait
-
-		jail_stop
-
-		rm -rf ${PACKAGES}/.new_packages \
-			|| :
-	fi
-
-	export CLEANED_UP=1
 }
 
 # return 0 if the package dir exists and has packages, 0 otherwise
@@ -1176,7 +709,6 @@
 	return 0
 }
 
->>>>>>> 2b57be6d
 sanity_check_pkgs() {
 	local ret=0
 
@@ -1357,15 +889,7 @@
 _real_build_port() {
 	[ $# -ne 1 ] && eargs portdir
 	local portdir=$1
-<<<<<<< HEAD
 	local port=${portdir##${PORTSRC}/}
-	local targets="check-config pkg-depends fetch-depends fetch checksum \
-				   extract-depends extract patch-depends patch build-depends \
-				   lib-depends configure build install-mtree run-depends \
-				   install package ${PORTTESTING:+deinstall}"
-=======
-	local port=${portdir##/usr/ports/}
->>>>>>> 2b57be6d
 	local mnt=$(my_path)
 	local log=$(log_path)
 	local listfilecmd network
@@ -1406,14 +930,9 @@
 	for phase in ${targets}; do
 		[ -z "${no_stage}" ] && JUSER=${jailuser}
 		bset ${MY_JOBID} status "${phase}:${port}"
-<<<<<<< HEAD
 		job_msg_verbose "Status   ${port}: ${phase}"
-		if [ "${phase}" = "fetch" ]; then
-=======
-		job_msg_verbose "Status for build ${port}: ${phase}"
 		case ${phase} in
 		fetch)
->>>>>>> 2b57be6d
 			jstop
 			jstart 1
 			JUSER=root
@@ -1464,17 +983,10 @@
 		if [ "${phase}" = "package" ]; then
 			echo "PACKAGES=/new_packages" >> ${mnt}/etc/make.conf
 			# Create sandboxed staging dir for new package for this build
-<<<<<<< HEAD
-			rm -rf "${POUDRIERE_DATA}/packages/${MASTERNAME}/.new_packages/${PKGNAME}"
-			mkdir -p "${POUDRIERE_DATA}/packages/${MASTERNAME}/.new_packages/${PKGNAME}"
-			${NULLMOUNT} \
-				"${POUDRIERE_DATA}/packages/${MASTERNAME}/.new_packages/${PKGNAME}" \
-=======
 			rm -rf "${PACKAGES}/.new_packages/${PKGNAME}"
 			mkdir -p "${PACKAGES}/.new_packages/${PKGNAME}"
-			mount -t nullfs \
+			${NULLMOUNT} \
 				"${PACKAGES}/.new_packages/${PKGNAME}" \
->>>>>>> 2b57be6d
 				${mnt}/new_packages
 			chown -R ${JUSER} ${mnt}/new_packages
 		fi
@@ -1765,62 +1277,6 @@
 	job_msg "Saved ${port} wrkdir to: ${tarname}"
 }
 
-<<<<<<< HEAD
-=======
-start_builder() {
-	local id=$1
-	local arch=$2
-	local mnt
-
-	export MY_JOBID=${id}
-	mnt=$(my_path)
-
-	# Jail might be lingering from previous build. Already recursively
-	# destroyed all the builder datasets, so just try stopping the jail
-	# and ignore any errors
-	jstop
-	destroyfs ${mnt} jail
-	mkdir -p "${mnt}"
-	clonefs ${MASTERMNT} ${mnt} prepkg
-	# Create the /poudriere so that on zfs rollback does not nukes it
-	mkdir -p ${mnt}/poudriere
-	markfs prepkg ${mnt} >/dev/null
-	do_jail_mounts ${mnt} ${arch}
-	do_portbuild_mounts ${mnt} ${jname} ${ptname} ${setname}
-	jstart 0
-	bset ${id} status "idle:"
-}
-
-start_builders() {
-	local arch=$(injail uname -p)
-
-	bset builders "${JOBS}"
-	bset status "starting_builders:"
-	parallel_start
-	for j in ${JOBS}; do
-		parallel_run start_builder ${j} ${arch}
-	done
-	parallel_stop
-}
-
-stop_builders() {
-	local mnt
-
-	# wait for the last running processes
-	cat ${MASTERMNT}/poudriere/var/run/*.pid 2>/dev/null | xargs pwait 2>/dev/null
-
-	msg "Stopping ${PARALLEL_JOBS} builders"
-
-	for j in ${JOBS}; do
-		MY_JOBID=${j} jstop
-		destroyfs ${MASTERMNT}/../${j} jail
-	done
-
-	# No builders running, unset JOBS
-	JOBS=""
-}
->>>>>>> 2b57be6d
-
 deadlock_detected() {
 	local always_fail=${1:-1}
 	local crashed_packages dependency_cycles
@@ -2087,13 +1543,10 @@
 	local clean_rdepends=0
 	local log=$(log_path)
 	local ignore
-<<<<<<< HEAD
 	local zip_log=0
-=======
 	local errortype
 
 	trap '' SIGTSTP
->>>>>>> 2b57be6d
 
 	export PKGNAME="${pkgname}" # set ASAP so cleanup() can use it
 	port=$(cache_get_origin ${pkgname})
@@ -2108,18 +1561,9 @@
 		mount -t tmpfs tmpfs ${mnt}/${LOCALBASE:-/usr/local}
 	fi
 
-<<<<<<< HEAD
-=======
-	# Stop everything first
-	jstop
-	rollbackfs prepkg ${mnt}
-	# Make sure we start with no network
-	jstart 0
-
 	case " ${BLACKLIST} " in
 	*\ ${port}\ *) ignore="Blacklisted" ;;
 	esac
->>>>>>> 2b57be6d
 	# If this port is IGNORED, skip it
 	# This is checked here instead of when building the queue
 	# as the list may start big but become very small, so here
@@ -2163,17 +1607,12 @@
 		else
 			# Symlink the buildlog into errors/
 			ln -s ../${PKGNAME}.log ${log}/logs/errors/${PKGNAME}.log
-<<<<<<< HEAD
-			badd ports.failed "${port} ${PKGNAME} ${failed_phase}"
-			echo "${port} ${failed_phase}" >> $(log_path)/last_run.failed
-			job_msg "Finished ${port}: Failed: ${failed_phase}"
-=======
 			errortype=$(${SCRIPTPREFIX}/processonelog.sh \
 				${log}/logs/errors/${PKGNAME}.log \
 				2> /dev/null)
 			badd ports.failed "${port} ${PKGNAME} ${failed_phase} ${errortype}"
-			job_msg "Finished build of ${port}: Failed: ${failed_phase}"
->>>>>>> 2b57be6d
+			echo "${port} ${failed_phase}" >> $(log_path)/last_run.failed
+			job_msg "Finished ${port}: Failed: ${failed_phase}"
 			run_hook pkgbuild failed "${port}" "${PKGNAME}" "${failed_phase}" \
 				"${log}/logs/errors/${PKGNAME}.log"
 			clean_rdepends=1
@@ -2426,14 +1865,7 @@
 	local mnt=$(my_path)
 	local v v2 compiled_options current_options current_deps compiled_deps
 
-<<<<<<< HEAD
-	o=$(pkg_get_origin ${pkg})
-	v=${pkg##*-}
-	v=${v%.*}
-	if [ ! -d "${mnt}${PORTSRC}/${o}" ]; then
-=======
 	if [ ! -d "${mnt}/usr/ports/${o}" ]; then
->>>>>>> 2b57be6d
 		msg "${o} does not exist anymore. Deleting stale ${pkg##*/}"
 		delete_pkg "${pkg}"
 		return 0
@@ -2441,6 +1873,11 @@
 
 	v="${pkg##*-}"
 	v=${v%.*}
+	if [ ! -d "${mnt}${PORTSRC}/${o}" ]; then
+		msg "${o} does not exist anymore. Deleting stale ${pkg##*/}"
+		delete_pkg ${pkg}
+		return 0
+	fi
 	v2=$(cache_get_pkgname ${o})
 	v2=${v2##*-}
 	if [ "$v" != "$v2" ]; then
@@ -2452,11 +1889,6 @@
 	# Detect ports that have new dependencies that the existing packages
 	# do not have and delete them.
 	if [ "${CHECK_CHANGED_DEPS:-yes}" != "no" ]; then
-<<<<<<< HEAD
-		current_deps=$(injail make -C ${PORTSRC}/${o} run-depends-list | \
-			sed "s,${PORTSRC}/,,g" | tr '\n' ' ')
-		compiled_deps=$(pkg_get_dep_origin ${pkg})
-=======
 		current_deps=""
 		liblist=""
 		# FIXME: Move into Infrastructure/scripts and 
@@ -2510,7 +1942,6 @@
 			done
 		done
 		compiled_deps=$(pkg_get_dep_origin "${pkg}")
->>>>>>> 2b57be6d
 		for d in ${current_deps}; do
 			case " $compiled_deps " in
 			*\ $d\ *) ;;
@@ -2818,33 +2249,6 @@
 		unset a; until trappedinfo=; read a <&6 || [ -z "$trappedinfo" ]; do :; done
 	fi
 	[ ${NBPARALLEL} -lt ${PARALLEL_JOBS} ] && NBPARALLEL=$((NBPARALLEL + 1))
-<<<<<<< HEAD
-
-	parallel_exec $cmd "$@" &
-	PARALLEL_PIDS="${PARALLEL_PIDS} $!"
-}
-
-# Get all data that make this build env unique,
-# so if the same build is done again,
-# we can use the some of the same cached data
-cache_get_key() {
-	if [ -z "${CACHE_KEY}" ]; then
-		CACHE_KEY=$({
-			injail env
-			cat ${MASTERMNT}/etc/make.conf
-			injail find /var/db/ports -exec sha256 {} +
-			echo ${MASTERNAME}
-			if [ -f ${MASTERMNT}/${PORTSRC}/poudriere.stamp ]; then
-				cat ${MASTERMNT}/${PORTSRC}/poudriere.stamp
-			else
-				# This is not a poudriere-managed ports tree.
-				# Just toss in getpid() to invalidate the cache
-				# as there is no quick way to hash the tree without
-				# taking possibly minutes+
-				echo $$
-			fi
-		} | sha256)
-=======
 	# Occasionally reap dead children. Don't do this too often or it
 	# becomes a bottleneck. Do it too infrequently and there is a risk
 	# of PID reuse/collision
@@ -2852,7 +2256,6 @@
 	if [ ${_SHOULD_REAP} -eq 16 ]; then
 		_reap_children
 		_SHOULD_REAP=0
->>>>>>> 2b57be6d
 	fi
 
 	PARALLEL_CHILD=1 parallel_exec $cmd "$@" &
@@ -3015,20 +2418,6 @@
 
 		delete_stale_pkg_cache
 
-<<<<<<< HEAD
-		while :; do
-			sanity_check_pkgs && break
-		done
-	fi
-
-	msg "Deleting stale symlinks"
-	find -L ${POUDRIERE_DATA}/packages/${MASTERNAME} -type l \
-		-exec rm -f {} +
-
-	msg "Deleting empty directories"
-	find ${POUDRIERE_DATA}/packages/${MASTERNAME} -type d \
-		-mindepth 1 -empty -delete
-=======
 		# Skip incremental build for pkgclean
 		if was_a_bulk_run; then
 			delete_old_pkgs
@@ -3041,7 +2430,14 @@
 			delete_stale_symlinks_and_empty_dirs
 		fi
 	fi
->>>>>>> 2b57be6d
+
+	msg "Deleting stale symlinks"
+	find -L ${POUDRIERE_DATA}/packages/${MASTERNAME} -type l \
+		-exec rm -f {} +
+
+	msg "Deleting empty directories"
+	find ${POUDRIERE_DATA}/packages/${MASTERNAME} -type d \
+		-mindepth 1 -empty -delete
 
 	bset status "cleaning:"
 	msg "Cleaning the build queue"
@@ -3108,8 +2504,6 @@
 	rmdir ${lock}
 }
 
-<<<<<<< HEAD
-=======
 append_make() {
 	[ $# -ne 2 ] && eargs src_makeconf dst_makeconf
 	local src_makeconf=$1
@@ -3217,7 +2611,6 @@
 }
 
 
->>>>>>> 2b57be6d
 RESOLV_CONF=""
 STATUS=0 # out of jail #
 
@@ -3271,89 +2664,6 @@
 	tar|tgz|tbz|txz);;
 	*) err 1 "invalid format for WRKDIR_ARCHIVE_FORMAT: ${WRKDIR_ARCHIVE_FORMAT}" ;;
 esac
-
-<<<<<<< HEAD
-=======
-#Converting portstree if any
-if [ ! -d ${POUDRIERED}/ports ]; then
-	mkdir -p ${POUDRIERED}/ports
-	[ -z "${NO_ZFS}" ] && zfs list -t filesystem -H \
-		-o ${NS}:type,${NS}:name,${NS}:method,mountpoint,name | \
-		grep "^ports" | \
-		while read t name method mnt fs; do
-			msg "Converting the ${name} ports tree"
-			pset ${name} method ${method}
-			pset ${name} mnt ${mnt}
-			pset ${name} fs ${fs}
-			# Delete the old properties
-			zfs inherit -r ${NS}:type ${fs}
-			zfs inherit -r ${NS}:name ${fs}
-			zfs inherit -r ${NS}:method ${fs}
-		done
-	if [ -f ${POUDRIERED}/portstrees ]; then
-		while read name method mnt; do
-			[ -z "${name###*}" ] && continue # Skip comments
-			msg "Converting the ${name} ports tree"
-			mkdir ${POUDRIERED}/ports/${name}
-			echo ${method} > ${POUDRIERED}/ports/${name}/method
-			echo ${mnt} > ${POUDRIERED}/ports/${name}/mnt
-		done < ${POUDRIERED}/portstrees
-		rm -f ${POUDRIERED}/portstrees
-	fi
-fi
-
-#Converting jails if any
-if [ ! -d ${POUDRIERED}/jails ]; then
-	mkdir -p ${POUDRIERED}/jails
-	[ -z "${NO_ZFS}" ] && zfs list -t filesystem -H \
-		-o ${NS}:type,${NS}:name,${NS}:version,${NS}:arch,${NS}:method,mountpoint,name | \
-		grep "^rootfs" | \
-		while read t name version arch method mnt fs; do
-			msg "Converting the ${name} jail"
-			jset ${name} version ${version}
-			jset ${name} arch ${arch}
-			jset ${name} method ${method}
-			jset ${name} mnt ${mnt}
-			jset ${name} fs ${fs}
-			# Delete the old properties
-			zfs inherit -r ${NS}:type ${fs}
-			zfs inherit -r ${NS}:name ${fs}
-			zfs inherit -r ${NS}:method ${fs}
-			zfs inherit -r ${NS}:version ${fs}
-			zfs inherit -r ${NS}:arch ${fs}
-			zfs inherit -r ${NS}:stats_built ${fs}
-			zfs inherit -r ${NS}:stats_failed ${fs}
-			zfs inherit -r ${NS}:stats_skipped ${fs}
-			zfs inherit -r ${NS}:stats_ignored ${fs}
-			zfs inherit -r ${NS}:stats_queued ${fs}
-			zfs inherit -r ${NS}:status ${fs}
-		done
-fi
-
-: ${LOIP6:=::1}
-: ${LOIP4:=127.0.0.1}
-case $IPS in
-01)
-	localipargs="ip6.addr=${LOIP6}"
-	ipargs="ip6.addr=inherit"
-	;;
-10)
-	localipargs="ip4.addr=${LOIP4}"
-	ipargs="ip4=inherit"
-	;;
-11)
-	localipargs="ip4.addr=${LOIP4} ip6.addr=${LOIP6}"
-	ipargs="ip4=inherit ip6=inherit"
-	;;
-esac
-
-
-case ${PARALLEL_JOBS} in
-''|*[!0-9]*)
-	PARALLEL_JOBS=$(sysctl -n hw.ncpu)
-	;;
-esac
->>>>>>> 2b57be6d
 
 case ${POOL_BUCKETS} in
 ''|*[!0-9]*)
