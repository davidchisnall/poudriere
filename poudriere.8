.\" Copyright (c) 2012 Baptiste Daroussin <bapt@FreeBSD.org>
.\" Copyright (c) 2012,2013 Bryan Drewery <bdrewery@FreeBSD.org>
.\" All rights reserved.
.\"
.\" Redistribution and use in source and binary forms, with or without
.\" modification, are permitted provided that the following conditions
.\" are met:
.\" 1. Redistributions of source code must retain the above copyright
.\"    notice, this list of conditions and the following disclaimer.
.\" 2. Redistributions in binary form must reproduce the above copyright
.\"    notice, this list of conditions and the following disclaimer in the
.\"    documentation and/or other materials provided with the distribution.
.\"
.\" THIS SOFTWARE IS PROVIDED BY THE AUTHOR AND CONTRIBUTORS ``AS IS'' AND
.\" ANY EXPRESS OR IMPLIED WARRANTIES, INCLUDING, BUT NOT LIMITED TO, THE
.\" IMPLIED WARRANTIES OF MERCHANTABILITY AND FITNESS FOR A PARTICULAR PURPOSE
.\" ARE DISCLAIMED.  IN NO EVENT SHALL THE AUTHOR OR CONTRIBUTORS BE LIABLE
.\" FOR ANY DIRECT, INDIRECT, INCIDENTAL, SPECIAL, EXEMPLARY, OR CONSEQUENTIAL
.\" DAMAGES (INCLUDING, BUT NOT LIMITED TO, PROCUREMENT OF SUBSTITUTE GOODS
.\" OR SERVICES; LOSS OF USE, DATA, OR PROFITS; OR BUSINESS INTERRUPTION)
.\" HOWEVER CAUSED AND ON ANY THEORY OF LIABILITY, WHETHER IN CONTRACT, STRICT
.\" LIABILITY, OR TORT (INCLUDING NEGLIGENCE OR OTHERWISE) ARISING IN ANY WAY
.\" OUT OF THE USE OF THIS SOFTWARE, EVEN IF ADVISED OF THE POSSIBILITY OF
.\" SUCH DAMAGE.
.\"
.\" $FreeBSD$
.\"
.\" Note: The date here should be updated whenever a non-trivial
.\" change is made to the manual page.
.Dd May 16, 2013
.Dt POUDRIERE 8
.Os FreeBSD
.Sh NAME
.Nm poudriere
.Nd bulk package builder and port tester
.Sh SYNOPSIS
.Nm
.Cm command
.Cm subcommand
.Op Ar options
.Sh DESCRIPTION
The
.Nm
tool is used to build packages from the ports tree.
It can also be used to test a single port.
.Sh COMMANDS
The first argument to
.Nm
must be a
.Cm command
from the following list:
.Bl -tag -width "-f conffile"
.It bulk
This command makes a ready-to-export package tree, and fills it with
binary packages built from a given list of ports.
During the build, hit ^T to send
.Dv SIGINFO
and get stats and progress back.
.It jail
This command gives you control to manage the jails used by
.Nm
to provide building environment (different
.Dx versions, different
architectures).
.It combo
This command works on jail-port build combinations.  The options are
kept out of bulk to avoid damage by a command to a running bulk build.
.It ports
This command allows you to manage different portstrees which will be used
by
.Nm
(create, update and delete portstrees).
.It testport
This command, mainly targeted at ports developers, launches a
test on a given port (useful before submitting/committing a port).
.It options
This command allows to configure the options for a given port
.It distclean
This command will cleanup old distfiles
.It queue
This command allows a non-root user to queue
.Nm
commands.
.It status
This command shows status of current and previous builds
.It version
Show version of poudriere.
.Nm.
.El
.Sh SUBCOMMANDS
Here are the list of subcommands and associated options supported by
.Nm ,
sorted by
.Cm command
order.
.Ss bulk
.Pp
These subcommands are mutually exclusive.
.Bl -tag -width "-f conffile"
.It Fl f Ar file
Absolute path to a file which contains the list of ports to build.
Ports must be specified in the form
.Ar category/port
and shell-style comments are allowed.
Multiple
.Fl f Ar file
arguments may be specified at once.
.It cat/port cat/port2 ...
A list of ports can be specified directly.
.El
.Pp
See
.Sx CUSTOMISATION
to know how to build binary packages with options that differs from
defaults.
.Pp
The list of ports can also be provided by command line arguments.
.Pp
Here are the options associated with the
.Cm bulk
command.
.Bl -tag -width "-f conffile"
.It Fl a
Build all ports in the tree.
.It Fl B Ar name
Specify which buildname to use.
By default 
.Ar YYYY-MM-DD_HH:MM:SS
will be used.
This can be used to resume a previous build and use the same log and URL paths.
.It Fl c
This flag specifies to clean the previous built binary packages.
.It Fl C
Clean previous packages for the given list to build.
.It Fl F
Only fetch from original MASTER_SITES.
Skip FreeBSD mirrors.
.It Fl j Ar name
If given, run the bulk build only on the jail named
.Ar name .
.It Fl J Ar number
This argument specifies how many
.Ar number
jobs will run in parallel for a bulk build.
.It Fl N
Do not build package repository or INDEX when build is completed.
.It Fl p Ar tree
This flag specifies on which ports
.Ar tree
the bulk build will be done.
.It Fl s
Skip sanity tests.
Sanity tests are made to check if the ports exists,
does not have an increased version number, and if the compiled options
match the current options from the make.conf files and /var/db/options.
.It Fl t
Add some testing.
Currently uninstalls the port, and disable parallel
jobs for make.
.It Fl T
Try building BROKEN ports by defining TRYBROKEN for the build.
.It Fl w
Save WRKDIR on build failure.
The WRKDIR will be tarred up into
.Sy ${POUDRIERE_DATA}/wrkdirs .
.It Fl v
This will show more information during the build.
Specify twice to enable debug output.
.It Fl z Ar set
This specifies which SET to use for the build.
See
.Sx CUSTOMISATION
for examples of how this is used.
.El
.Ss jail
.Pp
These subcommands are mutually exclusive.
.Bl -tag -width "-f conffile"
.It Fl c
Creates a jail.
.It Fl d
Deletes a jail.
.It Fl l
List all available jails.
.It Fl s
Starts a jail.
.It Fl k
Kills a jail (stops it).
.It Fl u
<<<<<<< HEAD
Update a jail using full buildworld.
=======
Update a jail.
>>>>>>> fce20eec
.El
.Pp
Except for
.Fl l ,
all of the subcommands require the
.Fl j
option (see below).
.Pp
Here are the options associated with the
.Cm jail
command.
.Bl -tag -width "-f conffile"
.It Fl J Ar number
This argument specifies how many
.Ar number
jobs will run in parallel for buildworld.
.It Fl q
Remove the header when
.It Fl Q
When used with -u, it rebuilds jail faster with quickworld instead
of buildworld
.Fl l
is the specified mandatory option.
Otherwise, it has no effect.
.It Fl j Ar name
Specifies the
.Ar name
of the jail.
.It Fl v Ar version
Specifies which
.Ar version
of
.Dx to use in the jail, e.g. "3.4", "3.6", or "master"
.It Fl f Ar filesystem
Specifies the
.Ar filesystem
name ($BASEFS/worlds/myjail).
.It Fl M Ar mountpoint
Gives an alternative
.Ar mountpoint
when creating jail.
.It Fl t Ar version
instead of upgrading to the latest security fix of the jail version, you can
jump to the new specified
.Ar version .
.El
.Ss combo
.pp
These subcommands are mutually exclusive.
.Bl -tag -width "-f conffile"
.It Fl C
Attempts to remove all poudriere mounts.  It is normally used to clean up
leftover mounts after aborting a run with control-c.
.It Fl i
Show information about the jail.
.It Fl x
List all failed ports in last or ongoing build
.El
.Pp
Here are the options associated with the
.Cm combo
command.
.Bl -tag -width "-f conffile"
.It Fl j Ar name
If given, reference bulk build using the jail name
.Ar name
.It Fl p Ar tree
This required flag specifies on which ports
.Ar tree
is used for the reference bulk build.
.El
.Ss ports
.Pp
These subcommands are mutually exclusive.
.Bl -tag -width "-f conffile"
.It Fl c
Creates a ports tree.
.It Fl d
Deletes a ports tree.
.It Fl u
Updates a ports tree.
.It Fl l
List all available ports trees.
.El
.Pp
Except for
.Fl l ,
all of the subcommands require the
.Fl p
switch (see below).
.Pp
Here are the options associated with the
.Cm ports
command.
.Bl -tag -width "-f conffile"
.It Fl q
Remove the header when
.Fl l
is the specified subcommand.
Otherwise, it has no effect.
.It Fl p Ar name
Specifies the
.Ar name
of the ports tree to use.
.It Fl f Ar filesystem
Specifies the
.Ar filesystem
name ($BASEFS/dport_trees/mytree).
.It Fl m Ar method
Specifies which
.Ar method
to use to create the ports tree.
Could be git or rsync (Default: git)
.El
.Ss testport
.Pp
There is only 1 subcommand for the testport command.
.Bl -tag -width "-f conffile"
.It Fl o Ar origin
Specifies an origin in the ports tree
.El
.Pp
Here are the options associated with the
.Cm testport
command.
.Bl -tag -width "-f conffile"
.It Fl c
Run make config for the given port.
.It Fl i
Interactive mode.
Enter jail for interactive testing and automatically cleanup when done.
The
.Ev PACKAGESITE
environment variable will be set so that
.Xr pkg 8
will be able to be used with any existing packages built for the jail.
.It Fl I
Advanced Interactive mode.
Leaves jail running with port installed after test.
When done with the jail you will need to manually shut it down:
.Dl "poudriere jail -k -j JAILNAME"
.It Fl j Ar name
Runs only inside the jail named
.Ar name .
.It Fl J Ar number
This argument specifies how many
.Ar number
jobs will run in parallel for building the dependencies.
.It Fl n
Do not use custom prefix.
.It Fl p Ar tree
Specifies which ports
.Ar tree
to use.
.It Fl s
Skip sanity tests.
Sanity tests are made to check if the ports exists,
does not have an increased version number, and if the compiled options
match the current options from the make.conf files and /var/db/options.
.It Fl v
This will show more information during the build.
Specify twice to enable debug output.
.It Fl z Ar set
This specifies whith SET to use for the build.
See
.Sx CUSTOMISATION
for examples of how this is used.
.El
.Ss distclean
This command accepts the following options:
.Bl -tag -width "-f conffile"
.It Fl J Ar number
This argument specifies how many
.Ar number
jobs will run in parallel for gathering distfile information.
.It Fl n
Dry run, do not actually delete anything.
.It Fl p Ar tree
Specifies which ports
.Ar tree
to use.
.It Fl y
Assume yes, do not confirm and just delete the files.
.It Fl v
This will show more information during the build.
Specify twice to enable debug output.
.El
.Pp
.Ss options
This command accepts the following parameters:
.Bl -tag -width "-f conffile"
.It Fl f Ar file
Absolute path to a file which contains the list of ports to configure.
Ports must be specified in the form
.Ar category/port
and shell-style comments are allowed.
.It The list of ports can also be provided by command line arguments.
.El
.Pp
This command accepts the following options:
.Bl -tag -width "-f conffile"
.It Fl c
Use 'config' target, which will always show the dialog for the given ports.
.It Fl C
Use 'config-conditional' target, which will only bring up the dialog on new options for the given ports.
(This is the default)
.It Fl j Ar jailname
If given, configure the options only for the given jail.
.It Fl p Ar portstree
Run the configuration inside the given ports tree (by default uses default)
.It Fl n
Do not be recursive
.It Fl r
Remove port options instead of configuring them
.It Fl s
Show port options instead of configuring them
.It Fl z Ar set
This specifies whith SET to use for the build.
See
.Sx CUSTOMISATION
for examples of how this is used.
.El
.Pp
The
.Cm options
subcommand can also take the list of ports to configure thought command line
arguments instead of the using a file list.
.Ss queue
.Pp
This command takes a
.Nm
command in argument.
.Pp
There are no options associated with the
.Cm queue
command.
.Ss status
This command accepts the following options:
.Bl -tag -width "-f conffile"
.It Fl j Ar name
Specifies the
.Ar name
of the jail to view the status of.
.It Fl p Ar tree
This flag specifies which ports
.Ar tree
the build is running on when using
.Fl j
.It Fl z Ar set
This specifies which SET the build is running on when using
.Fl j
.El
.Pp
.Sh ENVIRONMENT
The
.Nm
command does not use any
environment variable.
.Sh FILES
.Bl -tag -width ".Pa /usr/local/etc/poudriere.conf" -compact
.It Pa /usr/local/etc/poudriere.conf
See self-documented
.Ar /usr/local/etc/poudriere.conf.sample
for example.
.It Pa /usr/local/etc/poudriere.d
This directory contains
.Ar make.conf
files for your different jails.
.El
.Sh EXIT STATUS
.Ex -std
.Sh EXAMPLES
.Ss bulk build of binary packages
This first example provides a guide on how to use
.Nm
for bulk build packages.
.Pp
.Bq Prepare infrastructure
.Pp
First you have to create a jail, which will hold all the building
infrastructure needs.
.Pp
.Dl "poudriere jail -c -v 3.4 -j 34D64"
.Pp
A jail will take approximately 1GB of space.
.Pp
You also need to have at least one ports tree to build packages from it,
so let us take the default configuration by creating a ports tree.
.Pp
.Dl "poudriere ports -c"
.Pp
A ports tree will take approximately 250M of space.
.Pp
.Bq Specify a list of ports you want to build
.Pp
Create a flat text file in which you put the ports you want to see
built by poudriere.
.Pp
.Dl "echo 'sysutils/screen' > ~/pkglist"
.Dl "echo 'editors/vim' >> ~/pkglist"
.Pp
Any line starting with the hash sign will be treated as a comment.
.Pp
.Bq Launch the bulk build
.Pp
Now you can launch the bulk build.
You can specify to build for only one
arch/version ; by default it will make the bulk build on all the jails
created by poudriere.
.Dl "poudriere bulk -f ~/pkglist -j 34D64"
.Pp
.Bq Find your packages
.Pp
Once the bulk build is over, you can meet your shiny new packages here:
.Pp
.Dl "/usr/local/poudriere_data/packages/34D64"
.Pp
with 34D64 as the name of the jail.
.Ss test a single port
This second example show how to use
.Nm
for a single port.
.Pp
Let's take the example of building a single port;
.Pp
.Dl "poudriere testport -d ~/mybeautifulporttotest"
.Pp
all the tests will be done in all the myjail.
.Pp
It starts the jail, then mount the ports tree (nullfs), then mounts the
package dir (pourdriere_data/packages/<jailname>-<tree>-<setname>), then it mounts the
~/ports-cvs/mybeautifulporttotest (nullfs) it builds all the dependencies
(except runtime ones) and log it to
poudriere_data/logs/testport/jailname/default/mybeautifulporttotest.log).
.Pp
If packages for the dependencies already exists it will use them
.Pp
When all the dependencies are built, packages for them are created so
that next time it will be faster.
.Pp
All the dependency phase is done with PREFIX == LOCALBASE.
.Pp
After that it will build the port itself with LOCALBASE != PREFIX
and log the build to
poudriere_data/logs/testport/jailname/default/mybeautifulporttotest.log
.Pp
It will try to:
install it,
create a package from it,
deinstall it,
check for cruft left behind and
propose the line to add to pkg-plist if needed.
.Pp
It is very easy to extend it so that we can easily add other tests if
wanted.
.Sh CUSTOMISATION
For bulk building, you can customize binary packages produced by
.Nm
by changing build options port by port, and you can also specify
building directives in a make.conf file.
.Ss Custom build options
Before building a package,
.Nm
can mount a directory containing option files if available.
.Nm
will check for any of these directories in this order:
.Pp
.Dl /usr/local/etc/poudriere.d/<jailname>-<tree>-<setname>-options
.Dl /usr/local/etc/poudriere.d/<jailname>-<setname>-options
.Dl /usr/local/etc/poudriere.d/<jailname>-<tree>-options
.Dl /usr/local/etc/poudriere.d/<setname>-options
.Dl /usr/local/etc/poudriere.d/<tree>-options
.Dl /usr/local/etc/poudriere.d/<jailname>-options
.Dl /usr/local/etc/poudriere.d/options
.Pp
If a directory with this name exists, it is null-mounted into the
/var/db/ports/ directory of the jail, thus allowing to build package
with custom OPTIONS.
.Pp
The
.Cm options
subcommand can be used to easily configure options in the correct directory.
.Pp
This directory has the usual layout for options: it contains one directory per
port (the name of the port) containing an 'options' file with lines similar to:
.Pp
.Dl WITH_FOO=true
.Dl WITHOUT_BAR=true
.Pp
As a starter, you may want to copy an existing /var/db/ports/ to
/usr/local/etc/poudriere.d/options.
.Ss Create optional make.conf
You can also specify a global make.conf which will be used for all the
jails, and also add a per-jail, per-set, or per-jail-set make.conf.
They will all be used in the jail, in the order shown:
.Pp
.Dl /usr/local/etc/poudriere.d/make.conf
.Dl /usr/local/etc/poudriere.d/<setname>-make.conf
.Dl /usr/local/etc/poudriere.d/<tree>-make.conf
.Dl /usr/local/etc/poudriere.d/<jailname>-make.conf
.Dl /usr/local/etc/poudriere.d/<jailname>-<tree>-make.conf
.Dl /usr/local/etc/poudriere.d/<jailname>-<setname>-make.conf
.Dl /usr/local/etc/poudriere.d/<jailname>-<tree>-<setname>-make.conf
.Sh COMPATIBILITY
The
.Nm
command must be used on a DragonFly 3.3 or later that is equipped with
HAMMER filesystem.
.Sh BUGS
In case of bugs, feel free to fill
.Pp
.Lk http://github.com/jrmarino/DPorts/issues
.Sh AUTHORS
.An Baptiste Daroussin Aq bapt@FreeBSD.org
.An Bryan Drewery Aq bdrewery@FreeBSD.org
.An John Marino Aq draco@marino.st<|MERGE_RESOLUTION|>--- conflicted
+++ resolved
@@ -187,11 +187,7 @@
 .It Fl k
 Kills a jail (stops it).
 .It Fl u
-<<<<<<< HEAD
 Update a jail using full buildworld.
-=======
-Update a jail.
->>>>>>> fce20eec
 .El
 .Pp
 Except for
